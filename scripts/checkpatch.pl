#!/usr/bin/env perl
# (c) 2001, Dave Jones. (the file handling bit)
# (c) 2005, Joel Schopp <jschopp@austin.ibm.com> (the ugly bit)
# (c) 2007,2008, Andy Whitcroft <apw@uk.ibm.com> (new conditions, test suite)
# (c) 2008-2010 Andy Whitcroft <apw@canonical.com>
# Licensed under the terms of the GNU GPL License version 2

use strict;
use warnings;
use POSIX;
use File::Basename;
use Cwd 'abs_path';
use Term::ANSIColor qw(:constants);

my $P = $0;
my $D = dirname(abs_path($P));

my $V = '0.32';

use Getopt::Long qw(:config no_auto_abbrev);

my $quiet = 0;
my $tree = 1;
my $chk_signoff = 1;
my $chk_patch = 1;
my $tst_only;
my $emacs = 0;
my $terse = 0;
my $showfile = 0;
my $file = 0;
my $git = 0;
my %git_commits = ();
my $check = 0;
my $check_orig = 0;
my $summary = 1;
my $mailback = 0;
my $summary_file = 0;
my $show_types = 0;
my $list_types = 0;
my $fix = 0;
my $fix_inplace = 0;
my $root;
my %debug;
my %camelcase = ();
my %use_type = ();
my @use = ();
my %ignore_type = ();
my @ignore = ();
my $help = 0;
my $configuration_file = ".checkpatch.conf";
my $max_line_length = 80;
my $ignore_perl_version = 0;
my $minimum_perl_version = 5.10.0;
my $min_conf_desc_length = 4;
my $spelling_file = "$D/spelling.txt";
my $codespell = 0;
my $codespellfile = "/usr/share/codespell/dictionary.txt";
my $conststructsfile = "$D/const_structs.checkpatch";
my $typedefsfile = "";
my $color = "auto";
my $allow_c99_comments = 1;

sub help {
	my ($exitcode) = @_;

	print << "EOM";
Usage: $P [OPTION]... [FILE]...
Version: $V

Options:
  -q, --quiet                quiet
  --no-tree                  run without a kernel tree
  --no-signoff               do not check for 'Signed-off-by' line
  --patch                    treat FILE as patchfile (default)
  --emacs                    emacs compile window format
  --terse                    one line per report
  --showfile                 emit diffed file position, not input file position
  -g, --git                  treat FILE as a single commit or git revision range
                             single git commit with:
                               <rev>
                               <rev>^
                               <rev>~n
                             multiple git commits with:
                               <rev1>..<rev2>
                               <rev1>...<rev2>
                               <rev>-<count>
                             git merges are ignored
  -f, --file                 treat FILE as regular source file
  --subjective, --strict     enable more subjective tests
  --list-types               list the possible message types
  --types TYPE(,TYPE2...)    show only these comma separated message types
  --ignore TYPE(,TYPE2...)   ignore various comma separated message types
  --show-types               show the specific message type in the output
  --max-line-length=n        set the maximum line length, if exceeded, warn
  --min-conf-desc-length=n   set the min description length, if shorter, warn
  --root=PATH                PATH to the kernel tree root
  --no-summary               suppress the per-file summary
  --mailback                 only produce a report in case of warnings/errors
  --summary-file             include the filename in summary
  --debug KEY=[0|1]          turn on/off debugging of KEY, where KEY is one of
                             'values', 'possible', 'type', and 'attr' (default
                             is all off)
  --test-only=WORD           report only warnings/errors containing WORD
                             literally
  --fix                      EXPERIMENTAL - may create horrible results
                             If correctable single-line errors exist, create
                             "<inputfile>.EXPERIMENTAL-checkpatch-fixes"
                             with potential errors corrected to the preferred
                             checkpatch style
  --fix-inplace              EXPERIMENTAL - may create horrible results
                             Is the same as --fix, but overwrites the input
                             file.  It's your fault if there's no backup or git
  --ignore-perl-version      override checking of perl version.  expect
                             runtime errors.
  --codespell                Use the codespell dictionary for spelling/typos
                             (default:/usr/share/codespell/dictionary.txt)
  --codespellfile            Use this codespell dictionary
  --typedefsfile             Read additional types from this file
  --color[=WHEN]             Use colors 'always', 'never', or only when output
                             is a terminal ('auto'). Default is 'auto'.
  -h, --help, --version      display this help and exit

When FILE is - read standard input.
EOM

	exit($exitcode);
}

sub uniq {
	my %seen;
	return grep { !$seen{$_}++ } @_;
}

sub list_types {
	my ($exitcode) = @_;

	my $count = 0;

	local $/ = undef;

	open(my $script, '<', abs_path($P)) or
	    die "$P: Can't read '$P' $!\n";

	my $text = <$script>;
	close($script);

	my @types = ();
	# Also catch when type or level is passed through a variable
	for ($text =~ /(?:(?:\bCHK|\bWARN|\bERROR|&\{\$msg_level})\s*\(|\$msg_type\s*=)\s*"([^"]+)"/g) {
		push (@types, $_);
	}
	@types = sort(uniq(@types));
	print("#\tMessage type\n\n");
	foreach my $type (@types) {
		print(++$count . "\t" . $type . "\n");
	}

	exit($exitcode);
}

my $conf = which_conf($configuration_file);
if (-f $conf) {
	my @conf_args;
	open(my $conffile, '<', "$conf")
	    or warn "$P: Can't find a readable $configuration_file file $!\n";

	while (<$conffile>) {
		my $line = $_;

		$line =~ s/\s*\n?$//g;
		$line =~ s/^\s*//g;
		$line =~ s/\s+/ /g;

		next if ($line =~ m/^\s*#/);
		next if ($line =~ m/^\s*$/);

		my @words = split(" ", $line);
		foreach my $word (@words) {
			last if ($word =~ m/^#/);
			push (@conf_args, $word);
		}
	}
	close($conffile);
	unshift(@ARGV, @conf_args) if @conf_args;
}

# Perl's Getopt::Long allows options to take optional arguments after a space.
# Prevent --color by itself from consuming other arguments
foreach (@ARGV) {
	if ($_ eq "--color" || $_ eq "-color") {
		$_ = "--color=$color";
	}
}

GetOptions(
	'q|quiet+'	=> \$quiet,
	'tree!'		=> \$tree,
	'signoff!'	=> \$chk_signoff,
	'patch!'	=> \$chk_patch,
	'emacs!'	=> \$emacs,
	'terse!'	=> \$terse,
	'showfile!'	=> \$showfile,
	'f|file!'	=> \$file,
	'g|git!'	=> \$git,
	'subjective!'	=> \$check,
	'strict!'	=> \$check,
	'ignore=s'	=> \@ignore,
	'types=s'	=> \@use,
	'show-types!'	=> \$show_types,
	'list-types!'	=> \$list_types,
	'max-line-length=i' => \$max_line_length,
	'min-conf-desc-length=i' => \$min_conf_desc_length,
	'root=s'	=> \$root,
	'summary!'	=> \$summary,
	'mailback!'	=> \$mailback,
	'summary-file!'	=> \$summary_file,
	'fix!'		=> \$fix,
	'fix-inplace!'	=> \$fix_inplace,
	'ignore-perl-version!' => \$ignore_perl_version,
	'debug=s'	=> \%debug,
	'test-only=s'	=> \$tst_only,
	'codespell!'	=> \$codespell,
	'codespellfile=s'	=> \$codespellfile,
	'typedefsfile=s'	=> \$typedefsfile,
	'color=s'	=> \$color,
	'no-color'	=> \$color,	#keep old behaviors of -nocolor
	'nocolor'	=> \$color,	#keep old behaviors of -nocolor
	'h|help'	=> \$help,
	'version'	=> \$help
) or help(1);

help(0) if ($help);

list_types(0) if ($list_types);

$fix = 1 if ($fix_inplace);
$check_orig = $check;

my $exit = 0;

if ($^V && $^V lt $minimum_perl_version) {
	printf "$P: requires at least perl version %vd\n", $minimum_perl_version;
	if (!$ignore_perl_version) {
		exit(1);
	}
}

#if no filenames are given, push '-' to read patch from stdin
if ($#ARGV < 0) {
	push(@ARGV, '-');
}

if ($color =~ /^[01]$/) {
	$color = !$color;
} elsif ($color =~ /^always$/i) {
	$color = 1;
} elsif ($color =~ /^never$/i) {
	$color = 0;
} elsif ($color =~ /^auto$/i) {
	$color = (-t STDOUT);
} else {
	die "Invalid color mode: $color\n";
}

sub hash_save_array_words {
	my ($hashRef, $arrayRef) = @_;

	my @array = split(/,/, join(',', @$arrayRef));
	foreach my $word (@array) {
		$word =~ s/\s*\n?$//g;
		$word =~ s/^\s*//g;
		$word =~ s/\s+/ /g;
		$word =~ tr/[a-z]/[A-Z]/;

		next if ($word =~ m/^\s*#/);
		next if ($word =~ m/^\s*$/);

		$hashRef->{$word}++;
	}
}

sub hash_show_words {
	my ($hashRef, $prefix) = @_;

	if (keys %$hashRef) {
		print "\nNOTE: $prefix message types:";
		foreach my $word (sort keys %$hashRef) {
			print " $word";
		}
		print "\n";
	}
}

hash_save_array_words(\%ignore_type, \@ignore);
hash_save_array_words(\%use_type, \@use);

my $dbg_values = 0;
my $dbg_possible = 0;
my $dbg_type = 0;
my $dbg_attr = 0;
for my $key (keys %debug) {
	## no critic
	eval "\${dbg_$key} = '$debug{$key}';";
	die "$@" if ($@);
}

my $rpt_cleaners = 0;

if ($terse) {
	$emacs = 1;
	$quiet++;
}

if ($tree) {
	if (defined $root) {
		if (!top_of_kernel_tree($root)) {
			die "$P: $root: --root does not point at a valid tree\n";
		}
	} else {
		if (top_of_kernel_tree('.')) {
			$root = '.';
		} elsif ($0 =~ m@(.*)/scripts/[^/]*$@ &&
						top_of_kernel_tree($1)) {
			$root = $1;
		}
	}

	if (!defined $root) {
		print "Must be run from the top-level dir. of a kernel tree\n";
		exit(2);
	}
}

my $emitted_corrupt = 0;

our $Ident	= qr{
			[A-Za-z_][A-Za-z\d_]*
			(?:\s*\#\#\s*[A-Za-z_][A-Za-z\d_]*)*
		}x;
our $Storage	= qr{extern|static|asmlinkage};
our $Sparse	= qr{
			__user|
			__kernel|
			__force|
			__iomem|
			__must_check|
			__init_refok|
			__kprobes|
			__ref|
			__rcu|
			__private
		}x;
our $InitAttributePrefix = qr{__(?:mem|cpu|dev|net_|)};
our $InitAttributeData = qr{$InitAttributePrefix(?:initdata\b)};
our $InitAttributeConst = qr{$InitAttributePrefix(?:initconst\b)};
our $InitAttributeInit = qr{$InitAttributePrefix(?:init\b)};
our $InitAttribute = qr{$InitAttributeData|$InitAttributeConst|$InitAttributeInit};

# Notes to $Attribute:
# We need \b after 'init' otherwise 'initconst' will cause a false positive in a check
our $Attribute	= qr{
			const|
			__percpu|
			__nocast|
			__safe|
			__bitwise|
			__packed__|
			__packed2__|
			__naked|
			__maybe_unused|
			__always_unused|
			__noreturn|
			__used|
			__cold|
			__pure|
			__noclone|
			__deprecated|
			__read_mostly|
			__kprobes|
			$InitAttribute|
			____cacheline_aligned|
			____cacheline_aligned_in_smp|
			____cacheline_internodealigned_in_smp|
			__weak
		  }x;
our $Modifier;
our $Inline	= qr{inline|__always_inline|noinline|__inline|__inline__};
our $Member	= qr{->$Ident|\.$Ident|\[[^]]*\]};
our $Lval	= qr{$Ident(?:$Member)*};

our $Int_type	= qr{(?i)llu|ull|ll|lu|ul|l|u};
our $Binary	= qr{(?i)0b[01]+$Int_type?};
our $Hex	= qr{(?i)0x[0-9a-f]+$Int_type?};
our $Int	= qr{[0-9]+$Int_type?};
our $Octal	= qr{0[0-7]+$Int_type?};
our $String	= qr{"[X\t]*"};
our $Float_hex	= qr{(?i)0x[0-9a-f]+p-?[0-9]+[fl]?};
our $Float_dec	= qr{(?i)(?:[0-9]+\.[0-9]*|[0-9]*\.[0-9]+)(?:e-?[0-9]+)?[fl]?};
our $Float_int	= qr{(?i)[0-9]+e-?[0-9]+[fl]?};
our $Float	= qr{$Float_hex|$Float_dec|$Float_int};
our $Constant	= qr{$Float|$Binary|$Octal|$Hex|$Int};
our $Assignment	= qr{\*\=|/=|%=|\+=|-=|<<=|>>=|&=|\^=|\|=|=};
our $Compare    = qr{<=|>=|==|!=|<|(?<!-)>};
our $Arithmetic = qr{\+|-|\*|\/|%};
our $Operators	= qr{
			<=|>=|==|!=|
			=>|->|<<|>>|<|>|!|~|
			&&|\|\||,|\^|\+\+|--|&|\||$Arithmetic
		  }x;

our $c90_Keywords = qr{do|for|while|if|else|return|goto|continue|switch|default|case|break}x;

our $BasicType;
our $NonptrType;
our $NonptrTypeMisordered;
our $NonptrTypeWithAttr;
our $Type;
our $TypeMisordered;
our $Declare;
our $DeclareMisordered;

our $NON_ASCII_UTF8	= qr{
	[\xC2-\xDF][\x80-\xBF]               # non-overlong 2-byte
	|  \xE0[\xA0-\xBF][\x80-\xBF]        # excluding overlongs
	| [\xE1-\xEC\xEE\xEF][\x80-\xBF]{2}  # straight 3-byte
	|  \xED[\x80-\x9F][\x80-\xBF]        # excluding surrogates
	|  \xF0[\x90-\xBF][\x80-\xBF]{2}     # planes 1-3
	| [\xF1-\xF3][\x80-\xBF]{3}          # planes 4-15
	|  \xF4[\x80-\x8F][\x80-\xBF]{2}     # plane 16
}x;

our $UTF8	= qr{
	[\x09\x0A\x0D\x20-\x7E]              # ASCII
	| $NON_ASCII_UTF8
}x;

our $typeC99Typedefs = qr{(?:__)?(?:[us]_?)?int_?(?:8|16|32|64)_t};
our $typeOtherOSTypedefs = qr{(?x:
	u_(?:char|short|int|long) |          # bsd
	u(?:nchar|short|int|long)            # sysv
)};
our $typeKernelTypedefs = qr{(?x:
	(?:__)?(?:u|s|be|le)(?:8|16|32|64)|
	atomic_t
)};
our $typeTypedefs = qr{(?x:
	$typeC99Typedefs\b|
	$typeOtherOSTypedefs\b|
	$typeKernelTypedefs\b
)};

our $zero_initializer = qr{(?:(?:0[xX])?0+$Int_type?|NULL|false)\b};

our $logFunctions = qr{(?x:
	printk(?:_ratelimited|_once|_deferred_once|_deferred|)|
	(?:[a-z0-9]+_){1,2}(?:printk|emerg|alert|crit|err|warning|warn|notice|info|debug|dbg|vdbg|devel|cont|WARN)(?:_ratelimited|_once|)|
	TP_printk|
	WARN(?:_RATELIMIT|_ONCE|)|
	panic|
	MODULE_[A-Z_]+|
	seq_vprintf|seq_printf|seq_puts
)};

our $signature_tags = qr{(?xi:
	Signed-off-by:|
	Acked-by:|
	Tested-by:|
	Reviewed-by:|
	Reported-by:|
	Suggested-by:|
	To:|
	Cc:
)};

our @typeListMisordered = (
	qr{char\s+(?:un)?signed},
	qr{int\s+(?:(?:un)?signed\s+)?short\s},
	qr{int\s+short(?:\s+(?:un)?signed)},
	qr{short\s+int(?:\s+(?:un)?signed)},
	qr{(?:un)?signed\s+int\s+short},
	qr{short\s+(?:un)?signed},
	qr{long\s+int\s+(?:un)?signed},
	qr{int\s+long\s+(?:un)?signed},
	qr{long\s+(?:un)?signed\s+int},
	qr{int\s+(?:un)?signed\s+long},
	qr{int\s+(?:un)?signed},
	qr{int\s+long\s+long\s+(?:un)?signed},
	qr{long\s+long\s+int\s+(?:un)?signed},
	qr{long\s+long\s+(?:un)?signed\s+int},
	qr{long\s+long\s+(?:un)?signed},
	qr{long\s+(?:un)?signed},
);

our @typeList = (
	qr{void},
	qr{(?:(?:un)?signed\s+)?char},
	qr{(?:(?:un)?signed\s+)?short\s+int},
	qr{(?:(?:un)?signed\s+)?short},
	qr{(?:(?:un)?signed\s+)?int},
	qr{(?:(?:un)?signed\s+)?long\s+int},
	qr{(?:(?:un)?signed\s+)?long\s+long\s+int},
	qr{(?:(?:un)?signed\s+)?long\s+long},
	qr{(?:(?:un)?signed\s+)?long},
	qr{(?:un)?signed},
	qr{float},
	qr{double},
	qr{bool},
	qr{struct\s+$Ident},
	qr{union\s+$Ident},
	qr{enum\s+$Ident},
	qr{${Ident}_t},
	qr{${Ident}_handler},
	qr{${Ident}_handler_fn},
	@typeListMisordered,
);

our $C90_int_types = qr{(?x:
	long\s+long\s+int\s+(?:un)?signed|
	long\s+long\s+(?:un)?signed\s+int|
	long\s+long\s+(?:un)?signed|
	(?:(?:un)?signed\s+)?long\s+long\s+int|
	(?:(?:un)?signed\s+)?long\s+long|
	int\s+long\s+long\s+(?:un)?signed|
	int\s+(?:(?:un)?signed\s+)?long\s+long|

	long\s+int\s+(?:un)?signed|
	long\s+(?:un)?signed\s+int|
	long\s+(?:un)?signed|
	(?:(?:un)?signed\s+)?long\s+int|
	(?:(?:un)?signed\s+)?long|
	int\s+long\s+(?:un)?signed|
	int\s+(?:(?:un)?signed\s+)?long|

	int\s+(?:un)?signed|
	(?:(?:un)?signed\s+)?int
)};

our @typeListFile = ();
our @typeListWithAttr = (
	@typeList,
	qr{struct\s+$InitAttribute\s+$Ident},
	qr{union\s+$InitAttribute\s+$Ident},
);

our @modifierList = (
	qr{fastcall},
);
our @modifierListFile = ();

our @mode_permission_funcs = (
	["module_param", 3],
	["module_param_(?:array|named|string)", 4],
	["module_param_array_named", 5],
	["debugfs_create_(?:file|u8|u16|u32|u64|x8|x16|x32|x64|size_t|atomic_t|bool|blob|regset32|u32_array)", 2],
	["proc_create(?:_data|)", 2],
	["(?:CLASS|DEVICE|SENSOR|SENSOR_DEVICE|IIO_DEVICE)_ATTR", 2],
	["IIO_DEV_ATTR_[A-Z_]+", 1],
	["SENSOR_(?:DEVICE_|)ATTR_2", 2],
	["SENSOR_TEMPLATE(?:_2|)", 3],
	["__ATTR", 2],
);

#Create a search pattern for all these functions to speed up a loop below
our $mode_perms_search = "";
foreach my $entry (@mode_permission_funcs) {
	$mode_perms_search .= '|' if ($mode_perms_search ne "");
	$mode_perms_search .= $entry->[0];
}

our $mode_perms_world_writable = qr{
	S_IWUGO		|
	S_IWOTH		|
	S_IRWXUGO	|
	S_IALLUGO	|
	0[0-7][0-7][2367]
}x;

our %mode_permission_string_types = (
	"S_IRWXU" => 0700,
	"S_IRUSR" => 0400,
	"S_IWUSR" => 0200,
	"S_IXUSR" => 0100,
	"S_IRWXG" => 0070,
	"S_IRGRP" => 0040,
	"S_IWGRP" => 0020,
	"S_IXGRP" => 0010,
	"S_IRWXO" => 0007,
	"S_IROTH" => 0004,
	"S_IWOTH" => 0002,
	"S_IXOTH" => 0001,
	"S_IRWXUGO" => 0777,
	"S_IRUGO" => 0444,
	"S_IWUGO" => 0222,
	"S_IXUGO" => 0111,
);

#Create a search pattern for all these strings to speed up a loop below
our $mode_perms_string_search = "";
foreach my $entry (keys %mode_permission_string_types) {
	$mode_perms_string_search .= '|' if ($mode_perms_string_search ne "");
	$mode_perms_string_search .= $entry;
}

our $allowed_asm_includes = qr{(?x:
	irq|
	memory|
	time|
	reboot
)};
# memory.h: ARM has a custom one

# Load common spelling mistakes and build regular expression list.
my $misspellings;
my %spelling_fix;

if (open(my $spelling, '<', $spelling_file)) {
	while (<$spelling>) {
		my $line = $_;

		$line =~ s/\s*\n?$//g;
		$line =~ s/^\s*//g;

		next if ($line =~ m/^\s*#/);
		next if ($line =~ m/^\s*$/);

		my ($suspect, $fix) = split(/\|\|/, $line);

		$spelling_fix{$suspect} = $fix;
	}
	close($spelling);
} else {
	warn "No typos will be found - file '$spelling_file': $!\n";
}

if ($codespell) {
	if (open(my $spelling, '<', $codespellfile)) {
		while (<$spelling>) {
			my $line = $_;

			$line =~ s/\s*\n?$//g;
			$line =~ s/^\s*//g;

			next if ($line =~ m/^\s*#/);
			next if ($line =~ m/^\s*$/);
			next if ($line =~ m/, disabled/i);

			$line =~ s/,.*$//;

			my ($suspect, $fix) = split(/->/, $line);

			$spelling_fix{$suspect} = $fix;
		}
		close($spelling);
	} else {
		warn "No codespell typos will be found - file '$codespellfile': $!\n";
	}
}

$misspellings = join("|", sort keys %spelling_fix) if keys %spelling_fix;

sub read_words {
	my ($wordsRef, $file) = @_;

	if (open(my $words, '<', $file)) {
		while (<$words>) {
			my $line = $_;

			$line =~ s/\s*\n?$//g;
			$line =~ s/^\s*//g;

			next if ($line =~ m/^\s*#/);
			next if ($line =~ m/^\s*$/);
			if ($line =~ /\s/) {
				print("$file: '$line' invalid - ignored\n");
				next;
			}

			$$wordsRef .= '|' if ($$wordsRef ne "");
			$$wordsRef .= $line;
		}
		close($file);
		return 1;
	}

	return 0;
}

my $const_structs = "";
read_words(\$const_structs, $conststructsfile)
    or warn "No structs that should be const will be found - file '$conststructsfile': $!\n";

my $typeOtherTypedefs = "";
if (length($typedefsfile)) {
	read_words(\$typeOtherTypedefs, $typedefsfile)
	    or warn "No additional types will be considered - file '$typedefsfile': $!\n";
}
$typeTypedefs .= '|' . $typeOtherTypedefs if ($typeOtherTypedefs ne "");

sub build_types {
	my $mods = "(?x:  \n" . join("|\n  ", (@modifierList, @modifierListFile)) . "\n)";
	my $all = "(?x:  \n" . join("|\n  ", (@typeList, @typeListFile)) . "\n)";
	my $Misordered = "(?x:  \n" . join("|\n  ", @typeListMisordered) . "\n)";
	my $allWithAttr = "(?x:  \n" . join("|\n  ", @typeListWithAttr) . "\n)";
	$Modifier	= qr{(?:$Attribute|$Sparse|$mods)};
	$BasicType	= qr{
				(?:$typeTypedefs\b)|
				(?:${all}\b)
		}x;
	$NonptrType	= qr{
			(?:$Modifier\s+|const\s+)*
			(?:
				(?:typeof|__typeof__)\s*\([^\)]*\)|
				(?:$typeTypedefs\b)|
				(?:${all}\b)
			)
			(?:\s+$Modifier|\s+const)*
		  }x;
	$NonptrTypeMisordered	= qr{
			(?:$Modifier\s+|const\s+)*
			(?:
				(?:${Misordered}\b)
			)
			(?:\s+$Modifier|\s+const)*
		  }x;
	$NonptrTypeWithAttr	= qr{
			(?:$Modifier\s+|const\s+)*
			(?:
				(?:typeof|__typeof__)\s*\([^\)]*\)|
				(?:$typeTypedefs\b)|
				(?:${allWithAttr}\b)
			)
			(?:\s+$Modifier|\s+const)*
		  }x;
	$Type	= qr{
			$NonptrType
			(?:(?:\s|\*|\[\])+\s*const|(?:\s|\*\s*(?:const\s*)?|\[\])+|(?:\s*\[\s*\])+)?
			(?:\s+$Inline|\s+$Modifier)*
		  }x;
	$TypeMisordered	= qr{
			$NonptrTypeMisordered
			(?:(?:\s|\*|\[\])+\s*const|(?:\s|\*\s*(?:const\s*)?|\[\])+|(?:\s*\[\s*\])+)?
			(?:\s+$Inline|\s+$Modifier)*
		  }x;
	$Declare	= qr{(?:$Storage\s+(?:$Inline\s+)?)?$Type};
	$DeclareMisordered	= qr{(?:$Storage\s+(?:$Inline\s+)?)?$TypeMisordered};
}
build_types();

our $Typecast	= qr{\s*(\(\s*$NonptrType\s*\)){0,1}\s*};

# Using $balanced_parens, $LvalOrFunc, or $FuncArg
# requires at least perl version v5.10.0
# Any use must be runtime checked with $^V

our $balanced_parens = qr/(\((?:[^\(\)]++|(?-1))*\))/;
our $LvalOrFunc	= qr{((?:[\&\*]\s*)?$Lval)\s*($balanced_parens{0,1})\s*};
our $FuncArg = qr{$Typecast{0,1}($LvalOrFunc|$Constant|$String)};

our $declaration_macros = qr{(?x:
	(?:$Storage\s+)?(?:[A-Z_][A-Z0-9]*_){0,2}(?:DEFINE|DECLARE)(?:_[A-Z0-9]+){1,6}\s*\(|
	(?:$Storage\s+)?[HLP]?LIST_HEAD\s*\(|
	(?:$Storage\s+)?${Type}\s+uninitialized_var\s*\(
)};

sub deparenthesize {
	my ($string) = @_;
	return "" if (!defined($string));

	while ($string =~ /^\s*\(.*\)\s*$/) {
		$string =~ s@^\s*\(\s*@@;
		$string =~ s@\s*\)\s*$@@;
	}

	$string =~ s@\s+@ @g;

	return $string;
}

sub seed_camelcase_file {
	my ($file) = @_;

	return if (!(-f $file));

	local $/;

	open(my $include_file, '<', "$file")
	    or warn "$P: Can't read '$file' $!\n";
	my $text = <$include_file>;
	close($include_file);

	my @lines = split('\n', $text);

	foreach my $line (@lines) {
		next if ($line !~ /(?:[A-Z][a-z]|[a-z][A-Z])/);
		if ($line =~ /^[ \t]*(?:#[ \t]*define|typedef\s+$Type)\s+(\w*(?:[A-Z][a-z]|[a-z][A-Z])\w*)/) {
			$camelcase{$1} = 1;
		} elsif ($line =~ /^\s*$Declare\s+(\w*(?:[A-Z][a-z]|[a-z][A-Z])\w*)\s*[\(\[,;]/) {
			$camelcase{$1} = 1;
		} elsif ($line =~ /^\s*(?:union|struct|enum)\s+(\w*(?:[A-Z][a-z]|[a-z][A-Z])\w*)\s*[;\{]/) {
			$camelcase{$1} = 1;
		}
	}
}

sub is_maintained_obsolete {
	my ($filename) = @_;

	return 0 if (!$tree || !(-e "$root/scripts/get_maintainer.pl"));

	my $status = `perl $root/scripts/get_maintainer.pl --status --nom --nol --nogit --nogit-fallback -f $filename 2>&1`;

	return $status =~ /obsolete/i;
}

my $camelcase_seeded = 0;
sub seed_camelcase_includes {
	return if ($camelcase_seeded);

	my $files;
	my $camelcase_cache = "";
	my @include_files = ();

	$camelcase_seeded = 1;

	if (-e ".git") {
		my $git_last_include_commit = `git log --no-merges --pretty=format:"%h%n" -1 -- include`;
		chomp $git_last_include_commit;
		$camelcase_cache = ".checkpatch-camelcase.git.$git_last_include_commit";
	} else {
		my $last_mod_date = 0;
		$files = `find $root/include -name "*.h"`;
		@include_files = split('\n', $files);
		foreach my $file (@include_files) {
			my $date = POSIX::strftime("%Y%m%d%H%M",
						   localtime((stat $file)[9]));
			$last_mod_date = $date if ($last_mod_date < $date);
		}
		$camelcase_cache = ".checkpatch-camelcase.date.$last_mod_date";
	}

	if ($camelcase_cache ne "" && -f $camelcase_cache) {
		open(my $camelcase_file, '<', "$camelcase_cache")
		    or warn "$P: Can't read '$camelcase_cache' $!\n";
		while (<$camelcase_file>) {
			chomp;
			$camelcase{$_} = 1;
		}
		close($camelcase_file);

		return;
	}

	if (-e ".git") {
		$files = `git ls-files "include/*.h"`;
		@include_files = split('\n', $files);
	}

	foreach my $file (@include_files) {
		seed_camelcase_file($file);
	}

	if ($camelcase_cache ne "") {
		unlink glob ".checkpatch-camelcase.*";
		open(my $camelcase_file, '>', "$camelcase_cache")
		    or warn "$P: Can't write '$camelcase_cache' $!\n";
		foreach (sort { lc($a) cmp lc($b) } keys(%camelcase)) {
			print $camelcase_file ("$_\n");
		}
		close($camelcase_file);
	}
}

sub git_commit_info {
	my ($commit, $id, $desc) = @_;

	return ($id, $desc) if ((which("git") eq "") || !(-e ".git"));

	my $output = `git log --no-color --format='%H %s' -1 $commit 2>&1`;
	$output =~ s/^\s*//gm;
	my @lines = split("\n", $output);

	return ($id, $desc) if ($#lines < 0);

	if ($lines[0] =~ /^error: short SHA1 $commit is ambiguous\./) {
# Maybe one day convert this block of bash into something that returns
# all matching commit ids, but it's very slow...
#
#		echo "checking commits $1..."
#		git rev-list --remotes | grep -i "^$1" |
#		while read line ; do
#		    git log --format='%H %s' -1 $line |
#		    echo "commit $(cut -c 1-12,41-)"
#		done
	} elsif ($lines[0] =~ /^fatal: ambiguous argument '$commit': unknown revision or path not in the working tree\./) {
		$id = undef;
	} else {
		$id = substr($lines[0], 0, 12);
		$desc = substr($lines[0], 41);
	}

	return ($id, $desc);
}

$chk_signoff = 0 if ($file);

my @rawlines = ();
my @lines = ();
my @fixed = ();
my @fixed_inserted = ();
my @fixed_deleted = ();
my $fixlinenr = -1;

# If input is git commits, extract all commits from the commit expressions.
# For example, HEAD-3 means we need check 'HEAD, HEAD~1, HEAD~2'.
die "$P: No git repository found\n" if ($git && !-e ".git");

if ($git) {
	my @commits = ();
	foreach my $commit_expr (@ARGV) {
		my $git_range;
		if ($commit_expr =~ m/^(.*)-(\d+)$/) {
			$git_range = "-$2 $1";
		} elsif ($commit_expr =~ m/\.\./) {
			$git_range = "$commit_expr";
		} else {
			$git_range = "-1 $commit_expr";
		}
		my $lines = `git log --no-color --no-merges --pretty=format:'%H %s' $git_range`;
		foreach my $line (split(/\n/, $lines)) {
			$line =~ /^([0-9a-fA-F]{40,40}) (.*)$/;
			next if (!defined($1) || !defined($2));
			my $sha1 = $1;
			my $subject = $2;
			unshift(@commits, $sha1);
			$git_commits{$sha1} = $subject;
		}
	}
	die "$P: no git commits after extraction!\n" if (@commits == 0);
	@ARGV = @commits;
}

my $vname;
for my $filename (@ARGV) {
	my $FILE;
	if ($git) {
		open($FILE, '-|', "git format-patch -M --stdout -1 $filename") ||
			die "$P: $filename: git format-patch failed - $!\n";
	} elsif ($file) {
		open($FILE, '-|', "diff -u /dev/null $filename") ||
			die "$P: $filename: diff failed - $!\n";
	} elsif ($filename eq '-') {
		open($FILE, '<&STDIN');
	} else {
		open($FILE, '<', "$filename") ||
			die "$P: $filename: open failed - $!\n";
	}
	if ($filename eq '-') {
		$vname = 'Your patch';
	} elsif ($git) {
		$vname = "Commit " . substr($filename, 0, 12) . ' ("' . $git_commits{$filename} . '")';
	} else {
		$vname = $filename;
	}
	while (<$FILE>) {
		chomp;
		push(@rawlines, $_);
	}
	close($FILE);

	if ($#ARGV > 0 && $quiet == 0) {
		print '-' x length($vname) . "\n";
		print "$vname\n";
		print '-' x length($vname) . "\n";
	}

	if (!process($filename)) {
		$exit = 1;
	}
	@rawlines = ();
	@lines = ();
	@fixed = ();
	@fixed_inserted = ();
	@fixed_deleted = ();
	$fixlinenr = -1;
	@modifierListFile = ();
	@typeListFile = ();
	build_types();
}

if (!$quiet) {
	hash_show_words(\%use_type, "Used");
	hash_show_words(\%ignore_type, "Ignored");

	if ($^V lt 5.10.0) {
		print << "EOM"

NOTE: perl $^V is not modern enough to detect all possible issues.
      An upgrade to at least perl v5.10.0 is suggested.
EOM
	}
	if ($exit) {
		print << "EOM"

NOTE: If any of the errors are false positives, please report
      them to the maintainer, see CHECKPATCH in MAINTAINERS.
EOM
	}
}

exit($exit);

sub top_of_kernel_tree {
	my ($root) = @_;

	my @tree_check = (
		"COPYING", "CREDITS", "Kbuild", "MAINTAINERS", "Makefile",
		"README", "Documentation", "arch", "include", "drivers",
		"fs", "init", "ipc", "kernel", "lib", "scripts",
	);

	foreach my $check (@tree_check) {
		if (! -e $root . '/' . $check) {
			return 0;
		}
	}
	return 1;
}

sub parse_email {
	my ($formatted_email) = @_;

	my $name = "";
	my $address = "";
	my $comment = "";

	if ($formatted_email =~ /^(.*)<(\S+\@\S+)>(.*)$/) {
		$name = $1;
		$address = $2;
		$comment = $3 if defined $3;
	} elsif ($formatted_email =~ /^\s*<(\S+\@\S+)>(.*)$/) {
		$address = $1;
		$comment = $2 if defined $2;
	} elsif ($formatted_email =~ /(\S+\@\S+)(.*)$/) {
		$address = $1;
		$comment = $2 if defined $2;
		$formatted_email =~ s/$address.*$//;
		$name = $formatted_email;
		$name = trim($name);
		$name =~ s/^\"|\"$//g;
		# If there's a name left after stripping spaces and
		# leading quotes, and the address doesn't have both
		# leading and trailing angle brackets, the address
		# is invalid. ie:
		#   "joe smith joe@smith.com" bad
		#   "joe smith <joe@smith.com" bad
		if ($name ne "" && $address !~ /^<[^>]+>$/) {
			$name = "";
			$address = "";
			$comment = "";
		}
	}

	$name = trim($name);
	$name =~ s/^\"|\"$//g;
	$address = trim($address);
	$address =~ s/^\<|\>$//g;

	if ($name =~ /[^\w \-]/i) { ##has "must quote" chars
		$name =~ s/(?<!\\)"/\\"/g; ##escape quotes
		$name = "\"$name\"";
	}

	return ($name, $address, $comment);
}

sub format_email {
	my ($name, $address) = @_;

	my $formatted_email;

	$name = trim($name);
	$name =~ s/^\"|\"$//g;
	$address = trim($address);

	if ($name =~ /[^\w \-]/i) { ##has "must quote" chars
		$name =~ s/(?<!\\)"/\\"/g; ##escape quotes
		$name = "\"$name\"";
	}

	if ("$name" eq "") {
		$formatted_email = "$address";
	} else {
		$formatted_email = "$name <$address>";
	}

	return $formatted_email;
}

sub which {
	my ($bin) = @_;

	foreach my $path (split(/:/, $ENV{PATH})) {
		if (-e "$path/$bin") {
			return "$path/$bin";
		}
	}

	return "";
}

sub which_conf {
	my ($conf) = @_;

	foreach my $path (split(/:/, ".:$ENV{HOME}:.scripts")) {
		if (-e "$path/$conf") {
			return "$path/$conf";
		}
	}

	return "";
}

sub expand_tabs {
	my ($str) = @_;

	my $res = '';
	my $n = 0;
	for my $c (split(//, $str)) {
		if ($c eq "\t") {
			$res .= ' ';
			$n++;
			for (; ($n % 8) != 0; $n++) {
				$res .= ' ';
			}
			next;
		}
		$res .= $c;
		$n++;
	}

	return $res;
}
sub copy_spacing {
	(my $res = shift) =~ tr/\t/ /c;
	return $res;
}

sub line_stats {
	my ($line) = @_;

	# Drop the diff line leader and expand tabs
	$line =~ s/^.//;
	$line = expand_tabs($line);

	# Pick the indent from the front of the line.
	my ($white) = ($line =~ /^(\s*)/);

	return (length($line), length($white));
}

my $sanitise_quote = '';

sub sanitise_line_reset {
	my ($in_comment) = @_;

	if ($in_comment) {
		$sanitise_quote = '*/';
	} else {
		$sanitise_quote = '';
	}
}
sub sanitise_line {
	my ($line) = @_;

	my $res = '';
	my $l = '';

	my $qlen = 0;
	my $off = 0;
	my $c;

	# Always copy over the diff marker.
	$res = substr($line, 0, 1);

	for ($off = 1; $off < length($line); $off++) {
		$c = substr($line, $off, 1);

		# Comments we are wacking completly including the begin
		# and end, all to $;.
		if ($sanitise_quote eq '' && substr($line, $off, 2) eq '/*') {
			$sanitise_quote = '*/';

			substr($res, $off, 2, "$;$;");
			$off++;
			next;
		}
		if ($sanitise_quote eq '*/' && substr($line, $off, 2) eq '*/') {
			$sanitise_quote = '';
			substr($res, $off, 2, "$;$;");
			$off++;
			next;
		}
		if ($sanitise_quote eq '' && substr($line, $off, 2) eq '//') {
			$sanitise_quote = '//';

			substr($res, $off, 2, $sanitise_quote);
			$off++;
			next;
		}

		# A \ in a string means ignore the next character.
		if (($sanitise_quote eq "'" || $sanitise_quote eq '"') &&
		    $c eq "\\") {
			substr($res, $off, 2, 'XX');
			$off++;
			next;
		}
		# Regular quotes.
		if ($c eq "'" || $c eq '"') {
			if ($sanitise_quote eq '') {
				$sanitise_quote = $c;

				substr($res, $off, 1, $c);
				next;
			} elsif ($sanitise_quote eq $c) {
				$sanitise_quote = '';
			}
		}

		#print "c<$c> SQ<$sanitise_quote>\n";
		if ($off != 0 && $sanitise_quote eq '*/' && $c ne "\t") {
			substr($res, $off, 1, $;);
		} elsif ($off != 0 && $sanitise_quote eq '//' && $c ne "\t") {
			substr($res, $off, 1, $;);
		} elsif ($off != 0 && $sanitise_quote && $c ne "\t") {
			substr($res, $off, 1, 'X');
		} else {
			substr($res, $off, 1, $c);
		}
	}

	if ($sanitise_quote eq '//') {
		$sanitise_quote = '';
	}

	# The pathname on a #include may be surrounded by '<' and '>'.
	if ($res =~ /^.\s*\#\s*include\s+\<(.*)\>/) {
		my $clean = 'X' x length($1);
		$res =~ s@\<.*\>@<$clean>@;

	# The whole of a #error is a string.
	} elsif ($res =~ /^.\s*\#\s*(?:error|warning)\s+(.*)\b/) {
		my $clean = 'X' x length($1);
		$res =~ s@(\#\s*(?:error|warning)\s+).*@$1$clean@;
	}

	if ($allow_c99_comments && $res =~ m@(//.*$)@) {
		my $match = $1;
		$res =~ s/\Q$match\E/"$;" x length($match)/e;
	}

	return $res;
}

sub get_quoted_string {
	my ($line, $rawline) = @_;

	return "" if ($line !~ m/($String)/g);
	return substr($rawline, $-[0], $+[0] - $-[0]);
}

sub ctx_statement_block {
	my ($linenr, $remain, $off) = @_;
	my $line = $linenr - 1;
	my $blk = '';
	my $soff = $off;
	my $coff = $off - 1;
	my $coff_set = 0;

	my $loff = 0;

	my $type = '';
	my $level = 0;
	my @stack = ();
	my $p;
	my $c;
	my $len = 0;

	my $remainder;
	while (1) {
		@stack = (['', 0]) if ($#stack == -1);

		#warn "CSB: blk<$blk> remain<$remain>\n";
		# If we are about to drop off the end, pull in more
		# context.
		if ($off >= $len) {
			for (; $remain > 0; $line++) {
				last if (!defined $lines[$line]);
				next if ($lines[$line] =~ /^-/);
				$remain--;
				$loff = $len;
				$blk .= $lines[$line] . "\n";
				$len = length($blk);
				$line++;
				last;
			}
			# Bail if there is no further context.
			#warn "CSB: blk<$blk> off<$off> len<$len>\n";
			if ($off >= $len) {
				last;
			}
			if ($level == 0 && substr($blk, $off) =~ /^.\s*#\s*define/) {
				$level++;
				$type = '#';
			}
		}
		$p = $c;
		$c = substr($blk, $off, 1);
		$remainder = substr($blk, $off);

		#warn "CSB: c<$c> type<$type> level<$level> remainder<$remainder> coff_set<$coff_set>\n";

		# Handle nested #if/#else.
		if ($remainder =~ /^#\s*(?:ifndef|ifdef|if)\s/) {
			push(@stack, [ $type, $level ]);
		} elsif ($remainder =~ /^#\s*(?:else|elif)\b/) {
			($type, $level) = @{$stack[$#stack - 1]};
		} elsif ($remainder =~ /^#\s*endif\b/) {
			($type, $level) = @{pop(@stack)};
		}

		# Statement ends at the ';' or a close '}' at the
		# outermost level.
		if ($level == 0 && $c eq ';') {
			last;
		}

		# An else is really a conditional as long as its not else if
		if ($level == 0 && $coff_set == 0 &&
				(!defined($p) || $p =~ /(?:\s|\}|\+)/) &&
				$remainder =~ /^(else)(?:\s|{)/ &&
				$remainder !~ /^else\s+if\b/) {
			$coff = $off + length($1) - 1;
			$coff_set = 1;
			#warn "CSB: mark coff<$coff> soff<$soff> 1<$1>\n";
			#warn "[" . substr($blk, $soff, $coff - $soff + 1) . "]\n";
		}

		if (($type eq '' || $type eq '(') && $c eq '(') {
			$level++;
			$type = '(';
		}
		if ($type eq '(' && $c eq ')') {
			$level--;
			$type = ($level != 0)? '(' : '';

			if ($level == 0 && $coff < $soff) {
				$coff = $off;
				$coff_set = 1;
				#warn "CSB: mark coff<$coff>\n";
			}
		}
		if (($type eq '' || $type eq '{') && $c eq '{') {
			$level++;
			$type = '{';
		}
		if ($type eq '{' && $c eq '}') {
			$level--;
			$type = ($level != 0)? '{' : '';

			if ($level == 0) {
				if (substr($blk, $off + 1, 1) eq ';') {
					$off++;
				}
				last;
			}
		}
		# Preprocessor commands end at the newline unless escaped.
		if ($type eq '#' && $c eq "\n" && $p ne "\\") {
			$level--;
			$type = '';
			$off++;
			last;
		}
		$off++;
	}
	# We are truly at the end, so shuffle to the next line.
	if ($off == $len) {
		$loff = $len + 1;
		$line++;
		$remain--;
	}

	my $statement = substr($blk, $soff, $off - $soff + 1);
	my $condition = substr($blk, $soff, $coff - $soff + 1);

	#warn "STATEMENT<$statement>\n";
	#warn "CONDITION<$condition>\n";

	#print "coff<$coff> soff<$off> loff<$loff>\n";

	return ($statement, $condition,
			$line, $remain + 1, $off - $loff + 1, $level);
}

sub statement_lines {
	my ($stmt) = @_;

	# Strip the diff line prefixes and rip blank lines at start and end.
	$stmt =~ s/(^|\n)./$1/g;
	$stmt =~ s/^\s*//;
	$stmt =~ s/\s*$//;

	my @stmt_lines = ($stmt =~ /\n/g);

	return $#stmt_lines + 2;
}

sub statement_rawlines {
	my ($stmt) = @_;

	my @stmt_lines = ($stmt =~ /\n/g);

	return $#stmt_lines + 2;
}

sub statement_block_size {
	my ($stmt) = @_;

	$stmt =~ s/(^|\n)./$1/g;
	$stmt =~ s/^\s*{//;
	$stmt =~ s/}\s*$//;
	$stmt =~ s/^\s*//;
	$stmt =~ s/\s*$//;

	my @stmt_lines = ($stmt =~ /\n/g);
	my @stmt_statements = ($stmt =~ /;/g);

	my $stmt_lines = $#stmt_lines + 2;
	my $stmt_statements = $#stmt_statements + 1;

	if ($stmt_lines > $stmt_statements) {
		return $stmt_lines;
	} else {
		return $stmt_statements;
	}
}

sub ctx_statement_full {
	my ($linenr, $remain, $off) = @_;
	my ($statement, $condition, $level);

	my (@chunks);

	# Grab the first conditional/block pair.
	($statement, $condition, $linenr, $remain, $off, $level) =
				ctx_statement_block($linenr, $remain, $off);
	#print "F: c<$condition> s<$statement> remain<$remain>\n";
	push(@chunks, [ $condition, $statement ]);
	if (!($remain > 0 && $condition =~ /^\s*(?:\n[+-])?\s*(?:if|else|do)\b/s)) {
		return ($level, $linenr, @chunks);
	}

	# Pull in the following conditional/block pairs and see if they
	# could continue the statement.
	for (;;) {
		($statement, $condition, $linenr, $remain, $off, $level) =
				ctx_statement_block($linenr, $remain, $off);
		#print "C: c<$condition> s<$statement> remain<$remain>\n";
		last if (!($remain > 0 && $condition =~ /^(?:\s*\n[+-])*\s*(?:else|do)\b/s));
		#print "C: push\n";
		push(@chunks, [ $condition, $statement ]);
	}

	return ($level, $linenr, @chunks);
}

sub ctx_block_get {
	my ($linenr, $remain, $outer, $open, $close, $off) = @_;
	my $line;
	my $start = $linenr - 1;
	my $blk = '';
	my @o;
	my @c;
	my @res = ();

	my $level = 0;
	my @stack = ($level);
	for ($line = $start; $remain > 0; $line++) {
		next if ($rawlines[$line] =~ /^-/);
		$remain--;

		$blk .= $rawlines[$line];

		# Handle nested #if/#else.
		if ($lines[$line] =~ /^.\s*#\s*(?:ifndef|ifdef|if)\s/) {
			push(@stack, $level);
		} elsif ($lines[$line] =~ /^.\s*#\s*(?:else|elif)\b/) {
			$level = $stack[$#stack - 1];
		} elsif ($lines[$line] =~ /^.\s*#\s*endif\b/) {
			$level = pop(@stack);
		}

		foreach my $c (split(//, $lines[$line])) {
			##print "C<$c>L<$level><$open$close>O<$off>\n";
			if ($off > 0) {
				$off--;
				next;
			}

			if ($c eq $close && $level > 0) {
				$level--;
				last if ($level == 0);
			} elsif ($c eq $open) {
				$level++;
			}
		}

		if (!$outer || $level <= 1) {
			push(@res, $rawlines[$line]);
		}

		last if ($level == 0);
	}

	return ($level, @res);
}
sub ctx_block_outer {
	my ($linenr, $remain) = @_;

	my ($level, @r) = ctx_block_get($linenr, $remain, 1, '{', '}', 0);
	return @r;
}
sub ctx_block {
	my ($linenr, $remain) = @_;

	my ($level, @r) = ctx_block_get($linenr, $remain, 0, '{', '}', 0);
	return @r;
}
sub ctx_statement {
	my ($linenr, $remain, $off) = @_;

	my ($level, @r) = ctx_block_get($linenr, $remain, 0, '(', ')', $off);
	return @r;
}
sub ctx_block_level {
	my ($linenr, $remain) = @_;

	return ctx_block_get($linenr, $remain, 0, '{', '}', 0);
}
sub ctx_statement_level {
	my ($linenr, $remain, $off) = @_;

	return ctx_block_get($linenr, $remain, 0, '(', ')', $off);
}

sub ctx_locate_comment {
	my ($first_line, $end_line) = @_;

	# Catch a comment on the end of the line itself.
	my ($current_comment) = ($rawlines[$end_line - 1] =~ m@.*(/\*.*\*/)\s*(?:\\\s*)?$@);
	return $current_comment if (defined $current_comment);

	# Look through the context and try and figure out if there is a
	# comment.
	my $in_comment = 0;
	$current_comment = '';
	for (my $linenr = $first_line; $linenr < $end_line; $linenr++) {
		my $line = $rawlines[$linenr - 1];
		#warn "           $line\n";
		if ($linenr == $first_line and $line =~ m@^.\s*\*@) {
			$in_comment = 1;
		}
		if ($line =~ m@/\*@) {
			$in_comment = 1;
		}
		if (!$in_comment && $current_comment ne '') {
			$current_comment = '';
		}
		$current_comment .= $line . "\n" if ($in_comment);
		if ($line =~ m@\*/@) {
			$in_comment = 0;
		}
	}

	chomp($current_comment);
	return($current_comment);
}
sub ctx_has_comment {
	my ($first_line, $end_line) = @_;
	my $cmt = ctx_locate_comment($first_line, $end_line);

	##print "LINE: $rawlines[$end_line - 1 ]\n";
	##print "CMMT: $cmt\n";

	return ($cmt ne '');
}

sub raw_line {
	my ($linenr, $cnt) = @_;

	my $offset = $linenr - 1;
	$cnt++;

	my $line;
	while ($cnt) {
		$line = $rawlines[$offset++];
		next if (defined($line) && $line =~ /^-/);
		$cnt--;
	}

	return $line;
}

sub cat_vet {
	my ($vet) = @_;
	my ($res, $coded);

	$res = '';
	while ($vet =~ /([^[:cntrl:]]*)([[:cntrl:]]|$)/g) {
		$res .= $1;
		if ($2 ne '') {
			$coded = sprintf("^%c", unpack('C', $2) + 64);
			$res .= $coded;
		}
	}
	$res =~ s/$/\$/;

	return $res;
}

my $av_preprocessor = 0;
my $av_pending;
my @av_paren_type;
my $av_pend_colon;

sub annotate_reset {
	$av_preprocessor = 0;
	$av_pending = '_';
	@av_paren_type = ('E');
	$av_pend_colon = 'O';
}

sub annotate_values {
	my ($stream, $type) = @_;

	my $res;
	my $var = '_' x length($stream);
	my $cur = $stream;

	print "$stream\n" if ($dbg_values > 1);

	while (length($cur)) {
		@av_paren_type = ('E') if ($#av_paren_type < 0);
		print " <" . join('', @av_paren_type) .
				"> <$type> <$av_pending>" if ($dbg_values > 1);
		if ($cur =~ /^(\s+)/o) {
			print "WS($1)\n" if ($dbg_values > 1);
			if ($1 =~ /\n/ && $av_preprocessor) {
				$type = pop(@av_paren_type);
				$av_preprocessor = 0;
			}

		} elsif ($cur =~ /^(\(\s*$Type\s*)\)/ && $av_pending eq '_') {
			print "CAST($1)\n" if ($dbg_values > 1);
			push(@av_paren_type, $type);
			$type = 'c';

		} elsif ($cur =~ /^($Type)\s*(?:$Ident|,|\)|\(|\s*$)/) {
			print "DECLARE($1)\n" if ($dbg_values > 1);
			$type = 'T';

		} elsif ($cur =~ /^($Modifier)\s*/) {
			print "MODIFIER($1)\n" if ($dbg_values > 1);
			$type = 'T';

		} elsif ($cur =~ /^(\#\s*define\s*$Ident)(\(?)/o) {
			print "DEFINE($1,$2)\n" if ($dbg_values > 1);
			$av_preprocessor = 1;
			push(@av_paren_type, $type);
			if ($2 ne '') {
				$av_pending = 'N';
			}
			$type = 'E';

		} elsif ($cur =~ /^(\#\s*(?:undef\s*$Ident|include\b))/o) {
			print "UNDEF($1)\n" if ($dbg_values > 1);
			$av_preprocessor = 1;
			push(@av_paren_type, $type);

		} elsif ($cur =~ /^(\#\s*(?:ifdef|ifndef|if))/o) {
			print "PRE_START($1)\n" if ($dbg_values > 1);
			$av_preprocessor = 1;

			push(@av_paren_type, $type);
			push(@av_paren_type, $type);
			$type = 'E';

		} elsif ($cur =~ /^(\#\s*(?:else|elif))/o) {
			print "PRE_RESTART($1)\n" if ($dbg_values > 1);
			$av_preprocessor = 1;

			push(@av_paren_type, $av_paren_type[$#av_paren_type]);

			$type = 'E';

		} elsif ($cur =~ /^(\#\s*(?:endif))/o) {
			print "PRE_END($1)\n" if ($dbg_values > 1);

			$av_preprocessor = 1;

			# Assume all arms of the conditional end as this
			# one does, and continue as if the #endif was not here.
			pop(@av_paren_type);
			push(@av_paren_type, $type);
			$type = 'E';

		} elsif ($cur =~ /^(\\\n)/o) {
			print "PRECONT($1)\n" if ($dbg_values > 1);

		} elsif ($cur =~ /^(__attribute__)\s*\(?/o) {
			print "ATTR($1)\n" if ($dbg_values > 1);
			$av_pending = $type;
			$type = 'N';

		} elsif ($cur =~ /^(sizeof)\s*(\()?/o) {
			print "SIZEOF($1)\n" if ($dbg_values > 1);
			if (defined $2) {
				$av_pending = 'V';
			}
			$type = 'N';

		} elsif ($cur =~ /^(if|while|for)\b/o) {
			print "COND($1)\n" if ($dbg_values > 1);
			$av_pending = 'E';
			$type = 'N';

		} elsif ($cur =~/^(case)/o) {
			print "CASE($1)\n" if ($dbg_values > 1);
			$av_pend_colon = 'C';
			$type = 'N';

		} elsif ($cur =~/^(return|else|goto|typeof|__typeof__)\b/o) {
			print "KEYWORD($1)\n" if ($dbg_values > 1);
			$type = 'N';

		} elsif ($cur =~ /^(\()/o) {
			print "PAREN('$1')\n" if ($dbg_values > 1);
			push(@av_paren_type, $av_pending);
			$av_pending = '_';
			$type = 'N';

		} elsif ($cur =~ /^(\))/o) {
			my $new_type = pop(@av_paren_type);
			if ($new_type ne '_') {
				$type = $new_type;
				print "PAREN('$1') -> $type\n"
							if ($dbg_values > 1);
			} else {
				print "PAREN('$1')\n" if ($dbg_values > 1);
			}

		} elsif ($cur =~ /^($Ident)\s*\(/o) {
			print "FUNC($1)\n" if ($dbg_values > 1);
			$type = 'V';
			$av_pending = 'V';

		} elsif ($cur =~ /^($Ident\s*):(?:\s*\d+\s*(,|=|;))?/) {
			if (defined $2 && $type eq 'C' || $type eq 'T') {
				$av_pend_colon = 'B';
			} elsif ($type eq 'E') {
				$av_pend_colon = 'L';
			}
			print "IDENT_COLON($1,$type>$av_pend_colon)\n" if ($dbg_values > 1);
			$type = 'V';

		} elsif ($cur =~ /^($Ident|$Constant)/o) {
			print "IDENT($1)\n" if ($dbg_values > 1);
			$type = 'V';

		} elsif ($cur =~ /^($Assignment)/o) {
			print "ASSIGN($1)\n" if ($dbg_values > 1);
			$type = 'N';

		} elsif ($cur =~/^(;|{|})/) {
			print "END($1)\n" if ($dbg_values > 1);
			$type = 'E';
			$av_pend_colon = 'O';

		} elsif ($cur =~/^(,)/) {
			print "COMMA($1)\n" if ($dbg_values > 1);
			$type = 'C';

		} elsif ($cur =~ /^(\?)/o) {
			print "QUESTION($1)\n" if ($dbg_values > 1);
			$type = 'N';

		} elsif ($cur =~ /^(:)/o) {
			print "COLON($1,$av_pend_colon)\n" if ($dbg_values > 1);

			substr($var, length($res), 1, $av_pend_colon);
			if ($av_pend_colon eq 'C' || $av_pend_colon eq 'L') {
				$type = 'E';
			} else {
				$type = 'N';
			}
			$av_pend_colon = 'O';

		} elsif ($cur =~ /^(\[)/o) {
			print "CLOSE($1)\n" if ($dbg_values > 1);
			$type = 'N';

		} elsif ($cur =~ /^(-(?![->])|\+(?!\+)|\*|\&\&|\&)/o) {
			my $variant;

			print "OPV($1)\n" if ($dbg_values > 1);
			if ($type eq 'V') {
				$variant = 'B';
			} else {
				$variant = 'U';
			}

			substr($var, length($res), 1, $variant);
			$type = 'N';

		} elsif ($cur =~ /^($Operators)/o) {
			print "OP($1)\n" if ($dbg_values > 1);
			if ($1 ne '++' && $1 ne '--') {
				$type = 'N';
			}

		} elsif ($cur =~ /(^.)/o) {
			print "C($1)\n" if ($dbg_values > 1);
		}
		if (defined $1) {
			$cur = substr($cur, length($1));
			$res .= $type x length($1);
		}
	}

	return ($res, $var);
}

sub possible {
	my ($possible, $line) = @_;
	my $notPermitted = qr{(?:
		^(?:
			$Modifier|
			$Storage|
			$Type|
			DEFINE_\S+
		)$|
		^(?:
			goto|
			return|
			case|
			else|
			asm|__asm__|
			do|
			\#|
			\#\#|
		)(?:\s|$)|
		^(?:typedef|struct|enum)\b
	    )}x;
	warn "CHECK<$possible> ($line)\n" if ($dbg_possible > 2);
	if ($possible !~ $notPermitted) {
		# Check for modifiers.
		$possible =~ s/\s*$Storage\s*//g;
		$possible =~ s/\s*$Sparse\s*//g;
		if ($possible =~ /^\s*$/) {

		} elsif ($possible =~ /\s/) {
			$possible =~ s/\s*$Type\s*//g;
			for my $modifier (split(' ', $possible)) {
				if ($modifier !~ $notPermitted) {
					warn "MODIFIER: $modifier ($possible) ($line)\n" if ($dbg_possible);
					push(@modifierListFile, $modifier);
				}
			}

		} else {
			warn "POSSIBLE: $possible ($line)\n" if ($dbg_possible);
			push(@typeListFile, $possible);
		}
		build_types();
	} else {
		warn "NOTPOSS: $possible ($line)\n" if ($dbg_possible > 1);
	}
}

my $prefix = '';

sub show_type {
	my ($type) = @_;

	$type =~ tr/[a-z]/[A-Z]/;

	return defined $use_type{$type} if (scalar keys %use_type > 0);

	return !defined $ignore_type{$type};
}

sub report {
	my ($level, $type, $msg) = @_;

	if (!show_type($type) ||
	    (defined $tst_only && $msg !~ /\Q$tst_only\E/)) {
		return 0;
	}
	my $output = '';
	if ($color) {
		if ($level eq 'ERROR') {
			$output .= RED;
		} elsif ($level eq 'WARNING') {
			$output .= YELLOW;
		} else {
			$output .= GREEN;
		}
	}
	$output .= $prefix . $level . ':';
	if ($show_types) {
		$output .= BLUE if ($color);
		$output .= "$type:";
	}
	$output .= RESET if ($color);
	$output .= ' ' . $msg . "\n";

	if ($showfile) {
		my @lines = split("\n", $output, -1);
		splice(@lines, 1, 1);
		$output = join("\n", @lines);
	}
	$output = (split('\n', $output))[0] . "\n" if ($terse);

	push(our @report, $output);

	return 1;
}

sub report_dump {
	our @report;
}

sub fixup_current_range {
	my ($lineRef, $offset, $length) = @_;

	if ($$lineRef =~ /^\@\@ -\d+,\d+ \+(\d+),(\d+) \@\@/) {
		my $o = $1;
		my $l = $2;
		my $no = $o + $offset;
		my $nl = $l + $length;
		$$lineRef =~ s/\+$o,$l \@\@/\+$no,$nl \@\@/;
	}
}

sub fix_inserted_deleted_lines {
	my ($linesRef, $insertedRef, $deletedRef) = @_;

	my $range_last_linenr = 0;
	my $delta_offset = 0;

	my $old_linenr = 0;
	my $new_linenr = 0;

	my $next_insert = 0;
	my $next_delete = 0;

	my @lines = ();

	my $inserted = @{$insertedRef}[$next_insert++];
	my $deleted = @{$deletedRef}[$next_delete++];

	foreach my $old_line (@{$linesRef}) {
		my $save_line = 1;
		my $line = $old_line;	#don't modify the array
		if ($line =~ /^(?:\+\+\+|\-\-\-)\s+\S+/) {	#new filename
			$delta_offset = 0;
		} elsif ($line =~ /^\@\@ -\d+,\d+ \+\d+,\d+ \@\@/) {	#new hunk
			$range_last_linenr = $new_linenr;
			fixup_current_range(\$line, $delta_offset, 0);
		}

		while (defined($deleted) && ${$deleted}{'LINENR'} == $old_linenr) {
			$deleted = @{$deletedRef}[$next_delete++];
			$save_line = 0;
			fixup_current_range(\$lines[$range_last_linenr], $delta_offset--, -1);
		}

		while (defined($inserted) && ${$inserted}{'LINENR'} == $old_linenr) {
			push(@lines, ${$inserted}{'LINE'});
			$inserted = @{$insertedRef}[$next_insert++];
			$new_linenr++;
			fixup_current_range(\$lines[$range_last_linenr], $delta_offset++, 1);
		}

		if ($save_line) {
			push(@lines, $line);
			$new_linenr++;
		}

		$old_linenr++;
	}

	return @lines;
}

sub fix_insert_line {
	my ($linenr, $line) = @_;

	my $inserted = {
		LINENR => $linenr,
		LINE => $line,
	};
	push(@fixed_inserted, $inserted);
}

sub fix_delete_line {
	my ($linenr, $line) = @_;

	my $deleted = {
		LINENR => $linenr,
		LINE => $line,
	};

	push(@fixed_deleted, $deleted);
}

sub ERROR {
	my ($type, $msg) = @_;

	if (report("ERROR", $type, $msg)) {
		our $clean = 0;
		our $cnt_error++;
		return 1;
	}
	return 0;
}
sub WARN {
	my ($type, $msg) = @_;

	if (report("WARNING", $type, $msg)) {
		our $clean = 0;
		our $cnt_warn++;
		return 1;
	}
	return 0;
}
sub CHK {
	my ($type, $msg) = @_;

	if ($check && report("CHECK", $type, $msg)) {
		our $clean = 0;
		our $cnt_chk++;
		return 1;
	}
	return 0;
}

sub check_absolute_file {
	my ($absolute, $herecurr) = @_;
	my $file = $absolute;

	##print "absolute<$absolute>\n";

	# See if any suffix of this path is a path within the tree.
	while ($file =~ s@^[^/]*/@@) {
		if (-f "$root/$file") {
			##print "file<$file>\n";
			last;
		}
	}
	if (! -f _)  {
		return 0;
	}

	# It is, so see if the prefix is acceptable.
	my $prefix = $absolute;
	substr($prefix, -length($file)) = '';

	##print "prefix<$prefix>\n";
	if ($prefix ne ".../") {
		WARN("USE_RELATIVE_PATH",
		     "use relative pathname instead of absolute in changelog text\n" . $herecurr);
	}
}

sub trim {
	my ($string) = @_;

	$string =~ s/^\s+|\s+$//g;

	return $string;
}

sub ltrim {
	my ($string) = @_;

	$string =~ s/^\s+//;

	return $string;
}

sub rtrim {
	my ($string) = @_;

	$string =~ s/\s+$//;

	return $string;
}

sub string_find_replace {
	my ($string, $find, $replace) = @_;

	$string =~ s/$find/$replace/g;

	return $string;
}

sub tabify {
	my ($leading) = @_;

	my $source_indent = 8;
	my $max_spaces_before_tab = $source_indent - 1;
	my $spaces_to_tab = " " x $source_indent;

	#convert leading spaces to tabs
	1 while $leading =~ s@^([\t]*)$spaces_to_tab@$1\t@g;
	#Remove spaces before a tab
	1 while $leading =~ s@^([\t]*)( {1,$max_spaces_before_tab})\t@$1\t@g;

	return "$leading";
}

sub pos_last_openparen {
	my ($line) = @_;

	my $pos = 0;

	my $opens = $line =~ tr/\(/\(/;
	my $closes = $line =~ tr/\)/\)/;

	my $last_openparen = 0;

	if (($opens == 0) || ($closes >= $opens)) {
		return -1;
	}

	my $len = length($line);

	for ($pos = 0; $pos < $len; $pos++) {
		my $string = substr($line, $pos);
		if ($string =~ /^($FuncArg|$balanced_parens)/) {
			$pos += length($1) - 1;
		} elsif (substr($line, $pos, 1) eq '(') {
			$last_openparen = $pos;
		} elsif (index($string, '(') == -1) {
			last;
		}
	}

	return length(expand_tabs(substr($line, 0, $last_openparen))) + 1;
}

sub process {
	my $filename = shift;

	my $linenr=0;
	my $prevline="";
	my $prevrawline="";
	my $stashline="";
	my $stashrawline="";

	my $length;
	my $indent;
	my $previndent=0;
	my $stashindent=0;

	our $clean = 1;
	my $signoff = 0;
	my $is_patch = 0;
	my $in_header_lines = $file ? 0 : 1;
	my $in_commit_log = 0;		#Scanning lines before patch
	my $has_commit_log = 0;		#Encountered lines before patch
	my $commit_log_possible_stack_dump = 0;
	my $commit_log_long_line = 0;
	my $commit_log_has_diff = 0;
	my $reported_maintainer_file = 0;
	my $non_utf8_charset = 0;

	my $last_blank_line = 0;
	my $last_coalesced_string_linenr = -1;

	our @report = ();
	our $cnt_lines = 0;
	our $cnt_error = 0;
	our $cnt_warn = 0;
	our $cnt_chk = 0;

	# Trace the real file/line as we go.
	my $realfile = '';
	my $realline = 0;
	my $realcnt = 0;
	my $here = '';
	my $context_function;		#undef'd unless there's a known function
	my $in_comment = 0;
	my $comment_edge = 0;
	my $first_line = 0;
	my $p1_prefix = '';

	my $prev_values = 'E';

	# suppression flags
	my %suppress_ifbraces;
	my %suppress_whiletrailers;
	my %suppress_export;
	my $suppress_statement = 0;

	my %signatures = ();

	# Pre-scan the patch sanitizing the lines.
	# Pre-scan the patch looking for any __setup documentation.
	#
	my @setup_docs = ();
	my $setup_docs = 0;

	my $camelcase_file_seeded = 0;

	sanitise_line_reset();
	my $line;
	foreach my $rawline (@rawlines) {
		$linenr++;
		$line = $rawline;

		push(@fixed, $rawline) if ($fix);

		if ($rawline=~/^\+\+\+\s+(\S+)/) {
			$setup_docs = 0;
			if ($1 =~ m@Documentation/admin-guide/kernel-parameters.rst$@) {
				$setup_docs = 1;
			}
			#next;
		}
		if ($rawline =~ /^\@\@ -\d+(?:,\d+)? \+(\d+)(,(\d+))? \@\@/) {
			$realline=$1-1;
			if (defined $2) {
				$realcnt=$3+1;
			} else {
				$realcnt=1+1;
			}
			$in_comment = 0;

			# Guestimate if this is a continuing comment.  Run
			# the context looking for a comment "edge".  If this
			# edge is a close comment then we must be in a comment
			# at context start.
			my $edge;
			my $cnt = $realcnt;
			for (my $ln = $linenr + 1; $cnt > 0; $ln++) {
				next if (defined $rawlines[$ln - 1] &&
					 $rawlines[$ln - 1] =~ /^-/);
				$cnt--;
				#print "RAW<$rawlines[$ln - 1]>\n";
				last if (!defined $rawlines[$ln - 1]);
				if ($rawlines[$ln - 1] =~ m@(/\*|\*/)@ &&
				    $rawlines[$ln - 1] !~ m@"[^"]*(?:/\*|\*/)[^"]*"@) {
					($edge) = $1;
					last;
				}
			}
			if (defined $edge && $edge eq '*/') {
				$in_comment = 1;
			}

			# Guestimate if this is a continuing comment.  If this
			# is the start of a diff block and this line starts
			# ' *' then it is very likely a comment.
			if (!defined $edge &&
			    $rawlines[$linenr] =~ m@^.\s*(?:\*\*+| \*)(?:\s|$)@)
			{
				$in_comment = 1;
			}

			##print "COMMENT:$in_comment edge<$edge> $rawline\n";
			sanitise_line_reset($in_comment);

		} elsif ($realcnt && $rawline =~ /^(?:\+| |$)/) {
			# Standardise the strings and chars within the input to
			# simplify matching -- only bother with positive lines.
			$line = sanitise_line($rawline);
		}
		push(@lines, $line);

		if ($realcnt > 1) {
			$realcnt-- if ($line =~ /^(?:\+| |$)/);
		} else {
			$realcnt = 0;
		}

		#print "==>$rawline\n";
		#print "-->$line\n";

		if ($setup_docs && $line =~ /^\+/) {
			push(@setup_docs, $line);
		}
	}

	$prefix = '';

	$realcnt = 0;
	$linenr = 0;
	$fixlinenr = -1;
	foreach my $line (@lines) {
		$linenr++;
		$fixlinenr++;
		my $sline = $line;	#copy of $line
		$sline =~ s/$;/ /g;	#with comments as spaces

		my $rawline = $rawlines[$linenr - 1];

#extract the line range in the file after the patch is applied
		if (!$in_commit_log &&
		    $line =~ /^\@\@ -\d+(?:,\d+)? \+(\d+)(,(\d+))? \@\@(.*)/) {
			my $context = $4;
			$is_patch = 1;
			$first_line = $linenr + 1;
			$realline=$1-1;
			if (defined $2) {
				$realcnt=$3+1;
			} else {
				$realcnt=1+1;
			}
			annotate_reset();
			$prev_values = 'E';

			%suppress_ifbraces = ();
			%suppress_whiletrailers = ();
			%suppress_export = ();
			$suppress_statement = 0;
			if ($context =~ /\b(\w+)\s*\(/) {
				$context_function = $1;
			} else {
				undef $context_function;
			}
			next;

# track the line number as we move through the hunk, note that
# new versions of GNU diff omit the leading space on completely
# blank context lines so we need to count that too.
		} elsif ($line =~ /^( |\+|$)/) {
			$realline++;
			$realcnt-- if ($realcnt != 0);

			# Measure the line length and indent.
			($length, $indent) = line_stats($rawline);

			# Track the previous line.
			($prevline, $stashline) = ($stashline, $line);
			($previndent, $stashindent) = ($stashindent, $indent);
			($prevrawline, $stashrawline) = ($stashrawline, $rawline);

			#warn "line<$line>\n";

		} elsif ($realcnt == 1) {
			$realcnt--;
		}

		my $hunk_line = ($realcnt != 0);

		$here = "#$linenr: " if (!$file);
		$here = "#$realline: " if ($file);

		my $found_file = 0;
		# extract the filename as it passes
		if ($line =~ /^diff --git.*?(\S+)$/) {
			$realfile = $1;
			$realfile =~ s@^([^/]*)/@@ if (!$file);
			$in_commit_log = 0;
			$found_file = 1;
		} elsif ($line =~ /^\+\+\+\s+(\S+)/) {
			$realfile = $1;
			$realfile =~ s@^([^/]*)/@@ if (!$file);
			$in_commit_log = 0;

			$p1_prefix = $1;
			if (!$file && $tree && $p1_prefix ne '' &&
			    -e "$root/$p1_prefix") {
				WARN("PATCH_PREFIX",
				     "patch prefix '$p1_prefix' exists, appears to be a -p0 patch\n");
			}

			if ($realfile =~ m@^include/asm/@) {
				ERROR("MODIFIED_INCLUDE_ASM",
				      "do not modify files in include/asm, change architecture specific files in include/asm-<architecture>\n" . "$here$rawline\n");
			}
			$found_file = 1;
		}

#make up the handle for any error we report on this line
		if ($showfile) {
			$prefix = "$realfile:$realline: "
		} elsif ($emacs) {
			if ($file) {
				$prefix = "$filename:$realline: ";
			} else {
				$prefix = "$filename:$linenr: ";
			}
		}

		if ($found_file) {
			if (is_maintained_obsolete($realfile)) {
				WARN("OBSOLETE",
				     "$realfile is marked as 'obsolete' in the MAINTAINERS hierarchy.  No unnecessary modifications please.\n");
			}
			if ($realfile =~ m@^(?:drivers/net/|net/|drivers/staging/)@) {
				$check = 1;
			} else {
				$check = $check_orig;
			}
			next;
		}

		$here .= "FILE: $realfile:$realline:" if ($realcnt != 0);

		my $hereline = "$here\n$rawline\n";
		my $herecurr = "$here\n$rawline\n";
		my $hereprev = "$here\n$prevrawline\n$rawline\n";

		$cnt_lines++ if ($realcnt != 0);

# Check if the commit log has what seems like a diff which can confuse patch
		if ($in_commit_log && !$commit_log_has_diff &&
		    (($line =~ m@^\s+diff\b.*a/[\w/]+@ &&
		      $line =~ m@^\s+diff\b.*a/([\w/]+)\s+b/$1\b@) ||
		     $line =~ m@^\s*(?:\-\-\-\s+a/|\+\+\+\s+b/)@ ||
		     $line =~ m/^\s*\@\@ \-\d+,\d+ \+\d+,\d+ \@\@/)) {
			ERROR("DIFF_IN_COMMIT_MSG",
			      "Avoid using diff content in the commit message - patch(1) might not work\n" . $herecurr);
			$commit_log_has_diff = 1;
		}

# Check for incorrect file permissions
		if ($line =~ /^new (file )?mode.*[7531]\d{0,2}$/) {
			my $permhere = $here . "FILE: $realfile\n";
			if ($realfile !~ m@scripts/@ &&
			    $realfile !~ /\.(py|pl|awk|sh)$/) {
				ERROR("EXECUTE_PERMISSIONS",
				      "do not set execute permissions for source files\n" . $permhere);
			}
		}

# Check the patch for a signoff:
		if ($line =~ /^\s*signed-off-by:/i) {
			$signoff++;
			$in_commit_log = 0;
		}

# Check if MAINTAINERS is being updated.  If so, there's probably no need to
# emit the "does MAINTAINERS need updating?" message on file add/move/delete
		if ($line =~ /^\s*MAINTAINERS\s*\|/) {
			$reported_maintainer_file = 1;
		}

# Check signature styles
		if (!$in_header_lines &&
		    $line =~ /^(\s*)([a-z0-9_-]+by:|$signature_tags)(\s*)(.*)/i) {
			my $space_before = $1;
			my $sign_off = $2;
			my $space_after = $3;
			my $email = $4;
			my $ucfirst_sign_off = ucfirst(lc($sign_off));

			if ($sign_off !~ /$signature_tags/) {
				WARN("BAD_SIGN_OFF",
				     "Non-standard signature: $sign_off\n" . $herecurr);
			}
			if (defined $space_before && $space_before ne "") {
				if (WARN("BAD_SIGN_OFF",
					 "Do not use whitespace before $ucfirst_sign_off\n" . $herecurr) &&
				    $fix) {
					$fixed[$fixlinenr] =
					    "$ucfirst_sign_off $email";
				}
			}
			if ($sign_off =~ /-by:$/i && $sign_off ne $ucfirst_sign_off) {
				if (WARN("BAD_SIGN_OFF",
					 "'$ucfirst_sign_off' is the preferred signature form\n" . $herecurr) &&
				    $fix) {
					$fixed[$fixlinenr] =
					    "$ucfirst_sign_off $email";
				}

			}
			if (!defined $space_after || $space_after ne " ") {
				if (WARN("BAD_SIGN_OFF",
					 "Use a single space after $ucfirst_sign_off\n" . $herecurr) &&
				    $fix) {
					$fixed[$fixlinenr] =
					    "$ucfirst_sign_off $email";
				}
			}

			my ($email_name, $email_address, $comment) = parse_email($email);
			my $suggested_email = format_email(($email_name, $email_address));
			if ($suggested_email eq "") {
				ERROR("BAD_SIGN_OFF",
				      "Unrecognized email address: '$email'\n" . $herecurr);
			} else {
				my $dequoted = $suggested_email;
				$dequoted =~ s/^"//;
				$dequoted =~ s/" </ </;
				# Don't force email to have quotes
				# Allow just an angle bracketed address
				if ("$dequoted$comment" ne $email &&
				    "<$email_address>$comment" ne $email &&
				    "$suggested_email$comment" ne $email) {
					WARN("BAD_SIGN_OFF",
					     "email address '$email' might be better as '$suggested_email$comment'\n" . $herecurr);
				}
			}

# Check for duplicate signatures
			my $sig_nospace = $line;
			$sig_nospace =~ s/\s//g;
			$sig_nospace = lc($sig_nospace);
			if (defined $signatures{$sig_nospace}) {
				WARN("BAD_SIGN_OFF",
				     "Duplicate signature\n" . $herecurr);
			} else {
				$signatures{$sig_nospace} = 1;
			}
		}

# Check email subject for common tools that don't need to be mentioned
		if ($in_header_lines &&
		    $line =~ /^Subject:.*\b(?:checkpatch|sparse|smatch)\b[^:]/i) {
			WARN("EMAIL_SUBJECT",
			     "A patch subject line should describe the change not the tool that found it\n" . $herecurr);
		}

# Check for old stable address
		if ($line =~ /^\s*cc:\s*.*<?\bstable\@kernel\.org\b>?.*$/i) {
			ERROR("STABLE_ADDRESS",
			      "The 'stable' address should be 'stable\@vger.kernel.org'\n" . $herecurr);
		}

# Check for unwanted Gerrit info
		if ($in_commit_log && $line =~ /^\s*change-id:/i) {
			ERROR("GERRIT_CHANGE_ID",
			      "Remove Gerrit Change-Id's before submitting upstream.\n" . $herecurr);
		}

# Check if the commit log is in a possible stack dump
		if ($in_commit_log && !$commit_log_possible_stack_dump &&
		    ($line =~ /^\s*(?:WARNING:|BUG:)/ ||
		     $line =~ /^\s*\[\s*\d+\.\d{6,6}\s*\]/ ||
					# timestamp
		     $line =~ /^\s*\[\<[0-9a-fA-F]{8,}\>\]/)) {
					# stack dump address
			$commit_log_possible_stack_dump = 1;
		}

# Check for line lengths > 75 in commit log, warn once
		if ($in_commit_log && !$commit_log_long_line &&
		    length($line) > 75 &&
		    !($line =~ /^\s*[a-zA-Z0-9_\/\.]+\s+\|\s+\d+/ ||
					# file delta changes
		      $line =~ /^\s*(?:[\w\.\-]+\/)++[\w\.\-]+:/ ||
					# filename then :
		      $line =~ /^\s*(?:Fixes:|Link:)/i ||
					# A Fixes: or Link: line
		      $commit_log_possible_stack_dump)) {
			WARN("COMMIT_LOG_LONG_LINE",
			     "Possible unwrapped commit description (prefer a maximum 75 chars per line)\n" . $herecurr);
			$commit_log_long_line = 1;
		}

# Reset possible stack dump if a blank line is found
		if ($in_commit_log && $commit_log_possible_stack_dump &&
		    $line =~ /^\s*$/) {
			$commit_log_possible_stack_dump = 0;
		}

# Check for git id commit length and improperly formed commit descriptions
		if ($in_commit_log && !$commit_log_possible_stack_dump &&
		    $line !~ /^\s*(?:Link|Patchwork|http|https|BugLink):/i &&
		    $line !~ /^This reverts commit [0-9a-f]{7,40}/ &&
		    ($line =~ /\bcommit\s+[0-9a-f]{5,}\b/i ||
		     ($line =~ /(?:\s|^)[0-9a-f]{12,40}(?:[\s"'\(\[]|$)/i &&
		      $line !~ /[\<\[][0-9a-f]{12,40}[\>\]]/i &&
		      $line !~ /\bfixes:\s*[0-9a-f]{12,40}/i))) {
			my $init_char = "c";
			my $orig_commit = "";
			my $short = 1;
			my $long = 0;
			my $case = 1;
			my $space = 1;
			my $hasdesc = 0;
			my $hasparens = 0;
			my $id = '0123456789ab';
			my $orig_desc = "commit description";
			my $description = "";

			if ($line =~ /\b(c)ommit\s+([0-9a-f]{5,})\b/i) {
				$init_char = $1;
				$orig_commit = lc($2);
			} elsif ($line =~ /\b([0-9a-f]{12,40})\b/i) {
				$orig_commit = lc($1);
			}

			$short = 0 if ($line =~ /\bcommit\s+[0-9a-f]{12,40}/i);
			$long = 1 if ($line =~ /\bcommit\s+[0-9a-f]{41,}/i);
			$space = 0 if ($line =~ /\bcommit [0-9a-f]/i);
			$case = 0 if ($line =~ /\b[Cc]ommit\s+[0-9a-f]{5,40}[^A-F]/);
			if ($line =~ /\bcommit\s+[0-9a-f]{5,}\s+\("([^"]+)"\)/i) {
				$orig_desc = $1;
				$hasparens = 1;
			} elsif ($line =~ /\bcommit\s+[0-9a-f]{5,}\s*$/i &&
				 defined $rawlines[$linenr] &&
				 $rawlines[$linenr] =~ /^\s*\("([^"]+)"\)/) {
				$orig_desc = $1;
				$hasparens = 1;
			} elsif ($line =~ /\bcommit\s+[0-9a-f]{5,}\s+\("[^"]+$/i &&
				 defined $rawlines[$linenr] &&
				 $rawlines[$linenr] =~ /^\s*[^"]+"\)/) {
				$line =~ /\bcommit\s+[0-9a-f]{5,}\s+\("([^"]+)$/i;
				$orig_desc = $1;
				$rawlines[$linenr] =~ /^\s*([^"]+)"\)/;
				$orig_desc .= " " . $1;
				$hasparens = 1;
			}

			($id, $description) = git_commit_info($orig_commit,
							      $id, $orig_desc);

			if (defined($id) &&
			   ($short || $long || $space || $case || ($orig_desc ne $description) || !$hasparens)) {
				ERROR("GIT_COMMIT_ID",
				      "Please use git commit description style 'commit <12+ chars of sha1> (\"<title line>\")' - ie: '${init_char}ommit $id (\"$description\")'\n" . $herecurr);
			}
		}

# Check for added, moved or deleted files
		if (!$reported_maintainer_file && !$in_commit_log &&
		    ($line =~ /^(?:new|deleted) file mode\s*\d+\s*$/ ||
		     $line =~ /^rename (?:from|to) [\w\/\.\-]+\s*$/ ||
		     ($line =~ /\{\s*([\w\/\.\-]*)\s*\=\>\s*([\w\/\.\-]*)\s*\}/ &&
		      (defined($1) || defined($2))))) {
			$is_patch = 1;
			$reported_maintainer_file = 1;
			WARN("FILE_PATH_CHANGES",
			     "added, moved or deleted file(s), does MAINTAINERS need updating?\n" . $herecurr);
		}

# Check for wrappage within a valid hunk of the file
		if ($realcnt != 0 && $line !~ m{^(?:\+|-| |\\ No newline|$)}) {
			ERROR("CORRUPTED_PATCH",
			      "patch seems to be corrupt (line wrapped?)\n" .
				$herecurr) if (!$emitted_corrupt++);
		}

# UTF-8 regex found at http://www.w3.org/International/questions/qa-forms-utf-8.en.php
		if (($realfile =~ /^$/ || $line =~ /^\+/) &&
		    $rawline !~ m/^$UTF8*$/) {
			my ($utf8_prefix) = ($rawline =~ /^($UTF8*)/);

			my $blank = copy_spacing($rawline);
			my $ptr = substr($blank, 0, length($utf8_prefix)) . "^";
			my $hereptr = "$hereline$ptr\n";

			CHK("INVALID_UTF8",
			    "Invalid UTF-8, patch and commit message should be encoded in UTF-8\n" . $hereptr);
		}

# Check if it's the start of a commit log
# (not a header line and we haven't seen the patch filename)
		if ($in_header_lines && $realfile =~ /^$/ &&
		    !($rawline =~ /^\s+(?:\S|$)/ ||
		      $rawline =~ /^(?:commit\b|from\b|[\w-]+:)/i)) {
			$in_header_lines = 0;
			$in_commit_log = 1;
			$has_commit_log = 1;
		}

# Check if there is UTF-8 in a commit log when a mail header has explicitly
# declined it, i.e defined some charset where it is missing.
		if ($in_header_lines &&
		    $rawline =~ /^Content-Type:.+charset="(.+)".*$/ &&
		    $1 !~ /utf-8/i) {
			$non_utf8_charset = 1;
		}

		if ($in_commit_log && $non_utf8_charset && $realfile =~ /^$/ &&
		    $rawline =~ /$NON_ASCII_UTF8/) {
			WARN("UTF8_BEFORE_PATCH",
			    "8-bit UTF-8 used in possible commit log\n" . $herecurr);
		}

# Check for absolute kernel paths in commit message
		if ($tree && $in_commit_log) {
			while ($line =~ m{(?:^|\s)(/\S*)}g) {
				my $file = $1;

				if ($file =~ m{^(.*?)(?::\d+)+:?$} &&
				    check_absolute_file($1, $herecurr)) {
					#
				} else {
					check_absolute_file($file, $herecurr);
				}
			}
		}

# Check for various typo / spelling mistakes
		if (defined($misspellings) &&
		    ($in_commit_log || $line =~ /^(?:\+|Subject:)/i)) {
			while ($rawline =~ /(?:^|[^a-z@])($misspellings)(?:\b|$|[^a-z@])/gi) {
				my $typo = $1;
				my $typo_fix = $spelling_fix{lc($typo)};
				$typo_fix = ucfirst($typo_fix) if ($typo =~ /^[A-Z]/);
				$typo_fix = uc($typo_fix) if ($typo =~ /^[A-Z]+$/);
				my $msg_level = \&WARN;
				$msg_level = \&CHK if ($file);
				if (&{$msg_level}("TYPO_SPELLING",
						  "'$typo' may be misspelled - perhaps '$typo_fix'?\n" . $herecurr) &&
				    $fix) {
					$fixed[$fixlinenr] =~ s/(^|[^A-Za-z@])($typo)($|[^A-Za-z@])/$1$typo_fix$3/;
				}
			}
		}

# ignore non-hunk lines and lines being removed
		next if (!$hunk_line || $line =~ /^-/);

#trailing whitespace
		if ($line =~ /^\+.*\015/) {
			my $herevet = "$here\n" . cat_vet($rawline) . "\n";
			if (ERROR("DOS_LINE_ENDINGS",
				  "DOS line endings\n" . $herevet) &&
			    $fix) {
				$fixed[$fixlinenr] =~ s/[\s\015]+$//;
			}
		} elsif ($rawline =~ /^\+.*\S\s+$/ || $rawline =~ /^\+\s+$/) {
			my $herevet = "$here\n" . cat_vet($rawline) . "\n";
			if (ERROR("TRAILING_WHITESPACE",
				  "trailing whitespace\n" . $herevet) &&
			    $fix) {
				$fixed[$fixlinenr] =~ s/\s+$//;
			}

			$rpt_cleaners = 1;
		}

# Check for FSF mailing addresses.
		if ($rawline =~ /\bwrite to the Free/i ||
		    $rawline =~ /\b675\s+Mass\s+Ave/i ||
		    $rawline =~ /\b59\s+Temple\s+Pl/i ||
		    $rawline =~ /\b51\s+Franklin\s+St/i) {
			my $herevet = "$here\n" . cat_vet($rawline) . "\n";
			my $msg_level = \&ERROR;
			$msg_level = \&CHK if ($file);
			&{$msg_level}("FSF_MAILING_ADDRESS",
				      "Do not include the paragraph about writing to the Free Software Foundation's mailing address from the sample GPL notice. The FSF has changed addresses in the past, and may do so again. Linux already includes a copy of the GPL.\n" . $herevet)
		}

# check for Kconfig help text having a real description
# Only applies when adding the entry originally, after that we do not have
# sufficient context to determine whether it is indeed long enough.
		if ($realfile =~ /Kconfig/ &&
		    $line =~ /^\+\s*config\s+/) {
			my $length = 0;
			my $cnt = $realcnt;
			my $ln = $linenr + 1;
			my $f;
			my $is_start = 0;
			my $is_end = 0;
			for (; $cnt > 0 && defined $lines[$ln - 1]; $ln++) {
				$f = $lines[$ln - 1];
				$cnt-- if ($lines[$ln - 1] !~ /^-/);
				$is_end = $lines[$ln - 1] =~ /^\+/;

				next if ($f =~ /^-/);
				last if (!$file && $f =~ /^\@\@/);

				if ($lines[$ln - 1] =~ /^\+\s*(?:bool|tristate)\s*\"/) {
					$is_start = 1;
				} elsif ($lines[$ln - 1] =~ /^\+\s*(?:---)?help(?:---)?$/) {
					$length = -1;
				}

				$f =~ s/^.//;
				$f =~ s/#.*//;
				$f =~ s/^\s+//;
				next if ($f =~ /^$/);
				if ($f =~ /^\s*config\s/) {
					$is_end = 1;
					last;
				}
				$length++;
			}
			if ($is_start && $is_end && $length < $min_conf_desc_length) {
				WARN("CONFIG_DESCRIPTION",
				     "please write a paragraph that describes the config symbol fully\n" . $herecurr);
			}
			#print "is_start<$is_start> is_end<$is_end> length<$length>\n";
		}

# check for MAINTAINERS entries that don't have the right form
		if ($realfile =~ /^MAINTAINERS$/ &&
		    $rawline =~ /^\+[A-Z]:/ &&
		    $rawline !~ /^\+[A-Z]:\t\S/) {
			if (WARN("MAINTAINERS_STYLE",
				 "MAINTAINERS entries use one tab after TYPE:\n" . $herecurr) &&
			    $fix) {
				$fixed[$fixlinenr] =~ s/^(\+[A-Z]):\s*/$1:\t/;
			}
		}

# discourage the use of boolean for type definition attributes of Kconfig options
		if ($realfile =~ /Kconfig/ &&
		    $line =~ /^\+\s*\bboolean\b/) {
			WARN("CONFIG_TYPE_BOOLEAN",
			     "Use of boolean is deprecated, please use bool instead.\n" . $herecurr);
		}

		if (($realfile =~ /Makefile.*/ || $realfile =~ /Kbuild.*/) &&
		    ($line =~ /\+(EXTRA_[A-Z]+FLAGS).*/)) {
			my $flag = $1;
			my $replacement = {
				'EXTRA_AFLAGS' =>   'asflags-y',
				'EXTRA_CFLAGS' =>   'ccflags-y',
				'EXTRA_CPPFLAGS' => 'cppflags-y',
				'EXTRA_LDFLAGS' =>  'ldflags-y',
			};

			WARN("DEPRECATED_VARIABLE",
			     "Use of $flag is deprecated, please use \`$replacement->{$flag} instead.\n" . $herecurr) if ($replacement->{$flag});
		}

# check for DT compatible documentation
		if (defined $root &&
			(($realfile =~ /\.dtsi?$/ && $line =~ /^\+\s*compatible\s*=\s*\"/) ||
			 ($realfile =~ /\.[ch]$/ && $line =~ /^\+.*\.compatible\s*=\s*\"/))) {

			my @compats = $rawline =~ /\"([a-zA-Z0-9\-\,\.\+_]+)\"/g;

			my $dt_path = $root . "/Documentation/devicetree/bindings/";
			my $vp_file = $dt_path . "vendor-prefixes.txt";

			foreach my $compat (@compats) {
				my $compat2 = $compat;
				$compat2 =~ s/\,[a-zA-Z0-9]*\-/\,<\.\*>\-/;
				my $compat3 = $compat;
				$compat3 =~ s/\,([a-z]*)[0-9]*\-/\,$1<\.\*>\-/;
				`grep -Erq "$compat|$compat2|$compat3" $dt_path`;
				if ( $? >> 8 ) {
					WARN("UNDOCUMENTED_DT_STRING",
					     "DT compatible string \"$compat\" appears un-documented -- check $dt_path\n" . $herecurr);
				}

				next if $compat !~ /^([a-zA-Z0-9\-]+)\,/;
				my $vendor = $1;
				`grep -Eq "^$vendor\\b" $vp_file`;
				if ( $? >> 8 ) {
					WARN("UNDOCUMENTED_DT_STRING",
					     "DT compatible string vendor \"$vendor\" appears un-documented -- check $vp_file\n" . $herecurr);
				}
			}
		}

# check we are in a valid source file if not then ignore this hunk
		next if ($realfile !~ /\.(h|c|s|S|sh|dtsi|dts)$/);

# line length limit (with some exclusions)
#
# There are a few types of lines that may extend beyond $max_line_length:
#	logging functions like pr_info that end in a string
#	lines with a single string
#	#defines that are a single string
#
# There are 3 different line length message types:
# LONG_LINE_COMMENT	a comment starts before but extends beyond $max_line_length
# LONG_LINE_STRING	a string starts before but extends beyond $max_line_length
# LONG_LINE		all other lines longer than $max_line_length
#
# if LONG_LINE is ignored, the other 2 types are also ignored
#

		if ($line =~ /^\+/ && $length > $max_line_length) {
			my $msg_type = "LONG_LINE";

			# Check the allowed long line types first

			# logging functions that end in a string that starts
			# before $max_line_length
			if ($line =~ /^\+\s*$logFunctions\s*\(\s*(?:(?:KERN_\S+\s*|[^"]*))?($String\s*(?:|,|\)\s*;)\s*)$/ &&
			    length(expand_tabs(substr($line, 1, length($line) - length($1) - 1))) <= $max_line_length) {
				$msg_type = "";

			# lines with only strings (w/ possible termination)
			# #defines with only strings
			} elsif ($line =~ /^\+\s*$String\s*(?:\s*|,|\)\s*;)\s*$/ ||
				 $line =~ /^\+\s*#\s*define\s+\w+\s+$String$/) {
				$msg_type = "";

			# More special cases
			} elsif ($line =~ /^\+.*\bEFI_GUID\s*\(/ ||
				 $line =~ /^\+\s*(?:\w+)?\s*DEFINE_PER_CPU/) {
				$msg_type = "";

			# Otherwise set the alternate message types

			# a comment starts before $max_line_length
			} elsif ($line =~ /($;[\s$;]*)$/ &&
				 length(expand_tabs(substr($line, 1, length($line) - length($1) - 1))) <= $max_line_length) {
				$msg_type = "LONG_LINE_COMMENT"

			# a quoted string starts before $max_line_length
			} elsif ($sline =~ /\s*($String(?:\s*(?:\\|,\s*|\)\s*;\s*))?)$/ &&
				 length(expand_tabs(substr($line, 1, length($line) - length($1) - 1))) <= $max_line_length) {
				$msg_type = "LONG_LINE_STRING"
			}

			if ($msg_type ne "" &&
			    (show_type("LONG_LINE") || show_type($msg_type))) {
				WARN($msg_type,
				     "line over $max_line_length characters\n" . $herecurr);
			}
		}

# check for adding lines without a newline.
		if ($line =~ /^\+/ && defined $lines[$linenr] && $lines[$linenr] =~ /^\\ No newline at end of file/) {
			WARN("MISSING_EOF_NEWLINE",
			     "adding a line without newline at end of file\n" . $herecurr);
		}

# Blackfin: use hi/lo macros
		if ($realfile =~ m@arch/blackfin/.*\.S$@) {
			if ($line =~ /\.[lL][[:space:]]*=.*&[[:space:]]*0x[fF][fF][fF][fF]/) {
				my $herevet = "$here\n" . cat_vet($line) . "\n";
				ERROR("LO_MACRO",
				      "use the LO() macro, not (... & 0xFFFF)\n" . $herevet);
			}
			if ($line =~ /\.[hH][[:space:]]*=.*>>[[:space:]]*16/) {
				my $herevet = "$here\n" . cat_vet($line) . "\n";
				ERROR("HI_MACRO",
				      "use the HI() macro, not (... >> 16)\n" . $herevet);
			}
		}

# check we are in a valid source file C or perl if not then ignore this hunk
		next if ($realfile !~ /\.(h|c|pl|dtsi|dts)$/);

# at the beginning of a line any tabs must come first and anything
# more than 8 must use tabs.
		if ($rawline =~ /^\+\s* \t\s*\S/ ||
		    $rawline =~ /^\+\s*        \s*/) {
			my $herevet = "$here\n" . cat_vet($rawline) . "\n";
			$rpt_cleaners = 1;
			if (ERROR("CODE_INDENT",
				  "code indent should use tabs where possible\n" . $herevet) &&
			    $fix) {
				$fixed[$fixlinenr] =~ s/^\+([ \t]+)/"\+" . tabify($1)/e;
			}
		}

# check for space before tabs.
		if ($rawline =~ /^\+/ && $rawline =~ / \t/) {
			my $herevet = "$here\n" . cat_vet($rawline) . "\n";
			if (WARN("SPACE_BEFORE_TAB",
				"please, no space before tabs\n" . $herevet) &&
			    $fix) {
				while ($fixed[$fixlinenr] =~
					   s/(^\+.*) {8,8}\t/$1\t\t/) {}
				while ($fixed[$fixlinenr] =~
					   s/(^\+.*) +\t/$1\t/) {}
			}
		}

# check for && or || at the start of a line
		if ($rawline =~ /^\+\s*(&&|\|\|)/) {
			CHK("LOGICAL_CONTINUATIONS",
			    "Logical continuations should be on the previous line\n" . $hereprev);
		}

# check indentation starts on a tab stop
		if ($^V && $^V ge 5.10.0 &&
		    $sline =~ /^\+\t+( +)(?:$c90_Keywords\b|\{\s*$|\}\s*(?:else\b|while\b|\s*$))/) {
			my $indent = length($1);
			if ($indent % 8) {
				if (WARN("TABSTOP",
					 "Statements should start on a tabstop\n" . $herecurr) &&
				    $fix) {
					$fixed[$fixlinenr] =~ s@(^\+\t+) +@$1 . "\t" x ($indent/8)@e;
				}
			}
		}

# check multi-line statement indentation matches previous line
		if ($^V && $^V ge 5.10.0 &&
		    $prevline =~ /^\+([ \t]*)((?:$c90_Keywords(?:\s+if)\s*)|(?:$Declare\s*)?(?:$Ident|\(\s*\*\s*$Ident\s*\))\s*|(?:\*\s*)*$Lval\s*=\s*$Ident\s*)\(.*(\&\&|\|\||,)\s*$/) {
			$prevline =~ /^\+(\t*)(.*)$/;
			my $oldindent = $1;
			my $rest = $2;

			my $pos = pos_last_openparen($rest);
			if ($pos >= 0) {
				$line =~ /^(\+| )([ \t]*)/;
				my $newindent = $2;

				my $goodtabindent = $oldindent .
					"\t" x ($pos / 8) .
					" "  x ($pos % 8);
				my $goodspaceindent = $oldindent . " "  x $pos;

				if ($newindent ne $goodtabindent &&
				    $newindent ne $goodspaceindent) {

					if (CHK("PARENTHESIS_ALIGNMENT",
						"Alignment should match open parenthesis\n" . $hereprev) &&
					    $fix && $line =~ /^\+/) {
						$fixed[$fixlinenr] =~
						    s/^\+[ \t]*/\+$goodtabindent/;
					}
				}
			}
		}

# check for space after cast like "(int) foo" or "(struct foo) bar"
# avoid checking a few false positives:
#   "sizeof(<type>)" or "__alignof__(<type>)"
#   function pointer declarations like "(*foo)(int) = bar;"
#   structure definitions like "(struct foo) { 0 };"
#   multiline macros that define functions
#   known attributes or the __attribute__ keyword
		if ($line =~ /^\+(.*)\(\s*$Type\s*\)([ \t]++)((?![={]|\\$|$Attribute|__attribute__))/ &&
		    (!defined($1) || $1 !~ /\b(?:sizeof|__alignof__)\s*$/)) {
			if (CHK("SPACING",
				"No space is necessary after a cast\n" . $herecurr) &&
			    $fix) {
				$fixed[$fixlinenr] =~
				    s/(\(\s*$Type\s*\))[ \t]+/$1/;
			}
		}

# Block comment styles
# Networking with an initial /*
		if ($realfile =~ m@^(drivers/net/|net/)@ &&
		    $prevrawline =~ /^\+[ \t]*\/\*[ \t]*$/ &&
		    $rawline =~ /^\+[ \t]*\*/ &&
		    $realline > 2) {
			WARN("NETWORKING_BLOCK_COMMENT_STYLE",
			     "networking block comments don't use an empty /* line, use /* Comment...\n" . $hereprev);
		}

# Block comments use * on subsequent lines
		if ($prevline =~ /$;[ \t]*$/ &&			#ends in comment
		    $prevrawline =~ /^\+.*?\/\*/ &&		#starting /*
		    $prevrawline !~ /\*\/[ \t]*$/ &&		#no trailing */
		    $rawline =~ /^\+/ &&			#line is new
		    $rawline !~ /^\+[ \t]*\*/) {		#no leading *
			WARN("BLOCK_COMMENT_STYLE",
			     "Block comments use * on subsequent lines\n" . $hereprev);
		}

# Block comments use */ on trailing lines
		if ($rawline !~ m@^\+[ \t]*\*/[ \t]*$@ &&	#trailing */
		    $rawline !~ m@^\+.*/\*.*\*/[ \t]*$@ &&	#inline /*...*/
		    $rawline !~ m@^\+.*\*{2,}/[ \t]*$@ &&	#trailing **/
		    $rawline =~ m@^\+[ \t]*.+\*\/[ \t]*$@) {	#non blank */
			WARN("BLOCK_COMMENT_STYLE",
			     "Block comments use a trailing */ on a separate line\n" . $herecurr);
		}

# Block comment * alignment
		if ($prevline =~ /$;[ \t]*$/ &&			#ends in comment
		    $line =~ /^\+[ \t]*$;/ &&			#leading comment
		    $rawline =~ /^\+[ \t]*\*/ &&		#leading *
		    (($prevrawline =~ /^\+.*?\/\*/ &&		#leading /*
		      $prevrawline !~ /\*\/[ \t]*$/) ||		#no trailing */
		     $prevrawline =~ /^\+[ \t]*\*/)) {		#leading *
			my $oldindent;
			$prevrawline =~ m@^\+([ \t]*/?)\*@;
			if (defined($1)) {
				$oldindent = expand_tabs($1);
			} else {
				$prevrawline =~ m@^\+(.*/?)\*@;
				$oldindent = expand_tabs($1);
			}
			$rawline =~ m@^\+([ \t]*)\*@;
			my $newindent = $1;
			$newindent = expand_tabs($newindent);
			if (length($oldindent) ne length($newindent)) {
				WARN("BLOCK_COMMENT_STYLE",
				     "Block comments should align the * on each line\n" . $hereprev);
			}
		}

# check for missing blank lines after struct/union declarations
# with exceptions for various attributes and macros
		if ($prevline =~ /^[\+ ]};?\s*$/ &&
		    $line =~ /^\+/ &&
		    !($line =~ /^\+\s*$/ ||
		      $line =~ /^\+\s*EXPORT_SYMBOL/ ||
		      $line =~ /^\+\s*MODULE_/i ||
		      $line =~ /^\+\s*\#\s*(?:end|elif|else)/ ||
		      $line =~ /^\+[a-z_]*init/ ||
		      $line =~ /^\+\s*(?:static\s+)?[A-Z_]*ATTR/ ||
		      $line =~ /^\+\s*DECLARE/ ||
		      $line =~ /^\+\s*builtin_[\w_]*driver/ ||
		      $line =~ /^\+\s*__setup/)) {
			if (CHK("LINE_SPACING",
				"Please use a blank line after function/struct/union/enum declarations\n" . $hereprev) &&
			    $fix) {
				fix_insert_line($fixlinenr, "\+");
			}
		}

# check for multiple consecutive blank lines
		if ($prevline =~ /^[\+ ]\s*$/ &&
		    $line =~ /^\+\s*$/ &&
		    $last_blank_line != ($linenr - 1)) {
			if (CHK("LINE_SPACING",
				"Please don't use multiple blank lines\n" . $hereprev) &&
			    $fix) {
				fix_delete_line($fixlinenr, $rawline);
			}

			$last_blank_line = $linenr;
		}

# check for missing blank lines after declarations
		if ($sline =~ /^\+\s+\S/ &&			#Not at char 1
			# actual declarations
		    ($prevline =~ /^\+\s+$Declare\s*$Ident\s*[=,;:\[]/ ||
			# function pointer declarations
		     $prevline =~ /^\+\s+$Declare\s*\(\s*\*\s*$Ident\s*\)\s*[=,;:\[\(]/ ||
			# foo bar; where foo is some local typedef or #define
		     $prevline =~ /^\+\s+$Ident(?:\s+|\s*\*\s*)$Ident\s*[=,;\[]/ ||
			# known declaration macros
		     $prevline =~ /^\+\s+$declaration_macros/) &&
			# for "else if" which can look like "$Ident $Ident"
		    !($prevline =~ /^\+\s+$c90_Keywords\b/ ||
			# other possible extensions of declaration lines
		      $prevline =~ /(?:$Compare|$Assignment|$Operators)\s*$/ ||
			# not starting a section or a macro "\" extended line
		      $prevline =~ /(?:\{\s*|\\)$/) &&
			# looks like a declaration
		    !($sline =~ /^\+\s+$Declare\s*$Ident\s*[=,;:\[]/ ||
			# function pointer declarations
		      $sline =~ /^\+\s+$Declare\s*\(\s*\*\s*$Ident\s*\)\s*[=,;:\[\(]/ ||
			# foo bar; where foo is some local typedef or #define
		      $sline =~ /^\+\s+$Ident(?:\s+|\s*\*\s*)$Ident\s*[=,;\[]/ ||
			# known declaration macros
		      $sline =~ /^\+\s+$declaration_macros/ ||
			# start of struct or union or enum
		      $sline =~ /^\+\s+(?:union|struct|enum|typedef)\b/ ||
			# start or end of block or continuation of declaration
		      $sline =~ /^\+\s+(?:$|[\{\}\.\#\"\?\:\(\[])/ ||
			# bitfield continuation
		      $sline =~ /^\+\s+$Ident\s*:\s*\d+\s*[,;]/ ||
			# other possible extensions of declaration lines
		      $sline =~ /^\+\s+\(?\s*(?:$Compare|$Assignment|$Operators)/) &&
			# indentation of previous and current line are the same
		    (($prevline =~ /\+(\s+)\S/) && $sline =~ /^\+$1\S/)) {
			if (WARN("LINE_SPACING",
				 "Missing a blank line after declarations\n" . $hereprev) &&
			    $fix) {
				fix_insert_line($fixlinenr, "\+");
			}
		}

# check for spaces at the beginning of a line.
# Exceptions:
#  1) within comments
#  2) indented preprocessor commands
#  3) hanging labels
		if ($rawline =~ /^\+ / && $line !~ /^\+ *(?:$;|#|$Ident:)/)  {
			my $herevet = "$here\n" . cat_vet($rawline) . "\n";
			if (WARN("LEADING_SPACE",
				 "please, no spaces at the start of a line\n" . $herevet) &&
			    $fix) {
				$fixed[$fixlinenr] =~ s/^\+([ \t]+)/"\+" . tabify($1)/e;
			}
		}

# check we are in a valid C source file if not then ignore this hunk
		next if ($realfile !~ /\.(h|c)$/);

# check for unusual line ending [ or (
		if ($line =~ /^\+.*([\[\(])\s*$/) {
			CHK("OPEN_ENDED_LINE",
			    "Lines should not end with a '$1'\n" . $herecurr);
		}

# check if this appears to be the start function declaration, save the name
		if ($sline =~ /^\+\{\s*$/ &&
		    $prevline =~ /^\+(?:(?:(?:$Storage|$Inline)\s*)*\s*$Type\s*)?($Ident)\(/) {
			$context_function = $1;
		}

# check if this appears to be the end of function declaration
		if ($sline =~ /^\+\}\s*$/) {
			undef $context_function;
		}

# check indentation of any line with a bare else
# (but not if it is a multiple line "if (foo) return bar; else return baz;")
# if the previous line is a break or return and is indented 1 tab more...
		if ($sline =~ /^\+([\t]+)(?:}[ \t]*)?else(?:[ \t]*{)?\s*$/) {
			my $tabs = length($1) + 1;
			if ($prevline =~ /^\+\t{$tabs,$tabs}break\b/ ||
			    ($prevline =~ /^\+\t{$tabs,$tabs}return\b/ &&
			     defined $lines[$linenr] &&
			     $lines[$linenr] !~ /^[ \+]\t{$tabs,$tabs}return/)) {
				WARN("UNNECESSARY_ELSE",
				     "else is not generally useful after a break or return\n" . $hereprev);
			}
		}

# check indentation of a line with a break;
# if the previous line is a goto or return and is indented the same # of tabs
		if ($sline =~ /^\+([\t]+)break\s*;\s*$/) {
			my $tabs = $1;
			if ($prevline =~ /^\+$tabs(?:goto|return)\b/) {
				WARN("UNNECESSARY_BREAK",
				     "break is not useful after a goto or return\n" . $hereprev);
			}
		}

# check for RCS/CVS revision markers
		if ($rawline =~ /^\+.*\$(Revision|Log|Id)(?:\$|)/) {
			WARN("CVS_KEYWORD",
			     "CVS style keyword markers, these will _not_ be updated\n". $herecurr);
		}

# Blackfin: don't use __builtin_bfin_[cs]sync
		if ($line =~ /__builtin_bfin_csync/) {
			my $herevet = "$here\n" . cat_vet($line) . "\n";
			ERROR("CSYNC",
			      "use the CSYNC() macro in asm/blackfin.h\n" . $herevet);
		}
		if ($line =~ /__builtin_bfin_ssync/) {
			my $herevet = "$here\n" . cat_vet($line) . "\n";
			ERROR("SSYNC",
			      "use the SSYNC() macro in asm/blackfin.h\n" . $herevet);
		}

# check for old HOTPLUG __dev<foo> section markings
		if ($line =~ /\b(__dev(init|exit)(data|const|))\b/) {
			WARN("HOTPLUG_SECTION",
			     "Using $1 is unnecessary\n" . $herecurr);
		}

# Check for potential 'bare' types
		my ($stat, $cond, $line_nr_next, $remain_next, $off_next,
		    $realline_next);
#print "LINE<$line>\n";
		if ($linenr > $suppress_statement &&
		    $realcnt && $sline =~ /.\s*\S/) {
			($stat, $cond, $line_nr_next, $remain_next, $off_next) =
				ctx_statement_block($linenr, $realcnt, 0);
			$stat =~ s/\n./\n /g;
			$cond =~ s/\n./\n /g;

#print "linenr<$linenr> <$stat>\n";
			# If this statement has no statement boundaries within
			# it there is no point in retrying a statement scan
			# until we hit end of it.
			my $frag = $stat; $frag =~ s/;+\s*$//;
			if ($frag !~ /(?:{|;)/) {
#print "skip<$line_nr_next>\n";
				$suppress_statement = $line_nr_next;
			}

			# Find the real next line.
			$realline_next = $line_nr_next;
			if (defined $realline_next &&
			    (!defined $lines[$realline_next - 1] ||
			     substr($lines[$realline_next - 1], $off_next) =~ /^\s*$/)) {
				$realline_next++;
			}

			my $s = $stat;
			$s =~ s/{.*$//s;

			# Ignore goto labels.
			if ($s =~ /$Ident:\*$/s) {

			# Ignore functions being called
			} elsif ($s =~ /^.\s*$Ident\s*\(/s) {

			} elsif ($s =~ /^.\s*else\b/s) {

			# declarations always start with types
			} elsif ($prev_values eq 'E' && $s =~ /^.\s*(?:$Storage\s+)?(?:$Inline\s+)?(?:const\s+)?((?:\s*$Ident)+?)\b(?:\s+$Sparse)?\s*\**\s*(?:$Ident|\(\*[^\)]*\))(?:\s*$Modifier)?\s*(?:;|=|,|\()/s) {
				my $type = $1;
				$type =~ s/\s+/ /g;
				possible($type, "A:" . $s);

			# definitions in global scope can only start with types
			} elsif ($s =~ /^.(?:$Storage\s+)?(?:$Inline\s+)?(?:const\s+)?($Ident)\b\s*(?!:)/s) {
				possible($1, "B:" . $s);
			}

			# any (foo ... *) is a pointer cast, and foo is a type
			while ($s =~ /\(($Ident)(?:\s+$Sparse)*[\s\*]+\s*\)/sg) {
				possible($1, "C:" . $s);
			}

			# Check for any sort of function declaration.
			# int foo(something bar, other baz);
			# void (*store_gdt)(x86_descr_ptr *);
			if ($prev_values eq 'E' && $s =~ /^(.(?:typedef\s*)?(?:(?:$Storage|$Inline)\s*)*\s*$Type\s*(?:\b$Ident|\(\*\s*$Ident\))\s*)\(/s) {
				my ($name_len) = length($1);

				my $ctx = $s;
				substr($ctx, 0, $name_len + 1, '');
				$ctx =~ s/\)[^\)]*$//;

				for my $arg (split(/\s*,\s*/, $ctx)) {
					if ($arg =~ /^(?:const\s+)?($Ident)(?:\s+$Sparse)*\s*\**\s*(:?\b$Ident)?$/s || $arg =~ /^($Ident)$/s) {

						possible($1, "D:" . $s);
					}
				}
			}

		}

#
# Checks which may be anchored in the context.
#

# Check for switch () and associated case and default
# statements should be at the same indent.
		if ($line=~/\bswitch\s*\(.*\)/) {
			my $err = '';
			my $sep = '';
			my @ctx = ctx_block_outer($linenr, $realcnt);
			shift(@ctx);
			for my $ctx (@ctx) {
				my ($clen, $cindent) = line_stats($ctx);
				if ($ctx =~ /^\+\s*(case\s+|default:)/ &&
							$indent != $cindent) {
					$err .= "$sep$ctx\n";
					$sep = '';
				} else {
					$sep = "[...]\n";
				}
			}
			if ($err ne '') {
				ERROR("SWITCH_CASE_INDENT_LEVEL",
				      "switch and case should be at the same indent\n$hereline$err");
			}
		}

# if/while/etc brace do not go on next line, unless defining a do while loop,
# or if that brace on the next line is for something else
		if ($line =~ /(.*)\b((?:if|while|for|switch|(?:[a-z_]+|)for_each[a-z_]+)\s*\(|do\b|else\b)/ && $line !~ /^.\s*\#/) {
			my $pre_ctx = "$1$2";

			my ($level, @ctx) = ctx_statement_level($linenr, $realcnt, 0);

			if ($line =~ /^\+\t{6,}/) {
				WARN("DEEP_INDENTATION",
				     "Too many leading tabs - consider code refactoring\n" . $herecurr);
			}

			my $ctx_cnt = $realcnt - $#ctx - 1;
			my $ctx = join("\n", @ctx);

			my $ctx_ln = $linenr;
			my $ctx_skip = $realcnt;

			while ($ctx_skip > $ctx_cnt || ($ctx_skip == $ctx_cnt &&
					defined $lines[$ctx_ln - 1] &&
					$lines[$ctx_ln - 1] =~ /^-/)) {
				##print "SKIP<$ctx_skip> CNT<$ctx_cnt>\n";
				$ctx_skip-- if (!defined $lines[$ctx_ln - 1] || $lines[$ctx_ln - 1] !~ /^-/);
				$ctx_ln++;
			}

			#print "realcnt<$realcnt> ctx_cnt<$ctx_cnt>\n";
			#print "pre<$pre_ctx>\nline<$line>\nctx<$ctx>\nnext<$lines[$ctx_ln - 1]>\n";

			if ($ctx !~ /{\s*/ && defined($lines[$ctx_ln - 1]) && $lines[$ctx_ln - 1] =~ /^\+\s*{/) {
				ERROR("OPEN_BRACE",
				      "that open brace { should be on the previous line\n" .
					"$here\n$ctx\n$rawlines[$ctx_ln - 1]\n");
			}
			if ($level == 0 && $pre_ctx !~ /}\s*while\s*\($/ &&
			    $ctx =~ /\)\s*\;\s*$/ &&
			    defined $lines[$ctx_ln - 1])
			{
				my ($nlength, $nindent) = line_stats($lines[$ctx_ln - 1]);
				if ($nindent > $indent) {
					WARN("TRAILING_SEMICOLON",
					     "trailing semicolon indicates no statements, indent implies otherwise\n" .
						"$here\n$ctx\n$rawlines[$ctx_ln - 1]\n");
				}
			}
		}

# Check relative indent for conditionals and blocks.
		if ($line =~ /\b(?:(?:if|while|for|(?:[a-z_]+|)for_each[a-z_]+)\s*\(|(?:do|else)\b)/ && $line !~ /^.\s*#/ && $line !~ /\}\s*while\s*/) {
			($stat, $cond, $line_nr_next, $remain_next, $off_next) =
				ctx_statement_block($linenr, $realcnt, 0)
					if (!defined $stat);
			my ($s, $c) = ($stat, $cond);

			substr($s, 0, length($c), '');

			# remove inline comments
			$s =~ s/$;/ /g;
			$c =~ s/$;/ /g;

			# Find out how long the conditional actually is.
			my @newlines = ($c =~ /\n/gs);
			my $cond_lines = 1 + $#newlines;

			# Make sure we remove the line prefixes as we have
			# none on the first line, and are going to readd them
			# where necessary.
			$s =~ s/\n./\n/gs;
			while ($s =~ /\n\s+\\\n/) {
				$cond_lines += $s =~ s/\n\s+\\\n/\n/g;
			}

			# We want to check the first line inside the block
			# starting at the end of the conditional, so remove:
			#  1) any blank line termination
			#  2) any opening brace { on end of the line
			#  3) any do (...) {
			my $continuation = 0;
			my $check = 0;
			$s =~ s/^.*\bdo\b//;
			$s =~ s/^\s*{//;
			if ($s =~ s/^\s*\\//) {
				$continuation = 1;
			}
			if ($s =~ s/^\s*?\n//) {
				$check = 1;
				$cond_lines++;
			}

			# Also ignore a loop construct at the end of a
			# preprocessor statement.
			if (($prevline =~ /^.\s*#\s*define\s/ ||
			    $prevline =~ /\\\s*$/) && $continuation == 0) {
				$check = 0;
			}

			my $cond_ptr = -1;
			$continuation = 0;
			while ($cond_ptr != $cond_lines) {
				$cond_ptr = $cond_lines;

				# If we see an #else/#elif then the code
				# is not linear.
				if ($s =~ /^\s*\#\s*(?:else|elif)/) {
					$check = 0;
				}

				# Ignore:
				#  1) blank lines, they should be at 0,
				#  2) preprocessor lines, and
				#  3) labels.
				if ($continuation ||
				    $s =~ /^\s*?\n/ ||
				    $s =~ /^\s*#\s*?/ ||
				    $s =~ /^\s*$Ident\s*:/) {
					$continuation = ($s =~ /^.*?\\\n/) ? 1 : 0;
					if ($s =~ s/^.*?\n//) {
						$cond_lines++;
					}
				}
			}

			my (undef, $sindent) = line_stats("+" . $s);
			my $stat_real = raw_line($linenr, $cond_lines);

			# Check if either of these lines are modified, else
			# this is not this patch's fault.
			if (!defined($stat_real) ||
			    $stat !~ /^\+/ && $stat_real !~ /^\+/) {
				$check = 0;
			}
			if (defined($stat_real) && $cond_lines > 1) {
				$stat_real = "[...]\n$stat_real";
			}

			#print "line<$line> prevline<$prevline> indent<$indent> sindent<$sindent> check<$check> continuation<$continuation> s<$s> cond_lines<$cond_lines> stat_real<$stat_real> stat<$stat>\n";

			if ($check && $s ne '' &&
			    (($sindent % 8) != 0 ||
			     ($sindent < $indent) ||
			     ($sindent == $indent &&
			      ($s !~ /^\s*(?:\}|\{|else\b)/)) ||
			     ($sindent > $indent + 8))) {
				WARN("SUSPECT_CODE_INDENT",
				     "suspect code indent for conditional statements ($indent, $sindent)\n" . $herecurr . "$stat_real\n");
			}
		}

		# Track the 'values' across context and added lines.
		my $opline = $line; $opline =~ s/^./ /;
		my ($curr_values, $curr_vars) =
				annotate_values($opline . "\n", $prev_values);
		$curr_values = $prev_values . $curr_values;
		if ($dbg_values) {
			my $outline = $opline; $outline =~ s/\t/ /g;
			print "$linenr > .$outline\n";
			print "$linenr > $curr_values\n";
			print "$linenr >  $curr_vars\n";
		}
		$prev_values = substr($curr_values, -1);

#ignore lines not being added
		next if ($line =~ /^[^\+]/);

# check for dereferences that span multiple lines
		if ($prevline =~ /^\+.*$Lval\s*(?:\.|->)\s*$/ &&
		    $line =~ /^\+\s*(?!\#\s*(?!define\s+|if))\s*$Lval/) {
			$prevline =~ /($Lval\s*(?:\.|->))\s*$/;
			my $ref = $1;
			$line =~ /^.\s*($Lval)/;
			$ref .= $1;
			$ref =~ s/\s//g;
			WARN("MULTILINE_DEREFERENCE",
			     "Avoid multiple line dereference - prefer '$ref'\n" . $hereprev);
		}

# check for declarations of signed or unsigned without int
		while ($line =~ m{\b($Declare)\s*(?!char\b|short\b|int\b|long\b)\s*($Ident)?\s*[=,;\[\)\(]}g) {
			my $type = $1;
			my $var = $2;
			$var = "" if (!defined $var);
			if ($type =~ /^(?:(?:$Storage|$Inline|$Attribute)\s+)*((?:un)?signed)((?:\s*\*)*)\s*$/) {
				my $sign = $1;
				my $pointer = $2;

				$pointer = "" if (!defined $pointer);

				if (WARN("UNSPECIFIED_INT",
					 "Prefer '" . trim($sign) . " int" . rtrim($pointer) . "' to bare use of '$sign" . rtrim($pointer) . "'\n" . $herecurr) &&
				    $fix) {
					my $decl = trim($sign) . " int ";
					my $comp_pointer = $pointer;
					$comp_pointer =~ s/\s//g;
					$decl .= $comp_pointer;
					$decl = rtrim($decl) if ($var eq "");
					$fixed[$fixlinenr] =~ s@\b$sign\s*\Q$pointer\E\s*$var\b@$decl$var@;
				}
			}
		}

# TEST: allow direct testing of the type matcher.
		if ($dbg_type) {
			if ($line =~ /^.\s*$Declare\s*$/) {
				ERROR("TEST_TYPE",
				      "TEST: is type\n" . $herecurr);
			} elsif ($dbg_type > 1 && $line =~ /^.+($Declare)/) {
				ERROR("TEST_NOT_TYPE",
				      "TEST: is not type ($1 is)\n". $herecurr);
			}
			next;
		}
# TEST: allow direct testing of the attribute matcher.
		if ($dbg_attr) {
			if ($line =~ /^.\s*$Modifier\s*$/) {
				ERROR("TEST_ATTR",
				      "TEST: is attr\n" . $herecurr);
			} elsif ($dbg_attr > 1 && $line =~ /^.+($Modifier)/) {
				ERROR("TEST_NOT_ATTR",
				      "TEST: is not attr ($1 is)\n". $herecurr);
			}
			next;
		}

# check for initialisation to aggregates open brace on the next line
		if ($line =~ /^.\s*{/ &&
		    $prevline =~ /(?:^|[^=])=\s*$/) {
			if (ERROR("OPEN_BRACE",
				  "that open brace { should be on the previous line\n" . $hereprev) &&
			    $fix && $prevline =~ /^\+/ && $line =~ /^\+/) {
				fix_delete_line($fixlinenr - 1, $prevrawline);
				fix_delete_line($fixlinenr, $rawline);
				my $fixedline = $prevrawline;
				$fixedline =~ s/\s*=\s*$/ = {/;
				fix_insert_line($fixlinenr, $fixedline);
				$fixedline = $line;
				$fixedline =~ s/^(.\s*)\{\s*/$1/;
				fix_insert_line($fixlinenr, $fixedline);
			}
		}

#
# Checks which are anchored on the added line.
#

# check for malformed paths in #include statements (uses RAW line)
		if ($rawline =~ m{^.\s*\#\s*include\s+[<"](.*)[">]}) {
			my $path = $1;
			if ($path =~ m{//}) {
				ERROR("MALFORMED_INCLUDE",
				      "malformed #include filename\n" . $herecurr);
			}
			if ($path =~ "^uapi/" && $realfile =~ m@\binclude/uapi/@) {
				ERROR("UAPI_INCLUDE",
				      "No #include in ...include/uapi/... should use a uapi/ path prefix\n" . $herecurr);
			}
		}

# no C99 // comments
		if ($line =~ m{//}) {
			if (ERROR("C99_COMMENTS",
				  "do not use C99 // comments\n" . $herecurr) &&
			    $fix) {
				my $line = $fixed[$fixlinenr];
				if ($line =~ /\/\/(.*)$/) {
					my $comment = trim($1);
					$fixed[$fixlinenr] =~ s@\/\/(.*)$@/\* $comment \*/@;
				}
			}
		}
		# Remove C99 comments.
		$line =~ s@//.*@@;
		$opline =~ s@//.*@@;

# EXPORT_SYMBOL should immediately follow the thing it is exporting, consider
# the whole statement.
#print "APW <$lines[$realline_next - 1]>\n";
		if (defined $realline_next &&
		    exists $lines[$realline_next - 1] &&
		    !defined $suppress_export{$realline_next} &&
		    ($lines[$realline_next - 1] =~ /EXPORT_SYMBOL.*\((.*)\)/ ||
		     $lines[$realline_next - 1] =~ /EXPORT_UNUSED_SYMBOL.*\((.*)\)/)) {
			# Handle definitions which produce identifiers with
			# a prefix:
			#   XXX(foo);
			#   EXPORT_SYMBOL(something_foo);
			my $name = $1;
			if ($stat =~ /^(?:.\s*}\s*\n)?.([A-Z_]+)\s*\(\s*($Ident)/ &&
			    $name =~ /^${Ident}_$2/) {
#print "FOO C name<$name>\n";
				$suppress_export{$realline_next} = 1;

			} elsif ($stat !~ /(?:
				\n.}\s*$|
				^.DEFINE_$Ident\(\Q$name\E\)|
				^.DECLARE_$Ident\(\Q$name\E\)|
				^.LIST_HEAD\(\Q$name\E\)|
				^.(?:$Storage\s+)?$Type\s*\(\s*\*\s*\Q$name\E\s*\)\s*\(|
				\b\Q$name\E(?:\s+$Attribute)*\s*(?:;|=|\[|\()
			    )/x) {
#print "FOO A<$lines[$realline_next - 1]> stat<$stat> name<$name>\n";
				$suppress_export{$realline_next} = 2;
			} else {
				$suppress_export{$realline_next} = 1;
			}
		}
		if (!defined $suppress_export{$linenr} &&
		    $prevline =~ /^.\s*$/ &&
		    ($line =~ /EXPORT_SYMBOL.*\((.*)\)/ ||
		     $line =~ /EXPORT_UNUSED_SYMBOL.*\((.*)\)/)) {
#print "FOO B <$lines[$linenr - 1]>\n";
			$suppress_export{$linenr} = 2;
		}
		if (defined $suppress_export{$linenr} &&
		    $suppress_export{$linenr} == 2) {
			WARN("EXPORT_SYMBOL",
			     "EXPORT_SYMBOL(foo); should immediately follow its function/variable\n" . $herecurr);
		}

# check for global initialisers.
		if ($line =~ /^\+$Type\s*$Ident(?:\s+$Modifier)*\s*=\s*($zero_initializer)\s*;/) {
			if (ERROR("GLOBAL_INITIALISERS",
				  "do not initialise globals to $1\n" . $herecurr) &&
			    $fix) {
				$fixed[$fixlinenr] =~ s/(^.$Type\s*$Ident(?:\s+$Modifier)*)\s*=\s*$zero_initializer\s*;/$1;/;
			}
		}
# check for static initialisers.
		if ($line =~ /^\+.*\bstatic\s.*=\s*($zero_initializer)\s*;/) {
			if (ERROR("INITIALISED_STATIC",
				  "do not initialise statics to $1\n" .
				      $herecurr) &&
			    $fix) {
				$fixed[$fixlinenr] =~ s/(\bstatic\s.*?)\s*=\s*$zero_initializer\s*;/$1;/;
			}
		}

# check for misordered declarations of char/short/int/long with signed/unsigned
		while ($sline =~ m{(\b$TypeMisordered\b)}g) {
			my $tmp = trim($1);
			WARN("MISORDERED_TYPE",
			     "type '$tmp' should be specified in [[un]signed] [short|int|long|long long] order\n" . $herecurr);
		}

# check for static const char * arrays.
		if ($line =~ /\bstatic\s+const\s+char\s*\*\s*(\w+)\s*\[\s*\]\s*=\s*/) {
			WARN("STATIC_CONST_CHAR_ARRAY",
			     "static const char * array should probably be static const char * const\n" .
				$herecurr);
               }

# check for static char foo[] = "bar" declarations.
		if ($line =~ /\bstatic\s+char\s+(\w+)\s*\[\s*\]\s*=\s*"/) {
			WARN("STATIC_CONST_CHAR_ARRAY",
			     "static char array declaration should probably be static const char\n" .
				$herecurr);
               }

# check for const <foo> const where <foo> is not a pointer or array type
		if ($sline =~ /\bconst\s+($BasicType)\s+const\b/) {
			my $found = $1;
			if ($sline =~ /\bconst\s+\Q$found\E\s+const\b\s*\*/) {
				WARN("CONST_CONST",
				     "'const $found const *' should probably be 'const $found * const'\n" . $herecurr);
			} elsif ($sline !~ /\bconst\s+\Q$found\E\s+const\s+\w+\s*\[/) {
				WARN("CONST_CONST",
				     "'const $found const' should probably be 'const $found'\n" . $herecurr);
			}
		}

# check for non-global char *foo[] = {"bar", ...} declarations.
		if ($line =~ /^.\s+(?:static\s+|const\s+)?char\s+\*\s*\w+\s*\[\s*\]\s*=\s*\{/) {
			WARN("STATIC_CONST_CHAR_ARRAY",
			     "char * array declaration might be better as static const\n" .
				$herecurr);
               }

# check for sizeof(foo)/sizeof(foo[0]) that could be ARRAY_SIZE(foo)
		if ($line =~ m@\bsizeof\s*\(\s*($Lval)\s*\)@) {
			my $array = $1;
			if ($line =~ m@\b(sizeof\s*\(\s*\Q$array\E\s*\)\s*/\s*sizeof\s*\(\s*\Q$array\E\s*\[\s*0\s*\]\s*\))@) {
				my $array_div = $1;
				if (WARN("ARRAY_SIZE",
					 "Prefer ARRAY_SIZE($array)\n" . $herecurr) &&
				    $fix) {
					$fixed[$fixlinenr] =~ s/\Q$array_div\E/ARRAY_SIZE($array)/;
				}
			}
		}

# check for function declarations without arguments like "int foo()"
		if ($line =~ /(\b$Type\s+$Ident)\s*\(\s*\)/) {
			if (ERROR("FUNCTION_WITHOUT_ARGS",
				  "Bad function definition - $1() should probably be $1(void)\n" . $herecurr) &&
			    $fix) {
				$fixed[$fixlinenr] =~ s/(\b($Type)\s+($Ident))\s*\(\s*\)/$2 $3(void)/;
			}
		}

# check for new typedefs, only function parameters and sparse annotations
# make sense.
		if ($line =~ /\btypedef\s/ &&
		    $line !~ /\btypedef\s+$Type\s*\(\s*\*?$Ident\s*\)\s*\(/ &&
		    $line !~ /\btypedef\s+$Type\s+$Ident\s*\(/ &&
		    $line !~ /\b$typeTypedefs\b/ &&
		    $line !~ /\b__bitwise\b/) {
			WARN("NEW_TYPEDEFS",
			     "do not add new typedefs\n" . $herecurr);
		}

# * goes on variable not on type
		# (char*[ const])
		while ($line =~ m{(\($NonptrType(\s*(?:$Modifier\b\s*|\*\s*)+)\))}g) {
			#print "AA<$1>\n";
			my ($ident, $from, $to) = ($1, $2, $2);

			# Should start with a space.
			$to =~ s/^(\S)/ $1/;
			# Should not end with a space.
			$to =~ s/\s+$//;
			# '*'s should not have spaces between.
			while ($to =~ s/\*\s+\*/\*\*/) {
			}

##			print "1: from<$from> to<$to> ident<$ident>\n";
			if ($from ne $to) {
				if (ERROR("POINTER_LOCATION",
					  "\"(foo$from)\" should be \"(foo$to)\"\n" .  $herecurr) &&
				    $fix) {
					my $sub_from = $ident;
					my $sub_to = $ident;
					$sub_to =~ s/\Q$from\E/$to/;
					$fixed[$fixlinenr] =~
					    s@\Q$sub_from\E@$sub_to@;
				}
			}
		}
		while ($line =~ m{(\b$NonptrType(\s*(?:$Modifier\b\s*|\*\s*)+)($Ident))}g) {
			#print "BB<$1>\n";
			my ($match, $from, $to, $ident) = ($1, $2, $2, $3);

			# Should start with a space.
			$to =~ s/^(\S)/ $1/;
			# Should not end with a space.
			$to =~ s/\s+$//;
			# '*'s should not have spaces between.
			while ($to =~ s/\*\s+\*/\*\*/) {
			}
			# Modifiers should have spaces.
			$to =~ s/(\b$Modifier$)/$1 /;

##			print "2: from<$from> to<$to> ident<$ident>\n";
			if ($from ne $to && $ident !~ /^$Modifier$/) {
				if (ERROR("POINTER_LOCATION",
					  "\"foo${from}bar\" should be \"foo${to}bar\"\n" .  $herecurr) &&
				    $fix) {

					my $sub_from = $match;
					my $sub_to = $match;
					$sub_to =~ s/\Q$from\E/$to/;
					$fixed[$fixlinenr] =~
					    s@\Q$sub_from\E@$sub_to@;
				}
			}
		}

# avoid BUG() or BUG_ON()
		if ($line =~ /\b(?:BUG|BUG_ON)\b/) {
			my $msg_level = \&WARN;
			$msg_level = \&CHK if ($file);
			&{$msg_level}("AVOID_BUG",
				      "Avoid crashing the kernel - try using WARN_ON & recovery code rather than BUG() or BUG_ON()\n" . $herecurr);
		}

# avoid LINUX_VERSION_CODE
		if ($line =~ /\bLINUX_VERSION_CODE\b/) {
			WARN("LINUX_VERSION_CODE",
			     "LINUX_VERSION_CODE should be avoided, code should be for the version to which it is merged\n" . $herecurr);
		}

# check for uses of printk_ratelimit
		if ($line =~ /\bprintk_ratelimit\s*\(/) {
			WARN("PRINTK_RATELIMITED",
			     "Prefer printk_ratelimited or pr_<level>_ratelimited to printk_ratelimit\n" . $herecurr);
		}

# printk should use KERN_* levels
		if ($line =~ /\bprintk\s*\(\s*(?!KERN_[A-Z]+\b)/) {
			WARN("PRINTK_WITHOUT_KERN_LEVEL",
			     "printk() should include KERN_<LEVEL> facility level\n" . $herecurr);
		}

		if ($line =~ /\bprintk\s*\(\s*KERN_([A-Z]+)/) {
			my $orig = $1;
			my $level = lc($orig);
			$level = "warn" if ($level eq "warning");
			my $level2 = $level;
			$level2 = "dbg" if ($level eq "debug");
			WARN("PREFER_PR_LEVEL",
			     "Prefer [subsystem eg: netdev]_$level2([subsystem]dev, ... then dev_$level2(dev, ... then pr_$level(...  to printk(KERN_$orig ...\n" . $herecurr);
		}

		if ($line =~ /\bpr_warning\s*\(/) {
			if (WARN("PREFER_PR_LEVEL",
				 "Prefer pr_warn(... to pr_warning(...\n" . $herecurr) &&
			    $fix) {
				$fixed[$fixlinenr] =~
				    s/\bpr_warning\b/pr_warn/;
			}
		}

		if ($line =~ /\bdev_printk\s*\(\s*KERN_([A-Z]+)/) {
			my $orig = $1;
			my $level = lc($orig);
			$level = "warn" if ($level eq "warning");
			$level = "dbg" if ($level eq "debug");
			WARN("PREFER_DEV_LEVEL",
			     "Prefer dev_$level(... to dev_printk(KERN_$orig, ...\n" . $herecurr);
		}

# ENOSYS means "bad syscall nr" and nothing else.  This will have a small
# number of false positives, but assembly files are not checked, so at
# least the arch entry code will not trigger this warning.
		if ($line =~ /\bENOSYS\b/) {
			WARN("ENOSYS",
			     "ENOSYS means 'invalid syscall nr' and nothing else\n" . $herecurr);
		}

# function brace can't be on same line, except for #defines of do while,
# or if closed on same line
		if (($line=~/$Type\s*$Ident\(.*\).*\s*{/) and
		    !($line=~/\#\s*define.*do\s\{/) and !($line=~/}/)) {
			if (ERROR("OPEN_BRACE",
				  "open brace '{' following function declarations go on the next line\n" . $herecurr) &&
			    $fix) {
				fix_delete_line($fixlinenr, $rawline);
				my $fixed_line = $rawline;
				$fixed_line =~ /(^..*$Type\s*$Ident\(.*\)\s*){(.*)$/;
				my $line1 = $1;
				my $line2 = $2;
				fix_insert_line($fixlinenr, ltrim($line1));
				fix_insert_line($fixlinenr, "\+{");
				if ($line2 !~ /^\s*$/) {
					fix_insert_line($fixlinenr, "\+\t" . trim($line2));
				}
			}
		}

# open braces for enum, union and struct go on the same line.
		if ($line =~ /^.\s*{/ &&
		    $prevline =~ /^.\s*(?:typedef\s+)?(enum|union|struct)(?:\s+$Ident)?\s*$/) {
			if (ERROR("OPEN_BRACE",
				  "open brace '{' following $1 go on the same line\n" . $hereprev) &&
			    $fix && $prevline =~ /^\+/ && $line =~ /^\+/) {
				fix_delete_line($fixlinenr - 1, $prevrawline);
				fix_delete_line($fixlinenr, $rawline);
				my $fixedline = rtrim($prevrawline) . " {";
				fix_insert_line($fixlinenr, $fixedline);
				$fixedline = $rawline;
				$fixedline =~ s/^(.\s*)\{\s*/$1\t/;
				if ($fixedline !~ /^\+\s*$/) {
					fix_insert_line($fixlinenr, $fixedline);
				}
			}
		}

# missing space after union, struct or enum definition
		if ($line =~ /^.\s*(?:typedef\s+)?(enum|union|struct)(?:\s+$Ident){1,2}[=\{]/) {
			if (WARN("SPACING",
				 "missing space after $1 definition\n" . $herecurr) &&
			    $fix) {
				$fixed[$fixlinenr] =~
				    s/^(.\s*(?:typedef\s+)?(?:enum|union|struct)(?:\s+$Ident){1,2})([=\{])/$1 $2/;
			}
		}

# Function pointer declarations
# check spacing between type, funcptr, and args
# canonical declaration is "type (*funcptr)(args...)"
		if ($line =~ /^.\s*($Declare)\((\s*)\*(\s*)($Ident)(\s*)\)(\s*)\(/) {
			my $declare = $1;
			my $pre_pointer_space = $2;
			my $post_pointer_space = $3;
			my $funcname = $4;
			my $post_funcname_space = $5;
			my $pre_args_space = $6;

# the $Declare variable will capture all spaces after the type
# so check it for a missing trailing missing space but pointer return types
# don't need a space so don't warn for those.
			my $post_declare_space = "";
			if ($declare =~ /(\s+)$/) {
				$post_declare_space = $1;
				$declare = rtrim($declare);
			}
			if ($declare !~ /\*$/ && $post_declare_space =~ /^$/) {
				WARN("SPACING",
				     "missing space after return type\n" . $herecurr);
				$post_declare_space = " ";
			}

# unnecessary space "type  (*funcptr)(args...)"
# This test is not currently implemented because these declarations are
# equivalent to
#	int  foo(int bar, ...)
# and this is form shouldn't/doesn't generate a checkpatch warning.
#
#			elsif ($declare =~ /\s{2,}$/) {
#				WARN("SPACING",
#				     "Multiple spaces after return type\n" . $herecurr);
#			}

# unnecessary space "type ( *funcptr)(args...)"
			if (defined $pre_pointer_space &&
			    $pre_pointer_space =~ /^\s/) {
				WARN("SPACING",
				     "Unnecessary space after function pointer open parenthesis\n" . $herecurr);
			}

# unnecessary space "type (* funcptr)(args...)"
			if (defined $post_pointer_space &&
			    $post_pointer_space =~ /^\s/) {
				WARN("SPACING",
				     "Unnecessary space before function pointer name\n" . $herecurr);
			}

# unnecessary space "type (*funcptr )(args...)"
			if (defined $post_funcname_space &&
			    $post_funcname_space =~ /^\s/) {
				WARN("SPACING",
				     "Unnecessary space after function pointer name\n" . $herecurr);
			}

# unnecessary space "type (*funcptr) (args...)"
			if (defined $pre_args_space &&
			    $pre_args_space =~ /^\s/) {
				WARN("SPACING",
				     "Unnecessary space before function pointer arguments\n" . $herecurr);
			}

			if (show_type("SPACING") && $fix) {
				$fixed[$fixlinenr] =~
				    s/^(.\s*)$Declare\s*\(\s*\*\s*$Ident\s*\)\s*\(/$1 . $declare . $post_declare_space . '(*' . $funcname . ')('/ex;
			}
		}

# check for spacing round square brackets; allowed:
#  1. with a type on the left -- int [] a;
#  2. at the beginning of a line for slice initialisers -- [0...10] = 5,
#  3. inside a curly brace -- = { [0...10] = 5 }
		while ($line =~ /(.*?\s)\[/g) {
			my ($where, $prefix) = ($-[1], $1);
			if ($prefix !~ /$Type\s+$/ &&
			    ($where != 0 || $prefix !~ /^.\s+$/) &&
			    $prefix !~ /[{,]\s+$/) {
				if (ERROR("BRACKET_SPACE",
					  "space prohibited before open square bracket '['\n" . $herecurr) &&
				    $fix) {
				    $fixed[$fixlinenr] =~
					s/^(\+.*?)\s+\[/$1\[/;
				}
			}
		}

# check for spaces between functions and their parentheses.
		while ($line =~ /($Ident)\s+\(/g) {
			my $name = $1;
			my $ctx_before = substr($line, 0, $-[1]);
			my $ctx = "$ctx_before$name";

			# Ignore those directives where spaces _are_ permitted.
			if ($name =~ /^(?:
				if|for|while|switch|return|case|
				volatile|__volatile__|
				__attribute__|format|__extension__|
				asm|__asm__)$/x)
			{
			# cpp #define statements have non-optional spaces, ie
			# if there is a space between the name and the open
			# parenthesis it is simply not a parameter group.
			} elsif ($ctx_before =~ /^.\s*\#\s*define\s*$/) {

			# cpp #elif statement condition may start with a (
			} elsif ($ctx =~ /^.\s*\#\s*elif\s*$/) {

			# If this whole things ends with a type its most
			# likely a typedef for a function.
			} elsif ($ctx =~ /$Type$/) {

			} else {
				if (WARN("SPACING",
					 "space prohibited between function name and open parenthesis '('\n" . $herecurr) &&
					     $fix) {
					$fixed[$fixlinenr] =~
					    s/\b$name\s+\(/$name\(/;
				}
			}
		}

# Check operator spacing.
		if (!($line=~/\#\s*include/)) {
			my $fixed_line = "";
			my $line_fixed = 0;

			my $ops = qr{
				<<=|>>=|<=|>=|==|!=|
				\+=|-=|\*=|\/=|%=|\^=|\|=|&=|
				=>|->|<<|>>|<|>|=|!|~|
				&&|\|\||,|\^|\+\+|--|&|\||\+|-|\*|\/|%|
				\?:|\?|:
			}x;
			my @elements = split(/($ops|;)/, $opline);

##			print("element count: <" . $#elements . ">\n");
##			foreach my $el (@elements) {
##				print("el: <$el>\n");
##			}

			my @fix_elements = ();
			my $off = 0;

			foreach my $el (@elements) {
				push(@fix_elements, substr($rawline, $off, length($el)));
				$off += length($el);
			}

			$off = 0;

			my $blank = copy_spacing($opline);
			my $last_after = -1;

			for (my $n = 0; $n < $#elements; $n += 2) {

				my $good = $fix_elements[$n] . $fix_elements[$n + 1];

##				print("n: <$n> good: <$good>\n");

				$off += length($elements[$n]);

				# Pick up the preceding and succeeding characters.
				my $ca = substr($opline, 0, $off);
				my $cc = '';
				if (length($opline) >= ($off + length($elements[$n + 1]))) {
					$cc = substr($opline, $off + length($elements[$n + 1]));
				}
				my $cb = "$ca$;$cc";

				my $a = '';
				$a = 'V' if ($elements[$n] ne '');
				$a = 'W' if ($elements[$n] =~ /\s$/);
				$a = 'C' if ($elements[$n] =~ /$;$/);
				$a = 'B' if ($elements[$n] =~ /(\[|\()$/);
				$a = 'O' if ($elements[$n] eq '');
				$a = 'E' if ($ca =~ /^\s*$/);

				my $op = $elements[$n + 1];

				my $c = '';
				if (defined $elements[$n + 2]) {
					$c = 'V' if ($elements[$n + 2] ne '');
					$c = 'W' if ($elements[$n + 2] =~ /^\s/);
					$c = 'C' if ($elements[$n + 2] =~ /^$;/);
					$c = 'B' if ($elements[$n + 2] =~ /^(\)|\]|;)/);
					$c = 'O' if ($elements[$n + 2] eq '');
					$c = 'E' if ($elements[$n + 2] =~ /^\s*\\$/);
				} else {
					$c = 'E';
				}

				my $ctx = "${a}x${c}";

				my $at = "(ctx:$ctx)";

				my $ptr = substr($blank, 0, $off) . "^";
				my $hereptr = "$hereline$ptr\n";

				# Pull out the value of this operator.
				my $op_type = substr($curr_values, $off + 1, 1);

				# Get the full operator variant.
				my $opv = $op . substr($curr_vars, $off, 1);

				# Ignore operators passed as parameters.
				if ($op_type ne 'V' &&
				    $ca =~ /\s$/ && $cc =~ /^\s*[,\)]/) {

#				# Ignore comments
#				} elsif ($op =~ /^$;+$/) {

				# ; should have either the end of line or a space or \ after it
				} elsif ($op eq ';') {
					if ($ctx !~ /.x[WEBC]/ &&
					    $cc !~ /^\\/ && $cc !~ /^;/) {
						if (ERROR("SPACING",
							  "space required after that '$op' $at\n" . $hereptr)) {
							$good = $fix_elements[$n] . trim($fix_elements[$n + 1]) . " ";
							$line_fixed = 1;
						}
					}

				# // is a comment
				} elsif ($op eq '//') {

				#   :   when part of a bitfield
				} elsif ($opv eq ':B') {
					# skip the bitfield test for now

				# No spaces for:
				#   ->
				} elsif ($op eq '->') {
					if ($ctx =~ /Wx.|.xW/) {
						if (ERROR("SPACING",
							  "spaces prohibited around that '$op' $at\n" . $hereptr)) {
							$good = rtrim($fix_elements[$n]) . trim($fix_elements[$n + 1]);
							if (defined $fix_elements[$n + 2]) {
								$fix_elements[$n + 2] =~ s/^\s+//;
							}
							$line_fixed = 1;
						}
					}

				# , must not have a space before and must have a space on the right.
				} elsif ($op eq ',') {
					my $rtrim_before = 0;
					my $space_after = 0;
					if ($ctx =~ /Wx./) {
						if (ERROR("SPACING",
							  "space prohibited before that '$op' $at\n" . $hereptr)) {
							$line_fixed = 1;
							$rtrim_before = 1;
						}
					}
					if ($ctx !~ /.x[WEC]/ && $cc !~ /^}/) {
						if (ERROR("SPACING",
							  "space required after that '$op' $at\n" . $hereptr)) {
							$line_fixed = 1;
							$last_after = $n;
							$space_after = 1;
						}
					}
					if ($rtrim_before || $space_after) {
						if ($rtrim_before) {
							$good = rtrim($fix_elements[$n]) . trim($fix_elements[$n + 1]);
						} else {
							$good = $fix_elements[$n] . trim($fix_elements[$n + 1]);
						}
						if ($space_after) {
							$good .= " ";
						}
					}

				# '*' as part of a type definition -- reported already.
				} elsif ($opv eq '*_') {
					#warn "'*' is part of type\n";

				# unary operators should have a space before and
				# none after.  May be left adjacent to another
				# unary operator, or a cast
				} elsif ($op eq '!' || $op eq '~' ||
					 $opv eq '*U' || $opv eq '-U' ||
					 $opv eq '&U' || $opv eq '&&U') {
					if ($ctx !~ /[WEBC]x./ && $ca !~ /(?:\)|!|~|\*|-|\&|\||\+\+|\-\-|\{)$/) {
						if (ERROR("SPACING",
							  "space required before that '$op' $at\n" . $hereptr)) {
							if ($n != $last_after + 2) {
								$good = $fix_elements[$n] . " " . ltrim($fix_elements[$n + 1]);
								$line_fixed = 1;
							}
						}
					}
					if ($op eq '*' && $cc =~/\s*$Modifier\b/) {
						# A unary '*' may be const

					} elsif ($ctx =~ /.xW/) {
						if (ERROR("SPACING",
							  "space prohibited after that '$op' $at\n" . $hereptr)) {
							$good = $fix_elements[$n] . rtrim($fix_elements[$n + 1]);
							if (defined $fix_elements[$n + 2]) {
								$fix_elements[$n + 2] =~ s/^\s+//;
							}
							$line_fixed = 1;
						}
					}

				# unary ++ and unary -- are allowed no space on one side.
				} elsif ($op eq '++' or $op eq '--') {
					if ($ctx !~ /[WEOBC]x[^W]/ && $ctx !~ /[^W]x[WOBEC]/) {
						if (ERROR("SPACING",
							  "space required one side of that '$op' $at\n" . $hereptr)) {
							$good = $fix_elements[$n] . trim($fix_elements[$n + 1]) . " ";
							$line_fixed = 1;
						}
					}
					if ($ctx =~ /Wx[BE]/ ||
					    ($ctx =~ /Wx./ && $cc =~ /^;/)) {
						if (ERROR("SPACING",
							  "space prohibited before that '$op' $at\n" . $hereptr)) {
							$good = rtrim($fix_elements[$n]) . trim($fix_elements[$n + 1]);
							$line_fixed = 1;
						}
					}
					if ($ctx =~ /ExW/) {
						if (ERROR("SPACING",
							  "space prohibited after that '$op' $at\n" . $hereptr)) {
							$good = $fix_elements[$n] . trim($fix_elements[$n + 1]);
							if (defined $fix_elements[$n + 2]) {
								$fix_elements[$n + 2] =~ s/^\s+//;
							}
							$line_fixed = 1;
						}
					}

				# << and >> may either have or not have spaces both sides
				} elsif ($op eq '<<' or $op eq '>>' or
					 $op eq '&' or $op eq '^' or $op eq '|' or
					 $op eq '+' or $op eq '-' or
					 $op eq '*' or $op eq '/' or
					 $op eq '%')
				{
					if ($check) {
						if (defined $fix_elements[$n + 2] && $ctx !~ /[EW]x[EW]/) {
							if (CHK("SPACING",
								"spaces preferred around that '$op' $at\n" . $hereptr)) {
								$good = rtrim($fix_elements[$n]) . " " . trim($fix_elements[$n + 1]) . " ";
								$fix_elements[$n + 2] =~ s/^\s+//;
								$line_fixed = 1;
							}
						} elsif (!defined $fix_elements[$n + 2] && $ctx !~ /Wx[OE]/) {
							if (CHK("SPACING",
								"space preferred before that '$op' $at\n" . $hereptr)) {
								$good = rtrim($fix_elements[$n]) . " " . trim($fix_elements[$n + 1]);
								$line_fixed = 1;
							}
						}
					} elsif ($ctx =~ /Wx[^WCE]|[^WCE]xW/) {
						if (ERROR("SPACING",
							  "need consistent spacing around '$op' $at\n" . $hereptr)) {
							$good = rtrim($fix_elements[$n]) . " " . trim($fix_elements[$n + 1]) . " ";
							if (defined $fix_elements[$n + 2]) {
								$fix_elements[$n + 2] =~ s/^\s+//;
							}
							$line_fixed = 1;
						}
					}

				# A colon needs no spaces before when it is
				# terminating a case value or a label.
				} elsif ($opv eq ':C' || $opv eq ':L') {
					if ($ctx =~ /Wx./) {
						if (ERROR("SPACING",
							  "space prohibited before that '$op' $at\n" . $hereptr)) {
							$good = rtrim($fix_elements[$n]) . trim($fix_elements[$n + 1]);
							$line_fixed = 1;
						}
					}

				# All the others need spaces both sides.
				} elsif ($ctx !~ /[EWC]x[CWE]/) {
					my $ok = 0;

					# Ignore email addresses <foo@bar>
					if (($op eq '<' &&
					     $cc =~ /^\S+\@\S+>/) ||
					    ($op eq '>' &&
					     $ca =~ /<\S+\@\S+$/))
					{
					    	$ok = 1;
					}

					# for asm volatile statements
					# ignore a colon with another
					# colon immediately before or after
					if (($op eq ':') &&
					    ($ca =~ /:$/ || $cc =~ /^:/)) {
						$ok = 1;
					}

					# messages are ERROR, but ?: are CHK
					if ($ok == 0) {
						my $msg_level = \&ERROR;
						$msg_level = \&CHK if (($op eq '?:' || $op eq '?' || $op eq ':') && $ctx =~ /VxV/);

						if (&{$msg_level}("SPACING",
								  "spaces required around that '$op' $at\n" . $hereptr)) {
							$good = rtrim($fix_elements[$n]) . " " . trim($fix_elements[$n + 1]) . " ";
							if (defined $fix_elements[$n + 2]) {
								$fix_elements[$n + 2] =~ s/^\s+//;
							}
							$line_fixed = 1;
						}
					}
				}
				$off += length($elements[$n + 1]);

##				print("n: <$n> GOOD: <$good>\n");

				$fixed_line = $fixed_line . $good;
			}

			if (($#elements % 2) == 0) {
				$fixed_line = $fixed_line . $fix_elements[$#elements];
			}

			if ($fix && $line_fixed && $fixed_line ne $fixed[$fixlinenr]) {
				$fixed[$fixlinenr] = $fixed_line;
			}


		}

# check for whitespace before a non-naked semicolon
		if ($line =~ /^\+.*\S\s+;\s*$/) {
			if (WARN("SPACING",
				 "space prohibited before semicolon\n" . $herecurr) &&
			    $fix) {
				1 while $fixed[$fixlinenr] =~
				    s/^(\+.*\S)\s+;/$1;/;
			}
		}

# check for multiple assignments
		if ($line =~ /^.\s*$Lval\s*=\s*$Lval\s*=(?!=)/) {
			CHK("MULTIPLE_ASSIGNMENTS",
			    "multiple assignments should be avoided\n" . $herecurr);
		}

## # check for multiple declarations, allowing for a function declaration
## # continuation.
## 		if ($line =~ /^.\s*$Type\s+$Ident(?:\s*=[^,{]*)?\s*,\s*$Ident.*/ &&
## 		    $line !~ /^.\s*$Type\s+$Ident(?:\s*=[^,{]*)?\s*,\s*$Type\s*$Ident.*/) {
##
## 			# Remove any bracketed sections to ensure we do not
## 			# falsly report the parameters of functions.
## 			my $ln = $line;
## 			while ($ln =~ s/\([^\(\)]*\)//g) {
## 			}
## 			if ($ln =~ /,/) {
## 				WARN("MULTIPLE_DECLARATION",
##				     "declaring multiple variables together should be avoided\n" . $herecurr);
## 			}
## 		}

#need space before brace following if, while, etc
		if (($line =~ /\(.*\)\{/ && $line !~ /\($Type\)\{/) ||
		    $line =~ /do\{/) {
			if (ERROR("SPACING",
				  "space required before the open brace '{'\n" . $herecurr) &&
			    $fix) {
				$fixed[$fixlinenr] =~ s/^(\+.*(?:do|\)))\{/$1 {/;
			}
		}

## # check for blank lines before declarations
##		if ($line =~ /^.\t+$Type\s+$Ident(?:\s*=.*)?;/ &&
##		    $prevrawline =~ /^.\s*$/) {
##			WARN("SPACING",
##			     "No blank lines before declarations\n" . $hereprev);
##		}
##

# closing brace should have a space following it when it has anything
# on the line
		if ($line =~ /}(?!(?:,|;|\)))\S/) {
			if (ERROR("SPACING",
				  "space required after that close brace '}'\n" . $herecurr) &&
			    $fix) {
				$fixed[$fixlinenr] =~
				    s/}((?!(?:,|;|\)))\S)/} $1/;
			}
		}

# check spacing on square brackets
		if ($line =~ /\[\s/ && $line !~ /\[\s*$/) {
			if (ERROR("SPACING",
				  "space prohibited after that open square bracket '['\n" . $herecurr) &&
			    $fix) {
				$fixed[$fixlinenr] =~
				    s/\[\s+/\[/;
			}
		}
		if ($line =~ /\s\]/) {
			if (ERROR("SPACING",
				  "space prohibited before that close square bracket ']'\n" . $herecurr) &&
			    $fix) {
				$fixed[$fixlinenr] =~
				    s/\s+\]/\]/;
			}
		}

# check spacing on parentheses
		if ($line =~ /\(\s/ && $line !~ /\(\s*(?:\\)?$/ &&
		    $line !~ /for\s*\(\s+;/) {
			if (ERROR("SPACING",
				  "space prohibited after that open parenthesis '('\n" . $herecurr) &&
			    $fix) {
				$fixed[$fixlinenr] =~
				    s/\(\s+/\(/;
			}
		}
		if ($line =~ /(\s+)\)/ && $line !~ /^.\s*\)/ &&
		    $line !~ /for\s*\(.*;\s+\)/ &&
		    $line !~ /:\s+\)/) {
			if (ERROR("SPACING",
				  "space prohibited before that close parenthesis ')'\n" . $herecurr) &&
			    $fix) {
				$fixed[$fixlinenr] =~
				    s/\s+\)/\)/;
			}
		}

# check unnecessary parentheses around addressof/dereference single $Lvals
# ie: &(foo->bar) should be &foo->bar and *(foo->bar) should be *foo->bar

		while ($line =~ /(?:[^&]&\s*|\*)\(\s*($Ident\s*(?:$Member\s*)+)\s*\)/g) {
			my $var = $1;
			if (CHK("UNNECESSARY_PARENTHESES",
				"Unnecessary parentheses around $var\n" . $herecurr) &&
			    $fix) {
				$fixed[$fixlinenr] =~ s/\(\s*\Q$var\E\s*\)/$var/;
			}
		}

# check for unnecessary parentheses around function pointer uses
# ie: (foo->bar)(); should be foo->bar();
# but not "if (foo->bar) (" to avoid some false positives
		if ($line =~ /(\bif\s*|)(\(\s*$Ident\s*(?:$Member\s*)+\))[ \t]*\(/ && $1 !~ /^if/) {
			my $var = $2;
			if (CHK("UNNECESSARY_PARENTHESES",
				"Unnecessary parentheses around function pointer $var\n" . $herecurr) &&
			    $fix) {
				my $var2 = deparenthesize($var);
				$var2 =~ s/\s//g;
				$fixed[$fixlinenr] =~ s/\Q$var\E/$var2/;
			}
		}

# check for unnecessary parentheses around comparisons in if uses
		if ($^V && $^V ge 5.10.0 && defined($stat) &&
		    $stat =~ /(^.\s*if\s*($balanced_parens))/) {
			my $if_stat = $1;
			my $test = substr($2, 1, -1);
			my $herectx;
			while ($test =~ /(?:^|[^\w\&\!\~])+\s*\(\s*([\&\!\~]?\s*$Lval\s*(?:$Compare\s*$FuncArg)?)\s*\)/g) {
				my $match = $1;
				# avoid parentheses around potential macro args
				next if ($match =~ /^\s*\w+\s*$/);
				if (!defined($herectx)) {
					$herectx = $here . "\n";
					my $cnt = statement_rawlines($if_stat);
					for (my $n = 0; $n < $cnt; $n++) {
						my $rl = raw_line($linenr, $n);
						$herectx .=  $rl . "\n";
						last if $rl =~ /^[ \+].*\{/;
					}
				}
				CHK("UNNECESSARY_PARENTHESES",
				    "Unnecessary parentheses around '$match'\n" . $herectx);
			}
		}

#goto labels aren't indented, allow a single space however
		if ($line=~/^.\s+[A-Za-z\d_]+:(?![0-9]+)/ and
		   !($line=~/^. [A-Za-z\d_]+:/) and !($line=~/^.\s+default:/)) {
			if (WARN("INDENTED_LABEL",
				 "labels should not be indented\n" . $herecurr) &&
			    $fix) {
				$fixed[$fixlinenr] =~
				    s/^(.)\s+/$1/;
			}
		}

# return is not a function
		if (defined($stat) && $stat =~ /^.\s*return(\s*)\(/s) {
			my $spacing = $1;
			if ($^V && $^V ge 5.10.0 &&
			    $stat =~ /^.\s*return\s*($balanced_parens)\s*;\s*$/) {
				my $value = $1;
				$value = deparenthesize($value);
				if ($value =~ m/^\s*$FuncArg\s*(?:\?|$)/) {
					ERROR("RETURN_PARENTHESES",
					      "return is not a function, parentheses are not required\n" . $herecurr);
				}
			} elsif ($spacing !~ /\s+/) {
				ERROR("SPACING",
				      "space required before the open parenthesis '('\n" . $herecurr);
			}
		}

# unnecessary return in a void function
# at end-of-function, with the previous line a single leading tab, then return;
# and the line before that not a goto label target like "out:"
		if ($sline =~ /^[ \+]}\s*$/ &&
		    $prevline =~ /^\+\treturn\s*;\s*$/ &&
		    $linenr >= 3 &&
		    $lines[$linenr - 3] =~ /^[ +]/ &&
		    $lines[$linenr - 3] !~ /^[ +]\s*$Ident\s*:/) {
			WARN("RETURN_VOID",
			     "void function return statements are not generally useful\n" . $hereprev);
               }

# if statements using unnecessary parentheses - ie: if ((foo == bar))
		if ($^V && $^V ge 5.10.0 &&
		    $line =~ /\bif\s*((?:\(\s*){2,})/) {
			my $openparens = $1;
			my $count = $openparens =~ tr@\(@\(@;
			my $msg = "";
			if ($line =~ /\bif\s*(?:\(\s*){$count,$count}$LvalOrFunc\s*($Compare)\s*$LvalOrFunc(?:\s*\)){$count,$count}/) {
				my $comp = $4;	#Not $1 because of $LvalOrFunc
				$msg = " - maybe == should be = ?" if ($comp eq "==");
				WARN("UNNECESSARY_PARENTHESES",
				     "Unnecessary parentheses$msg\n" . $herecurr);
			}
		}

# comparisons with a constant or upper case identifier on the left
#	avoid cases like "foo + BAR < baz"
#	only fix matches surrounded by parentheses to avoid incorrect
#	conversions like "FOO < baz() + 5" being "misfixed" to "baz() > FOO + 5"
		if ($^V && $^V ge 5.10.0 &&
		    $line =~ /^\+(.*)\b($Constant|[A-Z_][A-Z0-9_]*)\s*($Compare)\s*($LvalOrFunc)/) {
			my $lead = $1;
			my $const = $2;
			my $comp = $3;
			my $to = $4;
			my $newcomp = $comp;
			if ($lead !~ /(?:$Operators|\.)\s*$/ &&
			    $to !~ /^(?:Constant|[A-Z_][A-Z0-9_]*)$/ &&
			    WARN("CONSTANT_COMPARISON",
				 "Comparisons should place the constant on the right side of the test\n" . $herecurr) &&
			    $fix) {
				if ($comp eq "<") {
					$newcomp = ">";
				} elsif ($comp eq "<=") {
					$newcomp = ">=";
				} elsif ($comp eq ">") {
					$newcomp = "<";
				} elsif ($comp eq ">=") {
					$newcomp = "<=";
				}
				$fixed[$fixlinenr] =~ s/\(\s*\Q$const\E\s*$Compare\s*\Q$to\E\s*\)/($to $newcomp $const)/;
			}
		}

# Return of what appears to be an errno should normally be negative
		if ($sline =~ /\breturn(?:\s*\(+\s*|\s+)(E[A-Z]+)(?:\s*\)+\s*|\s*)[;:,]/) {
			my $name = $1;
			if ($name ne 'EOF' && $name ne 'ERROR') {
				WARN("USE_NEGATIVE_ERRNO",
				     "return of an errno should typically be negative (ie: return -$1)\n" . $herecurr);
			}
		}

# Need a space before open parenthesis after if, while etc
		if ($line =~ /\b(if|while|for|switch)\(/) {
			if (ERROR("SPACING",
				  "space required before the open parenthesis '('\n" . $herecurr) &&
			    $fix) {
				$fixed[$fixlinenr] =~
				    s/\b(if|while|for|switch)\(/$1 \(/;
			}
		}

# Check for illegal assignment in if conditional -- and check for trailing
# statements after the conditional.
		if ($line =~ /do\s*(?!{)/) {
			($stat, $cond, $line_nr_next, $remain_next, $off_next) =
				ctx_statement_block($linenr, $realcnt, 0)
					if (!defined $stat);
			my ($stat_next) = ctx_statement_block($line_nr_next,
						$remain_next, $off_next);
			$stat_next =~ s/\n./\n /g;
			##print "stat<$stat> stat_next<$stat_next>\n";

			if ($stat_next =~ /^\s*while\b/) {
				# If the statement carries leading newlines,
				# then count those as offsets.
				my ($whitespace) =
					($stat_next =~ /^((?:\s*\n[+-])*\s*)/s);
				my $offset =
					statement_rawlines($whitespace) - 1;

				$suppress_whiletrailers{$line_nr_next +
								$offset} = 1;
			}
		}
		if (!defined $suppress_whiletrailers{$linenr} &&
		    defined($stat) && defined($cond) &&
		    $line =~ /\b(?:if|while|for)\s*\(/ && $line !~ /^.\s*#/) {
			my ($s, $c) = ($stat, $cond);

			if ($c =~ /\bif\s*\(.*[^<>!=]=[^=].*/s) {
				ERROR("ASSIGN_IN_IF",
				      "do not use assignment in if condition\n" . $herecurr);
			}

			# Find out what is on the end of the line after the
			# conditional.
			substr($s, 0, length($c), '');
			$s =~ s/\n.*//g;
			$s =~ s/$;//g; 	# Remove any comments
			if (length($c) && $s !~ /^\s*{?\s*\\*\s*$/ &&
			    $c !~ /}\s*while\s*/)
			{
				# Find out how long the conditional actually is.
				my @newlines = ($c =~ /\n/gs);
				my $cond_lines = 1 + $#newlines;
				my $stat_real = '';

				$stat_real = raw_line($linenr, $cond_lines)
							. "\n" if ($cond_lines);
				if (defined($stat_real) && $cond_lines > 1) {
					$stat_real = "[...]\n$stat_real";
				}

				ERROR("TRAILING_STATEMENTS",
				      "trailing statements should be on next line\n" . $herecurr . $stat_real);
			}
		}

# Check for bitwise tests written as boolean
		if ($line =~ /
			(?:
				(?:\[|\(|\&\&|\|\|)
				\s*0[xX][0-9]+\s*
				(?:\&\&|\|\|)
			|
				(?:\&\&|\|\|)
				\s*0[xX][0-9]+\s*
				(?:\&\&|\|\||\)|\])
			)/x)
		{
			WARN("HEXADECIMAL_BOOLEAN_TEST",
			     "boolean test with hexadecimal, perhaps just 1 \& or \|?\n" . $herecurr);
		}

# if and else should not have general statements after it
		if ($line =~ /^.\s*(?:}\s*)?else\b(.*)/) {
			my $s = $1;
			$s =~ s/$;//g; 	# Remove any comments
			if ($s !~ /^\s*(?:\sif|(?:{|)\s*\\?\s*$)/) {
				ERROR("TRAILING_STATEMENTS",
				      "trailing statements should be on next line\n" . $herecurr);
			}
		}
# if should not continue a brace
		if ($line =~ /}\s*if\b/) {
			ERROR("TRAILING_STATEMENTS",
			      "trailing statements should be on next line (or did you mean 'else if'?)\n" .
				$herecurr);
		}
# case and default should not have general statements after them
		if ($line =~ /^.\s*(?:case\s*.*|default\s*):/g &&
		    $line !~ /\G(?:
			(?:\s*$;*)(?:\s*{)?(?:\s*$;*)(?:\s*\\)?\s*$|
			\s*return\s+
		    )/xg)
		{
			ERROR("TRAILING_STATEMENTS",
			      "trailing statements should be on next line\n" . $herecurr);
		}

		# Check for }<nl>else {, these must be at the same
		# indent level to be relevant to each other.
		if ($prevline=~/}\s*$/ and $line=~/^.\s*else\s*/ &&
		    $previndent == $indent) {
			if (ERROR("ELSE_AFTER_BRACE",
				  "else should follow close brace '}'\n" . $hereprev) &&
			    $fix && $prevline =~ /^\+/ && $line =~ /^\+/) {
				fix_delete_line($fixlinenr - 1, $prevrawline);
				fix_delete_line($fixlinenr, $rawline);
				my $fixedline = $prevrawline;
				$fixedline =~ s/}\s*$//;
				if ($fixedline !~ /^\+\s*$/) {
					fix_insert_line($fixlinenr, $fixedline);
				}
				$fixedline = $rawline;
				$fixedline =~ s/^(.\s*)else/$1} else/;
				fix_insert_line($fixlinenr, $fixedline);
			}
		}

		if ($prevline=~/}\s*$/ and $line=~/^.\s*while\s*/ &&
		    $previndent == $indent) {
			my ($s, $c) = ctx_statement_block($linenr, $realcnt, 0);

			# Find out what is on the end of the line after the
			# conditional.
			substr($s, 0, length($c), '');
			$s =~ s/\n.*//g;

			if ($s =~ /^\s*;/) {
				if (ERROR("WHILE_AFTER_BRACE",
					  "while should follow close brace '}'\n" . $hereprev) &&
				    $fix && $prevline =~ /^\+/ && $line =~ /^\+/) {
					fix_delete_line($fixlinenr - 1, $prevrawline);
					fix_delete_line($fixlinenr, $rawline);
					my $fixedline = $prevrawline;
					my $trailing = $rawline;
					$trailing =~ s/^\+//;
					$trailing = trim($trailing);
					$fixedline =~ s/}\s*$/} $trailing/;
					fix_insert_line($fixlinenr, $fixedline);
				}
			}
		}

#Specific variable tests
		while ($line =~ m{($Constant|$Lval)}g) {
			my $var = $1;

#gcc binary extension
			if ($var =~ /^$Binary$/) {
				if (WARN("GCC_BINARY_CONSTANT",
					 "Avoid gcc v4.3+ binary constant extension: <$var>\n" . $herecurr) &&
				    $fix) {
					my $hexval = sprintf("0x%x", oct($var));
					$fixed[$fixlinenr] =~
					    s/\b$var\b/$hexval/;
				}
			}

#CamelCase
			if ($var !~ /^$Constant$/ &&
			    $var =~ /[A-Z][a-z]|[a-z][A-Z]/ &&
#Ignore Page<foo> variants
			    $var !~ /^(?:Clear|Set|TestClear|TestSet|)Page[A-Z]/ &&
#Ignore SI style variants like nS, mV and dB (ie: max_uV, regulator_min_uA_show)
			    $var !~ /^(?:[a-z_]*?)_?[a-z][A-Z](?:_[a-z_]+)?$/ &&
#Ignore some three character SI units explicitly, like MiB and KHz
			    $var !~ /^(?:[a-z_]*?)_?(?:[KMGT]iB|[KMGT]?Hz)(?:_[a-z_]+)?$/) {
				while ($var =~ m{($Ident)}g) {
					my $word = $1;
					next if ($word !~ /[A-Z][a-z]|[a-z][A-Z]/);
					if ($check) {
						seed_camelcase_includes();
						if (!$file && !$camelcase_file_seeded) {
							seed_camelcase_file($realfile);
							$camelcase_file_seeded = 1;
						}
					}
					if (!defined $camelcase{$word}) {
						$camelcase{$word} = 1;
						CHK("CAMELCASE",
						    "Avoid CamelCase: <$word>\n" . $herecurr);
					}
				}
			}
		}

#no spaces allowed after \ in define
		if ($line =~ /\#\s*define.*\\\s+$/) {
			if (WARN("WHITESPACE_AFTER_LINE_CONTINUATION",
				 "Whitespace after \\ makes next lines useless\n" . $herecurr) &&
			    $fix) {
				$fixed[$fixlinenr] =~ s/\s+$//;
			}
		}

# warn if <asm/foo.h> is #included and <linux/foo.h> is available and includes
# itself <asm/foo.h> (uses RAW line)
		if ($tree && $rawline =~ m{^.\s*\#\s*include\s*\<asm\/(.*)\.h\>}) {
			my $file = "$1.h";
			my $checkfile = "include/linux/$file";
			if (-f "$root/$checkfile" &&
			    $realfile ne $checkfile &&
			    $1 !~ /$allowed_asm_includes/)
			{
				my $asminclude = `grep -Ec "#include\\s+<asm/$file>" $root/$checkfile`;
				if ($asminclude > 0) {
					if ($realfile =~ m{^arch/}) {
						CHK("ARCH_INCLUDE_LINUX",
						    "Consider using #include <linux/$file> instead of <asm/$file>\n" . $herecurr);
					} else {
						WARN("INCLUDE_LINUX",
						     "Use #include <linux/$file> instead of <asm/$file>\n" . $herecurr);
					}
				}
			}
		}

# multi-statement macros should be enclosed in a do while loop, grab the
# first statement and ensure its the whole macro if its not enclosed
# in a known good container
		if ($realfile !~ m@/vmlinux.lds.h$@ &&
		    $line =~ /^.\s*\#\s*define\s*$Ident(\()?/) {
			my $ln = $linenr;
			my $cnt = $realcnt;
			my ($off, $dstat, $dcond, $rest);
			my $ctx = '';
			my $has_flow_statement = 0;
			my $has_arg_concat = 0;
			($dstat, $dcond, $ln, $cnt, $off) =
				ctx_statement_block($linenr, $realcnt, 0);
			$ctx = $dstat;
			#print "dstat<$dstat> dcond<$dcond> cnt<$cnt> off<$off>\n";
			#print "LINE<$lines[$ln-1]> len<" . length($lines[$ln-1]) . "\n";

			$has_flow_statement = 1 if ($ctx =~ /\b(goto|return)\b/);
			$has_arg_concat = 1 if ($ctx =~ /\#\#/ && $ctx !~ /\#\#\s*(?:__VA_ARGS__|args)\b/);

			$dstat =~ s/^.\s*\#\s*define\s+$Ident(\([^\)]*\))?\s*//;
			my $define_args = $1;
			my $define_stmt = $dstat;
			my @def_args = ();

			if (defined $define_args && $define_args ne "") {
				$define_args = substr($define_args, 1, length($define_args) - 2);
				$define_args =~ s/\s*//g;
				@def_args = split(",", $define_args);
			}

			$dstat =~ s/$;//g;
			$dstat =~ s/\\\n.//g;
			$dstat =~ s/^\s*//s;
			$dstat =~ s/\s*$//s;

			# Flatten any parentheses and braces
			while ($dstat =~ s/\([^\(\)]*\)/1/ ||
			       $dstat =~ s/\{[^\{\}]*\}/1/ ||
			       $dstat =~ s/.\[[^\[\]]*\]/1/)
			{
			}

			# Flatten any obvious string concatentation.
			while ($dstat =~ s/($String)\s*$Ident/$1/ ||
			       $dstat =~ s/$Ident\s*($String)/$1/)
			{
			}

			# Make asm volatile uses seem like a generic function
			$dstat =~ s/\b_*asm_*\s+_*volatile_*\b/asm_volatile/g;

			my $exceptions = qr{
				$Declare|
				module_param_named|
				MODULE_PARM_DESC|
				DECLARE_PER_CPU|
				DEFINE_PER_CPU|
				__typeof__\(|
				union|
				struct|
				\.$Ident\s*=\s*|
				^\"|\"$|
				^\[
			}x;
			#print "REST<$rest> dstat<$dstat> ctx<$ctx>\n";

			$ctx =~ s/\n*$//;
			my $herectx = $here . "\n";
			my $stmt_cnt = statement_rawlines($ctx);

			for (my $n = 0; $n < $stmt_cnt; $n++) {
				$herectx .= raw_line($linenr, $n) . "\n";
			}

			if ($dstat ne '' &&
			    $dstat !~ /^(?:$Ident|-?$Constant),$/ &&			# 10, // foo(),
			    $dstat !~ /^(?:$Ident|-?$Constant);$/ &&			# foo();
			    $dstat !~ /^[!~-]?(?:$Lval|$Constant)$/ &&		# 10 // foo() // !foo // ~foo // -foo // foo->bar // foo.bar->baz
			    $dstat !~ /^'X'$/ && $dstat !~ /^'XX'$/ &&			# character constants
			    $dstat !~ /$exceptions/ &&
			    $dstat !~ /^\.$Ident\s*=/ &&				# .foo =
			    $dstat !~ /^(?:\#\s*$Ident|\#\s*$Constant)\s*$/ &&		# stringification #foo
			    $dstat !~ /^do\s*$Constant\s*while\s*$Constant;?$/ &&	# do {...} while (...); // do {...} while (...)
			    $dstat !~ /^for\s*$Constant$/ &&				# for (...)
			    $dstat !~ /^for\s*$Constant\s+(?:$Ident|-?$Constant)$/ &&	# for (...) bar()
			    $dstat !~ /^do\s*{/ &&					# do {...
			    $dstat !~ /^\(\{/ &&						# ({...
			    $ctx !~ /^.\s*#\s*define\s+TRACE_(?:SYSTEM|INCLUDE_FILE|INCLUDE_PATH)\b/)
			{
				if ($dstat =~ /^\s*if\b/) {
					ERROR("MULTISTATEMENT_MACRO_USE_DO_WHILE",
					      "Macros starting with if should be enclosed by a do - while loop to avoid possible if/else logic defects\n" . "$herectx");
				} elsif ($dstat =~ /;/) {
					ERROR("MULTISTATEMENT_MACRO_USE_DO_WHILE",
					      "Macros with multiple statements should be enclosed in a do - while loop\n" . "$herectx");
				} else {
					ERROR("COMPLEX_MACRO",
					      "Macros with complex values should be enclosed in parentheses\n" . "$herectx");
				}

			}

			# Make $define_stmt single line, comment-free, etc
			my @stmt_array = split('\n', $define_stmt);
			my $first = 1;
			$define_stmt = "";
			foreach my $l (@stmt_array) {
				$l =~ s/\\$//;
				if ($first) {
					$define_stmt = $l;
					$first = 0;
				} elsif ($l =~ /^[\+ ]/) {
					$define_stmt .= substr($l, 1);
				}
			}
			$define_stmt =~ s/$;//g;
			$define_stmt =~ s/\s+/ /g;
			$define_stmt = trim($define_stmt);

# check if any macro arguments are reused (ignore '...' and 'type')
			foreach my $arg (@def_args) {
			        next if ($arg =~ /\.\.\./);
			        next if ($arg =~ /^type$/i);
				my $tmp_stmt = $define_stmt;
				$tmp_stmt =~ s/\b(typeof|__typeof__|__builtin\w+|typecheck\s*\(\s*$Type\s*,|\#+)\s*\(*\s*$arg\s*\)*\b//g;
				$tmp_stmt =~ s/\#+\s*$arg\b//g;
				$tmp_stmt =~ s/\b$arg\s*\#\#//g;
				my $use_cnt = $tmp_stmt =~ s/\b$arg\b//g;
				if ($use_cnt > 1) {
					CHK("MACRO_ARG_REUSE",
					    "Macro argument reuse '$arg' - possible side-effects?\n" . "$herectx");
				    }
# check if any macro arguments may have other precedence issues
				if ($tmp_stmt =~ m/($Operators)?\s*\b$arg\b\s*($Operators)?/m &&
				    ((defined($1) && $1 ne ',') ||
				     (defined($2) && $2 ne ','))) {
					CHK("MACRO_ARG_PRECEDENCE",
					    "Macro argument '$arg' may be better as '($arg)' to avoid precedence issues\n" . "$herectx");
				}
			}

# check for macros with flow control, but without ## concatenation
# ## concatenation is commonly a macro that defines a function so ignore those
			if ($has_flow_statement && !$has_arg_concat) {
				my $herectx = $here . "\n";
				my $cnt = statement_rawlines($ctx);

				for (my $n = 0; $n < $cnt; $n++) {
					$herectx .= raw_line($linenr, $n) . "\n";
				}
				WARN("MACRO_WITH_FLOW_CONTROL",
				     "Macros with flow control statements should be avoided\n" . "$herectx");
			}

# check for line continuations outside of #defines, preprocessor #, and asm

		} else {
			if ($prevline !~ /^..*\\$/ &&
			    $line !~ /^\+\s*\#.*\\$/ &&		# preprocessor
			    $line !~ /^\+.*\b(__asm__|asm)\b.*\\$/ &&	# asm
			    $line =~ /^\+.*\\$/) {
				WARN("LINE_CONTINUATIONS",
				     "Avoid unnecessary line continuations\n" . $herecurr);
			}
		}

# do {} while (0) macro tests:
# single-statement macros do not need to be enclosed in do while (0) loop,
# macro should not end with a semicolon
		if ($^V && $^V ge 5.10.0 &&
		    $realfile !~ m@/vmlinux.lds.h$@ &&
		    $line =~ /^.\s*\#\s*define\s+$Ident(\()?/) {
			my $ln = $linenr;
			my $cnt = $realcnt;
			my ($off, $dstat, $dcond, $rest);
			my $ctx = '';
			($dstat, $dcond, $ln, $cnt, $off) =
				ctx_statement_block($linenr, $realcnt, 0);
			$ctx = $dstat;

			$dstat =~ s/\\\n.//g;
			$dstat =~ s/$;/ /g;

			if ($dstat =~ /^\+\s*#\s*define\s+$Ident\s*${balanced_parens}\s*do\s*{(.*)\s*}\s*while\s*\(\s*0\s*\)\s*([;\s]*)\s*$/) {
				my $stmts = $2;
				my $semis = $3;

				$ctx =~ s/\n*$//;
				my $cnt = statement_rawlines($ctx);
				my $herectx = $here . "\n";

				for (my $n = 0; $n < $cnt; $n++) {
					$herectx .= raw_line($linenr, $n) . "\n";
				}

				if (($stmts =~ tr/;/;/) == 1 &&
				    $stmts !~ /^\s*(if|while|for|switch)\b/) {
					WARN("SINGLE_STATEMENT_DO_WHILE_MACRO",
					     "Single statement macros should not use a do {} while (0) loop\n" . "$herectx");
				}
				if (defined $semis && $semis ne "") {
					WARN("DO_WHILE_MACRO_WITH_TRAILING_SEMICOLON",
					     "do {} while (0) macros should not be semicolon terminated\n" . "$herectx");
				}
			} elsif ($dstat =~ /^\+\s*#\s*define\s+$Ident.*;\s*$/) {
				$ctx =~ s/\n*$//;
				my $cnt = statement_rawlines($ctx);
				my $herectx = $here . "\n";

				for (my $n = 0; $n < $cnt; $n++) {
					$herectx .= raw_line($linenr, $n) . "\n";
				}

				WARN("TRAILING_SEMICOLON",
				     "macros should not use a trailing semicolon\n" . "$herectx");
			}
		}

# make sure symbols are always wrapped with VMLINUX_SYMBOL() ...
# all assignments may have only one of the following with an assignment:
#	.
#	ALIGN(...)
#	VMLINUX_SYMBOL(...)
		if ($realfile eq 'vmlinux.lds.h' && $line =~ /(?:(?:^|\s)$Ident\s*=|=\s*$Ident(?:\s|$))/) {
			WARN("MISSING_VMLINUX_SYMBOL",
			     "vmlinux.lds.h needs VMLINUX_SYMBOL() around C-visible symbols\n" . $herecurr);
		}

# check for redundant bracing round if etc
		if ($line =~ /(^.*)\bif\b/ && $1 !~ /else\s*$/) {
			my ($level, $endln, @chunks) =
				ctx_statement_full($linenr, $realcnt, 1);
			#print "chunks<$#chunks> linenr<$linenr> endln<$endln> level<$level>\n";
			#print "APW: <<$chunks[1][0]>><<$chunks[1][1]>>\n";
			if ($#chunks > 0 && $level == 0) {
				my @allowed = ();
				my $allow = 0;
				my $seen = 0;
				my $herectx = $here . "\n";
				my $ln = $linenr - 1;
				for my $chunk (@chunks) {
					my ($cond, $block) = @{$chunk};

					# If the condition carries leading newlines, then count those as offsets.
					my ($whitespace) = ($cond =~ /^((?:\s*\n[+-])*\s*)/s);
					my $offset = statement_rawlines($whitespace) - 1;

					$allowed[$allow] = 0;
					#print "COND<$cond> whitespace<$whitespace> offset<$offset>\n";

					# We have looked at and allowed this specific line.
					$suppress_ifbraces{$ln + $offset} = 1;

					$herectx .= "$rawlines[$ln + $offset]\n[...]\n";
					$ln += statement_rawlines($block) - 1;

					substr($block, 0, length($cond), '');

					$seen++ if ($block =~ /^\s*{/);

					#print "cond<$cond> block<$block> allowed<$allowed[$allow]>\n";
					if (statement_lines($cond) > 1) {
						#print "APW: ALLOWED: cond<$cond>\n";
						$allowed[$allow] = 1;
					}
					if ($block =~/\b(?:if|for|while)\b/) {
						#print "APW: ALLOWED: block<$block>\n";
						$allowed[$allow] = 1;
					}
					if (statement_block_size($block) > 1) {
						#print "APW: ALLOWED: lines block<$block>\n";
						$allowed[$allow] = 1;
					}
					$allow++;
				}
				if ($seen) {
					my $sum_allowed = 0;
					foreach (@allowed) {
						$sum_allowed += $_;
					}
					if ($sum_allowed == 0) {
						WARN("BRACES",
						     "braces {} are not necessary for any arm of this statement\n" . $herectx);
					} elsif ($sum_allowed != $allow &&
						 $seen != $allow) {
						CHK("BRACES",
						    "braces {} should be used on all arms of this statement\n" . $herectx);
					}
				}
			}
		}
		if (!defined $suppress_ifbraces{$linenr - 1} &&
					$line =~ /\b(if|while|for|else)\b/) {
			my $allowed = 0;

			# Check the pre-context.
			if (substr($line, 0, $-[0]) =~ /(\}\s*)$/) {
				#print "APW: ALLOWED: pre<$1>\n";
				$allowed = 1;
			}

			my ($level, $endln, @chunks) =
				ctx_statement_full($linenr, $realcnt, $-[0]);

			# Check the condition.
			my ($cond, $block) = @{$chunks[0]};
			#print "CHECKING<$linenr> cond<$cond> block<$block>\n";
			if (defined $cond) {
				substr($block, 0, length($cond), '');
			}
			if (statement_lines($cond) > 1) {
				#print "APW: ALLOWED: cond<$cond>\n";
				$allowed = 1;
			}
			if ($block =~/\b(?:if|for|while)\b/) {
				#print "APW: ALLOWED: block<$block>\n";
				$allowed = 1;
			}
			if (statement_block_size($block) > 1) {
				#print "APW: ALLOWED: lines block<$block>\n";
				$allowed = 1;
			}
			# Check the post-context.
			if (defined $chunks[1]) {
				my ($cond, $block) = @{$chunks[1]};
				if (defined $cond) {
					substr($block, 0, length($cond), '');
				}
				if ($block =~ /^\s*\{/) {
					#print "APW: ALLOWED: chunk-1 block<$block>\n";
					$allowed = 1;
				}
			}
			if ($level == 0 && $block =~ /^\s*\{/ && !$allowed) {
				my $herectx = $here . "\n";
				my $cnt = statement_rawlines($block);

				for (my $n = 0; $n < $cnt; $n++) {
					$herectx .= raw_line($linenr, $n) . "\n";
				}

				WARN("BRACES",
				     "braces {} are not necessary for single statement blocks\n" . $herectx);
			}
		}

# check for single line unbalanced braces
		if ($sline =~ /^.\s*\}\s*else\s*$/ ||
		    $sline =~ /^.\s*else\s*\{\s*$/) {
			CHK("BRACES", "Unbalanced braces around else statement\n" . $herecurr);
		}

# check for unnecessary blank lines around braces
		if (($line =~ /^.\s*}\s*$/ && $prevrawline =~ /^.\s*$/)) {
			if (CHK("BRACES",
				"Blank lines aren't necessary before a close brace '}'\n" . $hereprev) &&
			    $fix && $prevrawline =~ /^\+/) {
				fix_delete_line($fixlinenr - 1, $prevrawline);
			}
		}
		if (($rawline =~ /^.\s*$/ && $prevline =~ /^..*{\s*$/)) {
			if (CHK("BRACES",
				"Blank lines aren't necessary after an open brace '{'\n" . $hereprev) &&
			    $fix) {
				fix_delete_line($fixlinenr, $rawline);
			}
		}

# no volatiles please
		my $asm_volatile = qr{\b(__asm__|asm)\s+(__volatile__|volatile)\b};
		if ($line =~ /\bvolatile\b/ && $line !~ /$asm_volatile/) {
			WARN("VOLATILE",
			     "Use of volatile is usually wrong: see Documentation/process/volatile-considered-harmful.rst\n" . $herecurr);
		}

# Check for user-visible strings broken across lines, which breaks the ability
# to grep for the string.  Make exceptions when the previous string ends in a
# newline (multiple lines in one string constant) or '\t', '\r', ';', or '{'
# (common in inline assembly) or is a octal \123 or hexadecimal \xaf value
		if ($line =~ /^\+\s*$String/ &&
		    $prevline =~ /"\s*$/ &&
		    $prevrawline !~ /(?:\\(?:[ntr]|[0-7]{1,3}|x[0-9a-fA-F]{1,2})|;\s*|\{\s*)"\s*$/) {
			if (WARN("SPLIT_STRING",
				 "quoted string split across lines\n" . $hereprev) &&
				     $fix &&
				     $prevrawline =~ /^\+.*"\s*$/ &&
				     $last_coalesced_string_linenr != $linenr - 1) {
				my $extracted_string = get_quoted_string($line, $rawline);
				my $comma_close = "";
				if ($rawline =~ /\Q$extracted_string\E(\s*\)\s*;\s*$|\s*,\s*)/) {
					$comma_close = $1;
				}

				fix_delete_line($fixlinenr - 1, $prevrawline);
				fix_delete_line($fixlinenr, $rawline);
				my $fixedline = $prevrawline;
				$fixedline =~ s/"\s*$//;
				$fixedline .= substr($extracted_string, 1) . trim($comma_close);
				fix_insert_line($fixlinenr - 1, $fixedline);
				$fixedline = $rawline;
				$fixedline =~ s/\Q$extracted_string\E\Q$comma_close\E//;
				if ($fixedline !~ /\+\s*$/) {
					fix_insert_line($fixlinenr, $fixedline);
				}
				$last_coalesced_string_linenr = $linenr;
			}
		}

# check for missing a space in a string concatenation
		if ($prevrawline =~ /[^\\]\w"$/ && $rawline =~ /^\+[\t ]+"\w/) {
			WARN('MISSING_SPACE',
			     "break quoted strings at a space character\n" . $hereprev);
		}

# check for an embedded function name in a string when the function is known
# This does not work very well for -f --file checking as it depends on patch
# context providing the function name or a single line form for in-file
# function declarations
		if ($line =~ /^\+.*$String/ &&
		    defined($context_function) &&
		    get_quoted_string($line, $rawline) =~ /\b$context_function\b/ &&
		    length(get_quoted_string($line, $rawline)) != (length($context_function) + 2)) {
			WARN("EMBEDDED_FUNCTION_NAME",
			     "Prefer using '\"%s...\", __func__' to using '$context_function', this function's name, in a string\n" . $herecurr);
		}

# check for spaces before a quoted newline
		if ($rawline =~ /^.*\".*\s\\n/) {
			if (WARN("QUOTED_WHITESPACE_BEFORE_NEWLINE",
				 "unnecessary whitespace before a quoted newline\n" . $herecurr) &&
			    $fix) {
				$fixed[$fixlinenr] =~ s/^(\+.*\".*)\s+\\n/$1\\n/;
			}

		}

# concatenated string without spaces between elements
		if ($line =~ /$String[A-Z_]/ || $line =~ /[A-Za-z0-9_]$String/) {
			CHK("CONCATENATED_STRING",
			    "Concatenated strings should use spaces between elements\n" . $herecurr);
		}

# uncoalesced string fragments
		if ($line =~ /$String\s*"/) {
			WARN("STRING_FRAGMENTS",
			     "Consecutive strings are generally better as a single string\n" . $herecurr);
		}

# check for non-standard and hex prefixed decimal printf formats
		my $show_L = 1;	#don't show the same defect twice
		my $show_Z = 1;
		while ($line =~ /(?:^|")([X\t]*)(?:"|$)/g) {
			my $string = substr($rawline, $-[1], $+[1] - $-[1]);
			$string =~ s/%%/__/g;
			# check for %L
			if ($show_L && $string =~ /%[\*\d\.\$]*L([diouxX])/) {
				WARN("PRINTF_L",
				     "\%L$1 is non-standard C, use %ll$1\n" . $herecurr);
				$show_L = 0;
			}
			# check for %Z
			if ($show_Z && $string =~ /%[\*\d\.\$]*Z([diouxX])/) {
				WARN("PRINTF_Z",
				     "%Z$1 is non-standard C, use %z$1\n" . $herecurr);
				$show_Z = 0;
			}
			# check for 0x<decimal>
			if ($string =~ /0x%[\*\d\.\$\Llzth]*[diou]/) {
				ERROR("PRINTF_0XDECIMAL",
				      "Prefixing 0x with decimal output is defective\n" . $herecurr);
			}
		}

# check for line continuations in quoted strings with odd counts of "
		if ($rawline =~ /\\$/ && $rawline =~ tr/"/"/ % 2) {
			WARN("LINE_CONTINUATIONS",
			     "Avoid line continuations in quoted strings\n" . $herecurr);
		}

# warn about #if 0
		if ($line =~ /^.\s*\#\s*if\s+0\b/) {
			CHK("REDUNDANT_CODE",
			    "if this code is redundant consider removing it\n" .
				$herecurr);
		}

# check for needless "if (<foo>) fn(<foo>)" uses
		if ($prevline =~ /\bif\s*\(\s*($Lval)\s*\)/) {
			my $tested = quotemeta($1);
			my $expr = '\s*\(\s*' . $tested . '\s*\)\s*;';
			if ($line =~ /\b(kfree|usb_free_urb|debugfs_remove(?:_recursive)?|(?:kmem_cache|mempool|dma_pool)_destroy)$expr/) {
				my $func = $1;
				if (WARN('NEEDLESS_IF',
					 "$func(NULL) is safe and this check is probably not required\n" . $hereprev) &&
				    $fix) {
					my $do_fix = 1;
					my $leading_tabs = "";
					my $new_leading_tabs = "";
					if ($lines[$linenr - 2] =~ /^\+(\t*)if\s*\(\s*$tested\s*\)\s*$/) {
						$leading_tabs = $1;
					} else {
						$do_fix = 0;
					}
					if ($lines[$linenr - 1] =~ /^\+(\t+)$func\s*\(\s*$tested\s*\)\s*;\s*$/) {
						$new_leading_tabs = $1;
						if (length($leading_tabs) + 1 ne length($new_leading_tabs)) {
							$do_fix = 0;
						}
					} else {
						$do_fix = 0;
					}
					if ($do_fix) {
						fix_delete_line($fixlinenr - 1, $prevrawline);
						$fixed[$fixlinenr] =~ s/^\+$new_leading_tabs/\+$leading_tabs/;
					}
				}
			}
		}

# check for unnecessary "Out of Memory" messages
		if ($line =~ /^\+.*\b$logFunctions\s*\(/ &&
		    $prevline =~ /^[ \+]\s*if\s*\(\s*(\!\s*|NULL\s*==\s*)?($Lval)(\s*==\s*NULL\s*)?\s*\)/ &&
		    (defined $1 || defined $3) &&
		    $linenr > 3) {
			my $testval = $2;
			my $testline = $lines[$linenr - 3];

			my ($s, $c) = ctx_statement_block($linenr - 3, $realcnt, 0);
#			print("line: <$line>\nprevline: <$prevline>\ns: <$s>\nc: <$c>\n\n\n");

			if ($s =~ /(?:^|\n)[ \+]\s*(?:$Type\s*)?\Q$testval\E\s*=\s*(?:\([^\)]*\)\s*)?\s*(?:devm_)?(?:[kv][czm]alloc(?:_node|_array)?\b|kstrdup|kmemdup|(?:dev_)?alloc_skb)/) {
				WARN("OOM_MESSAGE",
				     "Possible unnecessary 'out of memory' message\n" . $hereprev);
			}
		}

# check for logging functions with KERN_<LEVEL>
		if ($line !~ /printk(?:_ratelimited|_once)?\s*\(/ &&
		    $line =~ /\b$logFunctions\s*\(.*\b(KERN_[A-Z]+)\b/) {
			my $level = $1;
			if (WARN("UNNECESSARY_KERN_LEVEL",
				 "Possible unnecessary $level\n" . $herecurr) &&
			    $fix) {
				$fixed[$fixlinenr] =~ s/\s*$level\s*//;
			}
		}

# check for logging continuations
		if ($line =~ /\bprintk\s*\(\s*KERN_CONT\b|\bpr_cont\s*\(/) {
			WARN("LOGGING_CONTINUATION",
			     "Avoid logging continuation uses where feasible\n" . $herecurr);
		}

# check for mask then right shift without a parentheses
		if ($^V && $^V ge 5.10.0 &&
		    $line =~ /$LvalOrFunc\s*\&\s*($LvalOrFunc)\s*>>/ &&
		    $4 !~ /^\&/) { # $LvalOrFunc may be &foo, ignore if so
			WARN("MASK_THEN_SHIFT",
			     "Possible precedence defect with mask then right shift - may need parentheses\n" . $herecurr);
		}

# check for pointer comparisons to NULL
		if ($^V && $^V ge 5.10.0) {
			while ($line =~ /\b$LvalOrFunc\s*(==|\!=)\s*NULL\b/g) {
				my $val = $1;
				my $equal = "!";
				$equal = "" if ($4 eq "!=");
				if (CHK("COMPARISON_TO_NULL",
					"Comparison to NULL could be written \"${equal}${val}\"\n" . $herecurr) &&
					    $fix) {
					$fixed[$fixlinenr] =~ s/\b\Q$val\E\s*(?:==|\!=)\s*NULL\b/$equal$val/;
				}
			}
		}

# check for bad placement of section $InitAttribute (e.g.: __initdata)
		if ($line =~ /(\b$InitAttribute\b)/) {
			my $attr = $1;
			if ($line =~ /^\+\s*static\s+(?:const\s+)?(?:$attr\s+)?($NonptrTypeWithAttr)\s+(?:$attr\s+)?($Ident(?:\[[^]]*\])?)\s*[=;]/) {
				my $ptr = $1;
				my $var = $2;
				if ((($ptr =~ /\b(union|struct)\s+$attr\b/ &&
				      ERROR("MISPLACED_INIT",
					    "$attr should be placed after $var\n" . $herecurr)) ||
				     ($ptr !~ /\b(union|struct)\s+$attr\b/ &&
				      WARN("MISPLACED_INIT",
					   "$attr should be placed after $var\n" . $herecurr))) &&
				    $fix) {
					$fixed[$fixlinenr] =~ s/(\bstatic\s+(?:const\s+)?)(?:$attr\s+)?($NonptrTypeWithAttr)\s+(?:$attr\s+)?($Ident(?:\[[^]]*\])?)\s*([=;])\s*/"$1" . trim(string_find_replace($2, "\\s*$attr\\s*", " ")) . " " . trim(string_find_replace($3, "\\s*$attr\\s*", "")) . " $attr" . ("$4" eq ";" ? ";" : " = ")/e;
				}
			}
		}

# check for $InitAttributeData (ie: __initdata) with const
		if ($line =~ /\bconst\b/ && $line =~ /($InitAttributeData)/) {
			my $attr = $1;
			$attr =~ /($InitAttributePrefix)(.*)/;
			my $attr_prefix = $1;
			my $attr_type = $2;
			if (ERROR("INIT_ATTRIBUTE",
				  "Use of const init definition must use ${attr_prefix}initconst\n" . $herecurr) &&
			    $fix) {
				$fixed[$fixlinenr] =~
				    s/$InitAttributeData/${attr_prefix}initconst/;
			}
		}

# check for $InitAttributeConst (ie: __initconst) without const
		if ($line !~ /\bconst\b/ && $line =~ /($InitAttributeConst)/) {
			my $attr = $1;
			if (ERROR("INIT_ATTRIBUTE",
				  "Use of $attr requires a separate use of const\n" . $herecurr) &&
			    $fix) {
				my $lead = $fixed[$fixlinenr] =~
				    /(^\+\s*(?:static\s+))/;
				$lead = rtrim($1);
				$lead = "$lead " if ($lead !~ /^\+$/);
				$lead = "${lead}const ";
				$fixed[$fixlinenr] =~ s/(^\+\s*(?:static\s+))/$lead/;
			}
		}

# check for __read_mostly with const non-pointer (should just be const)
		if ($line =~ /\b__read_mostly\b/ &&
		    $line =~ /($Type)\s*$Ident/ && $1 !~ /\*\s*$/ && $1 =~ /\bconst\b/) {
			if (ERROR("CONST_READ_MOSTLY",
				  "Invalid use of __read_mostly with const type\n" . $herecurr) &&
			    $fix) {
				$fixed[$fixlinenr] =~ s/\s+__read_mostly\b//;
			}
		}

# don't use __constant_<foo> functions outside of include/uapi/
		if ($realfile !~ m@^include/uapi/@ &&
		    $line =~ /(__constant_(?:htons|ntohs|[bl]e(?:16|32|64)_to_cpu|cpu_to_[bl]e(?:16|32|64)))\s*\(/) {
			my $constant_func = $1;
			my $func = $constant_func;
			$func =~ s/^__constant_//;
			if (WARN("CONSTANT_CONVERSION",
				 "$constant_func should be $func\n" . $herecurr) &&
			    $fix) {
				$fixed[$fixlinenr] =~ s/\b$constant_func\b/$func/g;
			}
		}

# prefer usleep_range over udelay
		if ($line =~ /\budelay\s*\(\s*(\d+)\s*\)/) {
			my $delay = $1;
			# ignore udelay's < 10, however
			if (! ($delay < 10) ) {
				CHK("USLEEP_RANGE",
				    "usleep_range is preferred over udelay; see Documentation/timers/timers-howto.txt\n" . $herecurr);
			}
			if ($delay > 2000) {
				WARN("LONG_UDELAY",
				     "long udelay - prefer mdelay; see arch/arm/include/asm/delay.h\n" . $herecurr);
			}
		}

# warn about unexpectedly long msleep's
		if ($line =~ /\bmsleep\s*\((\d+)\);/) {
			if ($1 < 20) {
				WARN("MSLEEP",
				     "msleep < 20ms can sleep for up to 20ms; see Documentation/timers/timers-howto.txt\n" . $herecurr);
			}
		}

# check for comparisons of jiffies
		if ($line =~ /\bjiffies\s*$Compare|$Compare\s*jiffies\b/) {
			WARN("JIFFIES_COMPARISON",
			     "Comparing jiffies is almost always wrong; prefer time_after, time_before and friends\n" . $herecurr);
		}

# check for comparisons of get_jiffies_64()
		if ($line =~ /\bget_jiffies_64\s*\(\s*\)\s*$Compare|$Compare\s*get_jiffies_64\s*\(\s*\)/) {
			WARN("JIFFIES_COMPARISON",
			     "Comparing get_jiffies_64() is almost always wrong; prefer time_after64, time_before64 and friends\n" . $herecurr);
		}

# warn about #ifdefs in C files
#		if ($line =~ /^.\s*\#\s*if(|n)def/ && ($realfile =~ /\.c$/)) {
#			print "#ifdef in C files should be avoided\n";
#			print "$herecurr";
#			$clean = 0;
#		}

# warn about spacing in #ifdefs
		if ($line =~ /^.\s*\#\s*(ifdef|ifndef|elif)\s\s+/) {
			if (ERROR("SPACING",
				  "exactly one space required after that #$1\n" . $herecurr) &&
			    $fix) {
				$fixed[$fixlinenr] =~
				    s/^(.\s*\#\s*(ifdef|ifndef|elif))\s{2,}/$1 /;
			}

		}

# check for spinlock_t definitions without a comment.
		if ($line =~ /^.\s*(struct\s+mutex|spinlock_t)\s+\S+;/ ||
		    $line =~ /^.\s*(DEFINE_MUTEX)\s*\(/) {
			my $which = $1;
			if (!ctx_has_comment($first_line, $linenr)) {
				CHK("UNCOMMENTED_DEFINITION",
				    "$1 definition without comment\n" . $herecurr);
			}
		}
# check for memory barriers without a comment.

		my $barriers = qr{
			mb|
			rmb|
			wmb|
			read_barrier_depends
		}x;
		my $barrier_stems = qr{
			mb__before_atomic|
			mb__after_atomic|
			store_release|
			load_acquire|
			store_mb|
			(?:$barriers)
		}x;
		my $all_barriers = qr{
			(?:$barriers)|
			smp_(?:$barrier_stems)|
			virt_(?:$barrier_stems)
		}x;

		if ($line =~ /\b(?:$all_barriers)\s*\(/) {
			if (!ctx_has_comment($first_line, $linenr)) {
				WARN("MEMORY_BARRIER",
				     "memory barrier without comment\n" . $herecurr);
			}
		}

		my $underscore_smp_barriers = qr{__smp_(?:$barrier_stems)}x;

		if ($realfile !~ m@^include/asm-generic/@ &&
		    $realfile !~ m@/barrier\.h$@ &&
		    $line =~ m/\b(?:$underscore_smp_barriers)\s*\(/ &&
		    $line !~ m/^.\s*\#\s*define\s+(?:$underscore_smp_barriers)\s*\(/) {
			WARN("MEMORY_BARRIER",
			     "__smp memory barriers shouldn't be used outside barrier.h and asm-generic\n" . $herecurr);
		}

# check for waitqueue_active without a comment.
		if ($line =~ /\bwaitqueue_active\s*\(/) {
			if (!ctx_has_comment($first_line, $linenr)) {
				WARN("WAITQUEUE_ACTIVE",
				     "waitqueue_active without comment\n" . $herecurr);
			}
		}

# check for smp_read_barrier_depends and read_barrier_depends
		if (!$file && $line =~ /\b(smp_|)read_barrier_depends\s*\(/) {
			WARN("READ_BARRIER_DEPENDS",
			     "$1read_barrier_depends should only be used in READ_ONCE or DEC Alpha code\n" . $herecurr);
		}

# check of hardware specific defines
		if ($line =~ m@^.\s*\#\s*if.*\b(__i386__|__powerpc64__|__sun__|__s390x__)\b@ && $realfile !~ m@include/asm-@) {
			CHK("ARCH_DEFINES",
			    "architecture specific defines should be avoided\n" .  $herecurr);
		}

# check that the storage class is not after a type
		if ($line =~ /\b($Type)\s+($Storage)\b/) {
			WARN("STORAGE_CLASS",
			     "storage class '$2' should be located before type '$1'\n" . $herecurr);
		}
# Check that the storage class is at the beginning of a declaration
		if ($line =~ /\b$Storage\b/ &&
		    $line !~ /^.\s*$Storage/ &&
		    $line =~ /^.\s*(.+?)\$Storage\s/ &&
		    $1 !~ /[\,\)]\s*$/) {
			WARN("STORAGE_CLASS",
			     "storage class should be at the beginning of the declaration\n" . $herecurr);
		}

# check the location of the inline attribute, that it is between
# storage class and type.
		if ($line =~ /\b$Type\s+$Inline\b/ ||
		    $line =~ /\b$Inline\s+$Storage\b/) {
			ERROR("INLINE_LOCATION",
			      "inline keyword should sit between storage class and type\n" . $herecurr);
		}

# Check for __inline__ and __inline, prefer inline
		if ($realfile !~ m@\binclude/uapi/@ &&
		    $line =~ /\b(__inline__|__inline)\b/) {
			if (WARN("INLINE",
				 "plain inline is preferred over $1\n" . $herecurr) &&
			    $fix) {
				$fixed[$fixlinenr] =~ s/\b(__inline__|__inline)\b/inline/;

			}
		}

# Check for __attribute__ packed, prefer __packed
		if ($realfile !~ m@\binclude/uapi/@ &&
		    $line =~ /\b__attribute__\s*\(\s*\(.*\bpacked\b/) {
			WARN("PREFER_PACKED",
			     "__packed is preferred over __attribute__((packed))\n" . $herecurr);
		}

# Check for __attribute__ aligned, prefer __aligned
		if ($realfile !~ m@\binclude/uapi/@ &&
		    $line =~ /\b__attribute__\s*\(\s*\(.*aligned/) {
			WARN("PREFER_ALIGNED",
			     "__aligned(size) is preferred over __attribute__((aligned(size)))\n" . $herecurr);
		}

# Check for __attribute__ format(printf, prefer __printf
		if ($realfile !~ m@\binclude/uapi/@ &&
		    $line =~ /\b__attribute__\s*\(\s*\(\s*format\s*\(\s*printf/) {
			if (WARN("PREFER_PRINTF",
				 "__printf(string-index, first-to-check) is preferred over __attribute__((format(printf, string-index, first-to-check)))\n" . $herecurr) &&
			    $fix) {
				$fixed[$fixlinenr] =~ s/\b__attribute__\s*\(\s*\(\s*format\s*\(\s*printf\s*,\s*(.*)\)\s*\)\s*\)/"__printf(" . trim($1) . ")"/ex;

			}
		}

# Check for __attribute__ format(scanf, prefer __scanf
		if ($realfile !~ m@\binclude/uapi/@ &&
		    $line =~ /\b__attribute__\s*\(\s*\(\s*format\s*\(\s*scanf\b/) {
			if (WARN("PREFER_SCANF",
				 "__scanf(string-index, first-to-check) is preferred over __attribute__((format(scanf, string-index, first-to-check)))\n" . $herecurr) &&
			    $fix) {
				$fixed[$fixlinenr] =~ s/\b__attribute__\s*\(\s*\(\s*format\s*\(\s*scanf\s*,\s*(.*)\)\s*\)\s*\)/"__scanf(" . trim($1) . ")"/ex;
			}
		}

# Check for __attribute__ weak, or __weak declarations (may have link issues)
		if ($^V && $^V ge 5.10.0 &&
		    $line =~ /(?:$Declare|$DeclareMisordered)\s*$Ident\s*$balanced_parens\s*(?:$Attribute)?\s*;/ &&
		    ($line =~ /\b__attribute__\s*\(\s*\(.*\bweak\b/ ||
		     $line =~ /\b__weak\b/)) {
			ERROR("WEAK_DECLARATION",
			      "Using weak declarations can have unintended link defects\n" . $herecurr);
		}

# check for c99 types like uint8_t used outside of uapi/ and tools/
		if ($realfile !~ m@\binclude/uapi/@ &&
		    $realfile !~ m@\btools/@ &&
		    $line =~ /\b($Declare)\s*$Ident\s*[=;,\[]/) {
			my $type = $1;
			if ($type =~ /\b($typeC99Typedefs)\b/) {
				$type = $1;
				my $kernel_type = 'u';
				$kernel_type = 's' if ($type =~ /^_*[si]/);
				$type =~ /(\d+)/;
				$kernel_type .= $1;
				if (CHK("PREFER_KERNEL_TYPES",
					"Prefer kernel type '$kernel_type' over '$type'\n" . $herecurr) &&
				    $fix) {
					$fixed[$fixlinenr] =~ s/\b$type\b/$kernel_type/;
				}
			}
		}

# check for cast of C90 native int or longer types constants
		if ($line =~ /(\(\s*$C90_int_types\s*\)\s*)($Constant)\b/) {
			my $cast = $1;
			my $const = $2;
			if (WARN("TYPECAST_INT_CONSTANT",
				 "Unnecessary typecast of c90 int constant\n" . $herecurr) &&
			    $fix) {
				my $suffix = "";
				my $newconst = $const;
				$newconst =~ s/${Int_type}$//;
				$suffix .= 'U' if ($cast =~ /\bunsigned\b/);
				if ($cast =~ /\blong\s+long\b/) {
					$suffix .= 'LL';
				} elsif ($cast =~ /\blong\b/) {
					$suffix .= 'L';
				}
				$fixed[$fixlinenr] =~ s/\Q$cast\E$const\b/$newconst$suffix/;
			}
		}

# check for sizeof(&)
		if ($line =~ /\bsizeof\s*\(\s*\&/) {
			WARN("SIZEOF_ADDRESS",
			     "sizeof(& should be avoided\n" . $herecurr);
		}

# check for sizeof without parenthesis
		if ($line =~ /\bsizeof\s+((?:\*\s*|)$Lval|$Type(?:\s+$Lval|))/) {
			if (WARN("SIZEOF_PARENTHESIS",
				 "sizeof $1 should be sizeof($1)\n" . $herecurr) &&
			    $fix) {
				$fixed[$fixlinenr] =~ s/\bsizeof\s+((?:\*\s*|)$Lval|$Type(?:\s+$Lval|))/"sizeof(" . trim($1) . ")"/ex;
			}
		}

# check for struct spinlock declarations
		if ($line =~ /^.\s*\bstruct\s+spinlock\s+\w+\s*;/) {
			WARN("USE_SPINLOCK_T",
			     "struct spinlock should be spinlock_t\n" . $herecurr);
		}

# check for seq_printf uses that could be seq_puts
		if ($sline =~ /\bseq_printf\s*\(.*"\s*\)\s*;\s*$/) {
			my $fmt = get_quoted_string($line, $rawline);
			$fmt =~ s/%%//g;
			if ($fmt !~ /%/) {
				if (WARN("PREFER_SEQ_PUTS",
					 "Prefer seq_puts to seq_printf\n" . $herecurr) &&
				    $fix) {
					$fixed[$fixlinenr] =~ s/\bseq_printf\b/seq_puts/;
				}
			}
		}

		# check for vsprintf extension %p<foo> misuses
		if ($^V && $^V ge 5.10.0 &&
		    defined $stat &&
		    $stat =~ /^\+(?![^\{]*\{\s*).*\b(\w+)\s*\(.*$String\s*,/s &&
		    $1 !~ /^_*volatile_*$/) {
			my $bad_extension = "";
			my $lc = $stat =~ tr@\n@@;
			$lc = $lc + $linenr;
		        for (my $count = $linenr; $count <= $lc; $count++) {
				my $fmt = get_quoted_string($lines[$count - 1], raw_line($count, 0));
				$fmt =~ s/%%//g;
<<<<<<< HEAD
				if ($fmt =~ /(\%[\*\d\.]*p(?![\WFfSsBKRraEhMmIiUDdgVCbGNOx]).)/) {
=======
				if ($fmt =~ /(\%[\*\d\.]*p(?![\WSsBKRraEhMmIiUDdgVCbGNO]).)/) {
>>>>>>> bb4f552a
					$bad_extension = $1;
					last;
				}
			}
			if ($bad_extension ne "") {
				my $stat_real = raw_line($linenr, 0);
				my $ext_type = "Invalid";
				my $use = "";
				for (my $count = $linenr + 1; $count <= $lc; $count++) {
					$stat_real = $stat_real . "\n" . raw_line($count, 0);
				}
				if ($bad_extension =~ /p[Ff]/) {
					$ext_type = "Deprecated";
					$use = " - use %pS instead";
					$use =~ s/pS/ps/ if ($bad_extension =~ /pf/);
				}
				WARN("VSPRINTF_POINTER_EXTENSION",
				     "$ext_type vsprintf pointer extension '$bad_extension'$use\n" . "$here\n$stat_real\n");
			}
		}

# Check for misused memsets
		if ($^V && $^V ge 5.10.0 &&
		    defined $stat &&
		    $stat =~ /^\+(?:.*?)\bmemset\s*\(\s*$FuncArg\s*,\s*$FuncArg\s*\,\s*$FuncArg\s*\)/) {

			my $ms_addr = $2;
			my $ms_val = $7;
			my $ms_size = $12;

			if ($ms_size =~ /^(0x|)0$/i) {
				ERROR("MEMSET",
				      "memset to 0's uses 0 as the 2nd argument, not the 3rd\n" . "$here\n$stat\n");
			} elsif ($ms_size =~ /^(0x|)1$/i) {
				WARN("MEMSET",
				     "single byte memset is suspicious. Swapped 2nd/3rd argument?\n" . "$here\n$stat\n");
			}
		}

# Check for memcpy(foo, bar, ETH_ALEN) that could be ether_addr_copy(foo, bar)
#		if ($^V && $^V ge 5.10.0 &&
#		    defined $stat &&
#		    $stat =~ /^\+(?:.*?)\bmemcpy\s*\(\s*$FuncArg\s*,\s*$FuncArg\s*\,\s*ETH_ALEN\s*\)/) {
#			if (WARN("PREFER_ETHER_ADDR_COPY",
#				 "Prefer ether_addr_copy() over memcpy() if the Ethernet addresses are __aligned(2)\n" . "$here\n$stat\n") &&
#			    $fix) {
#				$fixed[$fixlinenr] =~ s/\bmemcpy\s*\(\s*$FuncArg\s*,\s*$FuncArg\s*\,\s*ETH_ALEN\s*\)/ether_addr_copy($2, $7)/;
#			}
#		}

# Check for memcmp(foo, bar, ETH_ALEN) that could be ether_addr_equal*(foo, bar)
#		if ($^V && $^V ge 5.10.0 &&
#		    defined $stat &&
#		    $stat =~ /^\+(?:.*?)\bmemcmp\s*\(\s*$FuncArg\s*,\s*$FuncArg\s*\,\s*ETH_ALEN\s*\)/) {
#			WARN("PREFER_ETHER_ADDR_EQUAL",
#			     "Prefer ether_addr_equal() or ether_addr_equal_unaligned() over memcmp()\n" . "$here\n$stat\n")
#		}

# check for memset(foo, 0x0, ETH_ALEN) that could be eth_zero_addr
# check for memset(foo, 0xFF, ETH_ALEN) that could be eth_broadcast_addr
#		if ($^V && $^V ge 5.10.0 &&
#		    defined $stat &&
#		    $stat =~ /^\+(?:.*?)\bmemset\s*\(\s*$FuncArg\s*,\s*$FuncArg\s*\,\s*ETH_ALEN\s*\)/) {
#
#			my $ms_val = $7;
#
#			if ($ms_val =~ /^(?:0x|)0+$/i) {
#				if (WARN("PREFER_ETH_ZERO_ADDR",
#					 "Prefer eth_zero_addr over memset()\n" . "$here\n$stat\n") &&
#				    $fix) {
#					$fixed[$fixlinenr] =~ s/\bmemset\s*\(\s*$FuncArg\s*,\s*$FuncArg\s*,\s*ETH_ALEN\s*\)/eth_zero_addr($2)/;
#				}
#			} elsif ($ms_val =~ /^(?:0xff|255)$/i) {
#				if (WARN("PREFER_ETH_BROADCAST_ADDR",
#					 "Prefer eth_broadcast_addr() over memset()\n" . "$here\n$stat\n") &&
#				    $fix) {
#					$fixed[$fixlinenr] =~ s/\bmemset\s*\(\s*$FuncArg\s*,\s*$FuncArg\s*,\s*ETH_ALEN\s*\)/eth_broadcast_addr($2)/;
#				}
#			}
#		}

# typecasts on min/max could be min_t/max_t
		if ($^V && $^V ge 5.10.0 &&
		    defined $stat &&
		    $stat =~ /^\+(?:.*?)\b(min|max)\s*\(\s*$FuncArg\s*,\s*$FuncArg\s*\)/) {
			if (defined $2 || defined $7) {
				my $call = $1;
				my $cast1 = deparenthesize($2);
				my $arg1 = $3;
				my $cast2 = deparenthesize($7);
				my $arg2 = $8;
				my $cast;

				if ($cast1 ne "" && $cast2 ne "" && $cast1 ne $cast2) {
					$cast = "$cast1 or $cast2";
				} elsif ($cast1 ne "") {
					$cast = $cast1;
				} else {
					$cast = $cast2;
				}
				WARN("MINMAX",
				     "$call() should probably be ${call}_t($cast, $arg1, $arg2)\n" . "$here\n$stat\n");
			}
		}

# check usleep_range arguments
		if ($^V && $^V ge 5.10.0 &&
		    defined $stat &&
		    $stat =~ /^\+(?:.*?)\busleep_range\s*\(\s*($FuncArg)\s*,\s*($FuncArg)\s*\)/) {
			my $min = $1;
			my $max = $7;
			if ($min eq $max) {
				WARN("USLEEP_RANGE",
				     "usleep_range should not use min == max args; see Documentation/timers/timers-howto.txt\n" . "$here\n$stat\n");
			} elsif ($min =~ /^\d+$/ && $max =~ /^\d+$/ &&
				 $min > $max) {
				WARN("USLEEP_RANGE",
				     "usleep_range args reversed, use min then max; see Documentation/timers/timers-howto.txt\n" . "$here\n$stat\n");
			}
		}

# check for naked sscanf
		if ($^V && $^V ge 5.10.0 &&
		    defined $stat &&
		    $line =~ /\bsscanf\b/ &&
		    ($stat !~ /$Ident\s*=\s*sscanf\s*$balanced_parens/ &&
		     $stat !~ /\bsscanf\s*$balanced_parens\s*(?:$Compare)/ &&
		     $stat !~ /(?:$Compare)\s*\bsscanf\s*$balanced_parens/)) {
			my $lc = $stat =~ tr@\n@@;
			$lc = $lc + $linenr;
			my $stat_real = raw_line($linenr, 0);
		        for (my $count = $linenr + 1; $count <= $lc; $count++) {
				$stat_real = $stat_real . "\n" . raw_line($count, 0);
			}
			WARN("NAKED_SSCANF",
			     "unchecked sscanf return value\n" . "$here\n$stat_real\n");
		}

# check for simple sscanf that should be kstrto<foo>
		if ($^V && $^V ge 5.10.0 &&
		    defined $stat &&
		    $line =~ /\bsscanf\b/) {
			my $lc = $stat =~ tr@\n@@;
			$lc = $lc + $linenr;
			my $stat_real = raw_line($linenr, 0);
		        for (my $count = $linenr + 1; $count <= $lc; $count++) {
				$stat_real = $stat_real . "\n" . raw_line($count, 0);
			}
			if ($stat_real =~ /\bsscanf\b\s*\(\s*$FuncArg\s*,\s*("[^"]+")/) {
				my $format = $6;
				my $count = $format =~ tr@%@%@;
				if ($count == 1 &&
				    $format =~ /^"\%(?i:ll[udxi]|[udxi]ll|ll|[hl]h?[udxi]|[udxi][hl]h?|[hl]h?|[udxi])"$/) {
					WARN("SSCANF_TO_KSTRTO",
					     "Prefer kstrto<type> to single variable sscanf\n" . "$here\n$stat_real\n");
				}
			}
		}

# check for new externs in .h files.
		if ($realfile =~ /\.h$/ &&
		    $line =~ /^\+\s*(extern\s+)$Type\s*$Ident\s*\(/s) {
			if (CHK("AVOID_EXTERNS",
				"extern prototypes should be avoided in .h files\n" . $herecurr) &&
			    $fix) {
				$fixed[$fixlinenr] =~ s/(.*)\bextern\b\s*(.*)/$1$2/;
			}
		}

# check for new externs in .c files.
		if ($realfile =~ /\.c$/ && defined $stat &&
		    $stat =~ /^.\s*(?:extern\s+)?$Type\s+($Ident)(\s*)\(/s)
		{
			my $function_name = $1;
			my $paren_space = $2;

			my $s = $stat;
			if (defined $cond) {
				substr($s, 0, length($cond), '');
			}
			if ($s =~ /^\s*;/ &&
			    $function_name ne 'uninitialized_var')
			{
				WARN("AVOID_EXTERNS",
				     "externs should be avoided in .c files\n" .  $herecurr);
			}

			if ($paren_space =~ /\n/) {
				WARN("FUNCTION_ARGUMENTS",
				     "arguments for function declarations should follow identifier\n" . $herecurr);
			}

		} elsif ($realfile =~ /\.c$/ && defined $stat &&
		    $stat =~ /^.\s*extern\s+/)
		{
			WARN("AVOID_EXTERNS",
			     "externs should be avoided in .c files\n" .  $herecurr);
		}

# check for function declarations that have arguments without identifier names
		if (defined $stat &&
		    $stat =~ /^.\s*(?:extern\s+)?$Type\s*(?:$Ident|\(\s*\*\s*$Ident\s*\))\s*\(\s*([^{]+)\s*\)\s*;/s &&
		    $1 ne "void") {
			my $args = trim($1);
			while ($args =~ m/\s*($Type\s*(?:$Ident|\(\s*\*\s*$Ident?\s*\)\s*$balanced_parens)?)/g) {
				my $arg = trim($1);
				if ($arg =~ /^$Type$/ && $arg !~ /enum\s+$Ident$/) {
					WARN("FUNCTION_ARGUMENTS",
					     "function definition argument '$arg' should also have an identifier name\n" . $herecurr);
				}
			}
		}

# check for function definitions
		if ($^V && $^V ge 5.10.0 &&
		    defined $stat &&
		    $stat =~ /^.\s*(?:$Storage\s+)?$Type\s*($Ident)\s*$balanced_parens\s*{/s) {
			$context_function = $1;

# check for multiline function definition with misplaced open brace
			my $ok = 0;
			my $cnt = statement_rawlines($stat);
			my $herectx = $here . "\n";
			for (my $n = 0; $n < $cnt; $n++) {
				my $rl = raw_line($linenr, $n);
				$herectx .=  $rl . "\n";
				$ok = 1 if ($rl =~ /^[ \+]\{/);
				$ok = 1 if ($rl =~ /\{/ && $n == 0);
				last if $rl =~ /^[ \+].*\{/;
			}
			if (!$ok) {
				ERROR("OPEN_BRACE",
				      "open brace '{' following function definitions go on the next line\n" . $herectx);
			}
		}

# checks for new __setup's
		if ($rawline =~ /\b__setup\("([^"]*)"/) {
			my $name = $1;

			if (!grep(/$name/, @setup_docs)) {
				CHK("UNDOCUMENTED_SETUP",
				    "__setup appears un-documented -- check Documentation/admin-guide/kernel-parameters.rst\n" . $herecurr);
			}
		}

# check for pointless casting of kmalloc return
		if ($line =~ /\*\s*\)\s*[kv][czm]alloc(_node){0,1}\b/) {
			WARN("UNNECESSARY_CASTS",
			     "unnecessary cast may hide bugs, see http://c-faq.com/malloc/mallocnocast.html\n" . $herecurr);
		}

# alloc style
# p = alloc(sizeof(struct foo), ...) should be p = alloc(sizeof(*p), ...)
		if ($^V && $^V ge 5.10.0 &&
		    $line =~ /\b($Lval)\s*\=\s*(?:$balanced_parens)?\s*([kv][mz]alloc(?:_node)?)\s*\(\s*(sizeof\s*\(\s*struct\s+$Lval\s*\))/) {
			CHK("ALLOC_SIZEOF_STRUCT",
			    "Prefer $3(sizeof(*$1)...) over $3($4...)\n" . $herecurr);
		}

# check for k[mz]alloc with multiplies that could be kmalloc_array/kcalloc
		if ($^V && $^V ge 5.10.0 &&
		    defined $stat &&
		    $stat =~ /^\+\s*($Lval)\s*\=\s*(?:$balanced_parens)?\s*(k[mz]alloc)\s*\(\s*($FuncArg)\s*\*\s*($FuncArg)\s*,/) {
			my $oldfunc = $3;
			my $a1 = $4;
			my $a2 = $10;
			my $newfunc = "kmalloc_array";
			$newfunc = "kcalloc" if ($oldfunc eq "kzalloc");
			my $r1 = $a1;
			my $r2 = $a2;
			if ($a1 =~ /^sizeof\s*\S/) {
				$r1 = $a2;
				$r2 = $a1;
			}
			if ($r1 !~ /^sizeof\b/ && $r2 =~ /^sizeof\s*\S/ &&
			    !($r1 =~ /^$Constant$/ || $r1 =~ /^[A-Z_][A-Z0-9_]*$/)) {
				my $ctx = '';
				my $herectx = $here . "\n";
				my $cnt = statement_rawlines($stat);
				for (my $n = 0; $n < $cnt; $n++) {
					$herectx .= raw_line($linenr, $n) . "\n";
				}
				if (WARN("ALLOC_WITH_MULTIPLY",
					 "Prefer $newfunc over $oldfunc with multiply\n" . $herectx) &&
				    $cnt == 1 &&
				    $fix) {
					$fixed[$fixlinenr] =~ s/\b($Lval)\s*\=\s*(?:$balanced_parens)?\s*(k[mz]alloc)\s*\(\s*($FuncArg)\s*\*\s*($FuncArg)/$1 . ' = ' . "$newfunc(" . trim($r1) . ', ' . trim($r2)/e;
				}
			}
		}

# check for krealloc arg reuse
		if ($^V && $^V ge 5.10.0 &&
		    $line =~ /\b($Lval)\s*\=\s*(?:$balanced_parens)?\s*krealloc\s*\(\s*\1\s*,/) {
			WARN("KREALLOC_ARG_REUSE",
			     "Reusing the krealloc arg is almost always a bug\n" . $herecurr);
		}

# check for alloc argument mismatch
		if ($line =~ /\b(kcalloc|kmalloc_array)\s*\(\s*sizeof\b/) {
			WARN("ALLOC_ARRAY_ARGS",
			     "$1 uses number as first arg, sizeof is generally wrong\n" . $herecurr);
		}

# check for multiple semicolons
		if ($line =~ /;\s*;\s*$/) {
			if (WARN("ONE_SEMICOLON",
				 "Statements terminations use 1 semicolon\n" . $herecurr) &&
			    $fix) {
				$fixed[$fixlinenr] =~ s/(\s*;\s*){2,}$/;/g;
			}
		}

# check for #defines like: 1 << <digit> that could be BIT(digit), it is not exported to uapi
		if ($realfile !~ m@^include/uapi/@ &&
		    $line =~ /#\s*define\s+\w+\s+\(?\s*1\s*([ulUL]*)\s*\<\<\s*(?:\d+|$Ident)\s*\)?/) {
			my $ull = "";
			$ull = "_ULL" if (defined($1) && $1 =~ /ll/i);
			if (CHK("BIT_MACRO",
				"Prefer using the BIT$ull macro\n" . $herecurr) &&
			    $fix) {
				$fixed[$fixlinenr] =~ s/\(?\s*1\s*[ulUL]*\s*<<\s*(\d+|$Ident)\s*\)?/BIT${ull}($1)/;
			}
		}

# check for #if defined CONFIG_<FOO> || defined CONFIG_<FOO>_MODULE
		if ($line =~ /^\+\s*#\s*if\s+defined(?:\s*\(?\s*|\s+)(CONFIG_[A-Z_]+)\s*\)?\s*\|\|\s*defined(?:\s*\(?\s*|\s+)\1_MODULE\s*\)?\s*$/) {
			my $config = $1;
			if (WARN("PREFER_IS_ENABLED",
				 "Prefer IS_ENABLED(<FOO>) to CONFIG_<FOO> || CONFIG_<FOO>_MODULE\n" . $herecurr) &&
			    $fix) {
				$fixed[$fixlinenr] = "\+#if IS_ENABLED($config)";
			}
		}

# check for case / default statements not preceded by break/fallthrough/switch
		if ($line =~ /^.\s*(?:case\s+(?:$Ident|$Constant)\s*|default):/) {
			my $has_break = 0;
			my $has_statement = 0;
			my $count = 0;
			my $prevline = $linenr;
			while ($prevline > 1 && ($file || $count < 3) && !$has_break) {
				$prevline--;
				my $rline = $rawlines[$prevline - 1];
				my $fline = $lines[$prevline - 1];
				last if ($fline =~ /^\@\@/);
				next if ($fline =~ /^\-/);
				next if ($fline =~ /^.(?:\s*(?:case\s+(?:$Ident|$Constant)[\s$;]*|default):[\s$;]*)*$/);
				$has_break = 1 if ($rline =~ /fall[\s_-]*(through|thru)/i);
				next if ($fline =~ /^.[\s$;]*$/);
				$has_statement = 1;
				$count++;
				$has_break = 1 if ($fline =~ /\bswitch\b|\b(?:break\s*;[\s$;]*$|exit\s*\(\b|return\b|goto\b|continue\b)/);
			}
			if (!$has_break && $has_statement) {
				WARN("MISSING_BREAK",
				     "Possible switch case/default not preceded by break or fallthrough comment\n" . $herecurr);
			}
		}

# check for switch/default statements without a break;
		if ($^V && $^V ge 5.10.0 &&
		    defined $stat &&
		    $stat =~ /^\+[$;\s]*(?:case[$;\s]+\w+[$;\s]*:[$;\s]*|)*[$;\s]*\bdefault[$;\s]*:[$;\s]*;/g) {
			my $ctx = '';
			my $herectx = $here . "\n";
			my $cnt = statement_rawlines($stat);
			for (my $n = 0; $n < $cnt; $n++) {
				$herectx .= raw_line($linenr, $n) . "\n";
			}
			WARN("DEFAULT_NO_BREAK",
			     "switch default: should use break\n" . $herectx);
		}

# check for gcc specific __FUNCTION__
		if ($line =~ /\b__FUNCTION__\b/) {
			if (WARN("USE_FUNC",
				 "__func__ should be used instead of gcc specific __FUNCTION__\n"  . $herecurr) &&
			    $fix) {
				$fixed[$fixlinenr] =~ s/\b__FUNCTION__\b/__func__/g;
			}
		}

# check for uses of __DATE__, __TIME__, __TIMESTAMP__
		while ($line =~ /\b(__(?:DATE|TIME|TIMESTAMP)__)\b/g) {
			ERROR("DATE_TIME",
			      "Use of the '$1' macro makes the build non-deterministic\n" . $herecurr);
		}

# check for use of yield()
		if ($line =~ /\byield\s*\(\s*\)/) {
			WARN("YIELD",
			     "Using yield() is generally wrong. See yield() kernel-doc (sched/core.c)\n"  . $herecurr);
		}

# check for comparisons against true and false
		if ($line =~ /\+\s*(.*?)\b(true|false|$Lval)\s*(==|\!=)\s*(true|false|$Lval)\b(.*)$/i) {
			my $lead = $1;
			my $arg = $2;
			my $test = $3;
			my $otype = $4;
			my $trail = $5;
			my $op = "!";

			($arg, $otype) = ($otype, $arg) if ($arg =~ /^(?:true|false)$/i);

			my $type = lc($otype);
			if ($type =~ /^(?:true|false)$/) {
				if (("$test" eq "==" && "$type" eq "true") ||
				    ("$test" eq "!=" && "$type" eq "false")) {
					$op = "";
				}

				CHK("BOOL_COMPARISON",
				    "Using comparison to $otype is error prone\n" . $herecurr);

## maybe suggesting a correct construct would better
##				    "Using comparison to $otype is error prone.  Perhaps use '${lead}${op}${arg}${trail}'\n" . $herecurr);

			}
		}

# check for semaphores initialized locked
		if ($line =~ /^.\s*sema_init.+,\W?0\W?\)/) {
			WARN("CONSIDER_COMPLETION",
			     "consider using a completion\n" . $herecurr);
		}

# recommend kstrto* over simple_strto* and strict_strto*
		if ($line =~ /\b((simple|strict)_(strto(l|ll|ul|ull)))\s*\(/) {
			WARN("CONSIDER_KSTRTO",
			     "$1 is obsolete, use k$3 instead\n" . $herecurr);
		}

# check for __initcall(), use device_initcall() explicitly or more appropriate function please
		if ($line =~ /^.\s*__initcall\s*\(/) {
			WARN("USE_DEVICE_INITCALL",
			     "please use device_initcall() or more appropriate function instead of __initcall() (see include/linux/init.h)\n" . $herecurr);
		}

# check for various structs that are normally const (ops, kgdb, device_tree)
# and avoid what seem like struct definitions 'struct foo {'
		if ($line !~ /\bconst\b/ &&
		    $line =~ /\bstruct\s+($const_structs)\b(?!\s*\{)/) {
			WARN("CONST_STRUCT",
			     "struct $1 should normally be const\n" . $herecurr);
		}

# use of NR_CPUS is usually wrong
# ignore definitions of NR_CPUS and usage to define arrays as likely right
		if ($line =~ /\bNR_CPUS\b/ &&
		    $line !~ /^.\s*\s*#\s*if\b.*\bNR_CPUS\b/ &&
		    $line !~ /^.\s*\s*#\s*define\b.*\bNR_CPUS\b/ &&
		    $line !~ /^.\s*$Declare\s.*\[[^\]]*NR_CPUS[^\]]*\]/ &&
		    $line !~ /\[[^\]]*\.\.\.[^\]]*NR_CPUS[^\]]*\]/ &&
		    $line !~ /\[[^\]]*NR_CPUS[^\]]*\.\.\.[^\]]*\]/)
		{
			WARN("NR_CPUS",
			     "usage of NR_CPUS is often wrong - consider using cpu_possible(), num_possible_cpus(), for_each_possible_cpu(), etc\n" . $herecurr);
		}

# Use of __ARCH_HAS_<FOO> or ARCH_HAVE_<BAR> is wrong.
		if ($line =~ /\+\s*#\s*define\s+((?:__)?ARCH_(?:HAS|HAVE)\w*)\b/) {
			ERROR("DEFINE_ARCH_HAS",
			      "#define of '$1' is wrong - use Kconfig variables or standard guards instead\n" . $herecurr);
		}

# likely/unlikely comparisons similar to "(likely(foo) > 0)"
		if ($^V && $^V ge 5.10.0 &&
		    $line =~ /\b((?:un)?likely)\s*\(\s*$FuncArg\s*\)\s*$Compare/) {
			WARN("LIKELY_MISUSE",
			     "Using $1 should generally have parentheses around the comparison\n" . $herecurr);
		}

# whine mightly about in_atomic
		if ($line =~ /\bin_atomic\s*\(/) {
			if ($realfile =~ m@^drivers/@) {
				ERROR("IN_ATOMIC",
				      "do not use in_atomic in drivers\n" . $herecurr);
			} elsif ($realfile !~ m@^kernel/@) {
				WARN("IN_ATOMIC",
				     "use of in_atomic() is incorrect outside core kernel code\n" . $herecurr);
			}
		}

# check for mutex_trylock_recursive usage
		if ($line =~ /mutex_trylock_recursive/) {
			ERROR("LOCKING",
			      "recursive locking is bad, do not use this ever.\n" . $herecurr);
		}

# check for lockdep_set_novalidate_class
		if ($line =~ /^.\s*lockdep_set_novalidate_class\s*\(/ ||
		    $line =~ /__lockdep_no_validate__\s*\)/ ) {
			if ($realfile !~ m@^kernel/lockdep@ &&
			    $realfile !~ m@^include/linux/lockdep@ &&
			    $realfile !~ m@^drivers/base/core@) {
				ERROR("LOCKDEP",
				      "lockdep_no_validate class is reserved for device->mutex.\n" . $herecurr);
			}
		}

		if ($line =~ /debugfs_create_\w+.*\b$mode_perms_world_writable\b/ ||
		    $line =~ /DEVICE_ATTR.*\b$mode_perms_world_writable\b/) {
			WARN("EXPORTED_WORLD_WRITABLE",
			     "Exporting world writable files is usually an error. Consider more restrictive permissions.\n" . $herecurr);
		}

# Mode permission misuses where it seems decimal should be octal
# This uses a shortcut match to avoid unnecessary uses of a slow foreach loop
		if ($^V && $^V ge 5.10.0 &&
		    defined $stat &&
		    $line =~ /$mode_perms_search/) {
			foreach my $entry (@mode_permission_funcs) {
				my $func = $entry->[0];
				my $arg_pos = $entry->[1];

				my $lc = $stat =~ tr@\n@@;
				$lc = $lc + $linenr;
				my $stat_real = raw_line($linenr, 0);
				for (my $count = $linenr + 1; $count <= $lc; $count++) {
					$stat_real = $stat_real . "\n" . raw_line($count, 0);
				}

				my $skip_args = "";
				if ($arg_pos > 1) {
					$arg_pos--;
					$skip_args = "(?:\\s*$FuncArg\\s*,\\s*){$arg_pos,$arg_pos}";
				}
				my $test = "\\b$func\\s*\\(${skip_args}($FuncArg(?:\\|\\s*$FuncArg)*)\\s*[,\\)]";
				if ($stat =~ /$test/) {
					my $val = $1;
					$val = $6 if ($skip_args ne "");
					if (($val =~ /^$Int$/ && $val !~ /^$Octal$/) ||
					    ($val =~ /^$Octal$/ && length($val) ne 4)) {
						ERROR("NON_OCTAL_PERMISSIONS",
						      "Use 4 digit octal (0777) not decimal permissions\n" . "$here\n" . $stat_real);
					}
					if ($val =~ /^$Octal$/ && (oct($val) & 02)) {
						ERROR("EXPORTED_WORLD_WRITABLE",
						      "Exporting writable files is usually an error. Consider more restrictive permissions.\n" . "$here\n" . $stat_real);
					}
				}
			}
		}

# check for uses of S_<PERMS> that could be octal for readability
		if ($line =~ /\b$mode_perms_string_search\b/) {
			my $val = "";
			my $oval = "";
			my $to = 0;
			my $curpos = 0;
			my $lastpos = 0;
			while ($line =~ /\b(($mode_perms_string_search)\b(?:\s*\|\s*)?\s*)/g) {
				$curpos = pos($line);
				my $match = $2;
				my $omatch = $1;
				last if ($lastpos > 0 && ($curpos - length($omatch) != $lastpos));
				$lastpos = $curpos;
				$to |= $mode_permission_string_types{$match};
				$val .= '\s*\|\s*' if ($val ne "");
				$val .= $match;
				$oval .= $omatch;
			}
			$oval =~ s/^\s*\|\s*//;
			$oval =~ s/\s*\|\s*$//;
			my $octal = sprintf("%04o", $to);
			if (WARN("SYMBOLIC_PERMS",
				 "Symbolic permissions '$oval' are not preferred. Consider using octal permissions '$octal'.\n" . $herecurr) &&
			    $fix) {
				$fixed[$fixlinenr] =~ s/$val/$octal/;
			}
		}

# validate content of MODULE_LICENSE against list from include/linux/module.h
		if ($line =~ /\bMODULE_LICENSE\s*\(\s*($String)\s*\)/) {
			my $extracted_string = get_quoted_string($line, $rawline);
			my $valid_licenses = qr{
						GPL|
						GPL\ v2|
						GPL\ and\ additional\ rights|
						Dual\ BSD/GPL|
						Dual\ MIT/GPL|
						Dual\ MPL/GPL|
						Proprietary
					}x;
			if ($extracted_string !~ /^"(?:$valid_licenses)"$/x) {
				WARN("MODULE_LICENSE",
				     "unknown module license " . $extracted_string . "\n" . $herecurr);
			}
		}
	}

	# If we have no input at all, then there is nothing to report on
	# so just keep quiet.
	if ($#rawlines == -1) {
		exit(0);
	}

	# In mailback mode only produce a report in the negative, for
	# things that appear to be patches.
	if ($mailback && ($clean == 1 || !$is_patch)) {
		exit(0);
	}

	# This is not a patch, and we are are in 'no-patch' mode so
	# just keep quiet.
	if (!$chk_patch && !$is_patch) {
		exit(0);
	}

	if (!$is_patch && $filename !~ /cover-letter\.patch$/) {
		ERROR("NOT_UNIFIED_DIFF",
		      "Does not appear to be a unified-diff format patch\n");
	}
	if ($is_patch && $has_commit_log && $chk_signoff && $signoff == 0) {
		ERROR("MISSING_SIGN_OFF",
		      "Missing Signed-off-by: line(s)\n");
	}

	print report_dump();
	if ($summary && !($clean == 1 && $quiet == 1)) {
		print "$filename " if ($summary_file);
		print "total: $cnt_error errors, $cnt_warn warnings, " .
			(($check)? "$cnt_chk checks, " : "") .
			"$cnt_lines lines checked\n";
	}

	if ($quiet == 0) {
		# If there were any defects found and not already fixing them
		if (!$clean and !$fix) {
			print << "EOM"

NOTE: For some of the reported defects, checkpatch may be able to
      mechanically convert to the typical style using --fix or --fix-inplace.
EOM
		}
		# If there were whitespace errors which cleanpatch can fix
		# then suggest that.
		if ($rpt_cleaners) {
			$rpt_cleaners = 0;
			print << "EOM"

NOTE: Whitespace errors detected.
      You may wish to use scripts/cleanpatch or scripts/cleanfile
EOM
		}
	}

	if ($clean == 0 && $fix &&
	    ("@rawlines" ne "@fixed" ||
	     $#fixed_inserted >= 0 || $#fixed_deleted >= 0)) {
		my $newfile = $filename;
		$newfile .= ".EXPERIMENTAL-checkpatch-fixes" if (!$fix_inplace);
		my $linecount = 0;
		my $f;

		@fixed = fix_inserted_deleted_lines(\@fixed, \@fixed_inserted, \@fixed_deleted);

		open($f, '>', $newfile)
		    or die "$P: Can't open $newfile for write\n";
		foreach my $fixed_line (@fixed) {
			$linecount++;
			if ($file) {
				if ($linecount > 3) {
					$fixed_line =~ s/^\+//;
					print $f $fixed_line . "\n";
				}
			} else {
				print $f $fixed_line . "\n";
			}
		}
		close($f);

		if (!$quiet) {
			print << "EOM";

Wrote EXPERIMENTAL --fix correction(s) to '$newfile'

Do _NOT_ trust the results written to this file.
Do _NOT_ submit these changes without inspecting them for correctness.

This EXPERIMENTAL file is simply a convenience to help rewrite patches.
No warranties, expressed or implied...
EOM
		}
	}

	if ($quiet == 0) {
		print "\n";
		if ($clean == 1) {
			print "$vname has no obvious style problems and is ready for submission.\n";
		} else {
			print "$vname has style problems, please review.\n";
		}
	}
	return $clean;
}<|MERGE_RESOLUTION|>--- conflicted
+++ resolved
@@ -5759,11 +5759,7 @@
 		        for (my $count = $linenr; $count <= $lc; $count++) {
 				my $fmt = get_quoted_string($lines[$count - 1], raw_line($count, 0));
 				$fmt =~ s/%%//g;
-<<<<<<< HEAD
-				if ($fmt =~ /(\%[\*\d\.]*p(?![\WFfSsBKRraEhMmIiUDdgVCbGNOx]).)/) {
-=======
-				if ($fmt =~ /(\%[\*\d\.]*p(?![\WSsBKRraEhMmIiUDdgVCbGNO]).)/) {
->>>>>>> bb4f552a
+				if ($fmt =~ /(\%[\*\d\.]*p(?![\WSsBKRraEhMmIiUDdgVCbGNOx]).)/) {
 					$bad_extension = $1;
 					last;
 				}
