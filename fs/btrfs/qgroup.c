// SPDX-License-Identifier: GPL-2.0
/*
 * Copyright (C) 2011 STRATO.  All rights reserved.
 */

#include <linux/sched.h>
#include <linux/pagemap.h>
#include <linux/writeback.h>
#include <linux/blkdev.h>
#include <linux/rbtree.h>
#include <linux/slab.h>
#include <linux/workqueue.h>
#include <linux/btrfs.h>
#include <linux/sched/mm.h>

#include "ctree.h"
#include "transaction.h"
#include "disk-io.h"
#include "locking.h"
#include "ulist.h"
#include "backref.h"
#include "extent_io.h"
#include "qgroup.h"
#include "block-group.h"
#include "sysfs.h"
#include "tree-mod-log.h"
#include "fs.h"
#include "accessors.h"
#include "extent-tree.h"
#include "root-tree.h"
#include "tree-checker.h"

enum btrfs_qgroup_mode btrfs_qgroup_mode(struct btrfs_fs_info *fs_info)
{
	if (!test_bit(BTRFS_FS_QUOTA_ENABLED, &fs_info->flags))
		return BTRFS_QGROUP_MODE_DISABLED;
	if (fs_info->qgroup_flags & BTRFS_QGROUP_STATUS_FLAG_SIMPLE_MODE)
		return BTRFS_QGROUP_MODE_SIMPLE;
	return BTRFS_QGROUP_MODE_FULL;
}

bool btrfs_qgroup_enabled(struct btrfs_fs_info *fs_info)
{
	return btrfs_qgroup_mode(fs_info) != BTRFS_QGROUP_MODE_DISABLED;
}

bool btrfs_qgroup_full_accounting(struct btrfs_fs_info *fs_info)
{
	return btrfs_qgroup_mode(fs_info) == BTRFS_QGROUP_MODE_FULL;
}

/*
 * Helpers to access qgroup reservation
 *
 * Callers should ensure the lock context and type are valid
 */

static u64 qgroup_rsv_total(const struct btrfs_qgroup *qgroup)
{
	u64 ret = 0;
	int i;

	for (i = 0; i < BTRFS_QGROUP_RSV_LAST; i++)
		ret += qgroup->rsv.values[i];

	return ret;
}

#ifdef CONFIG_BTRFS_DEBUG
static const char *qgroup_rsv_type_str(enum btrfs_qgroup_rsv_type type)
{
	if (type == BTRFS_QGROUP_RSV_DATA)
		return "data";
	if (type == BTRFS_QGROUP_RSV_META_PERTRANS)
		return "meta_pertrans";
	if (type == BTRFS_QGROUP_RSV_META_PREALLOC)
		return "meta_prealloc";
	return NULL;
}
#endif

static void qgroup_rsv_add(struct btrfs_fs_info *fs_info,
			   struct btrfs_qgroup *qgroup, u64 num_bytes,
			   enum btrfs_qgroup_rsv_type type)
{
	trace_qgroup_update_reserve(fs_info, qgroup, num_bytes, type);
	qgroup->rsv.values[type] += num_bytes;
}

static void qgroup_rsv_release(struct btrfs_fs_info *fs_info,
			       struct btrfs_qgroup *qgroup, u64 num_bytes,
			       enum btrfs_qgroup_rsv_type type)
{
	trace_qgroup_update_reserve(fs_info, qgroup, -(s64)num_bytes, type);
	if (qgroup->rsv.values[type] >= num_bytes) {
		qgroup->rsv.values[type] -= num_bytes;
		return;
	}
#ifdef CONFIG_BTRFS_DEBUG
	WARN_RATELIMIT(1,
		"qgroup %llu %s reserved space underflow, have %llu to free %llu",
		qgroup->qgroupid, qgroup_rsv_type_str(type),
		qgroup->rsv.values[type], num_bytes);
#endif
	qgroup->rsv.values[type] = 0;
}

static void qgroup_rsv_add_by_qgroup(struct btrfs_fs_info *fs_info,
				     struct btrfs_qgroup *dest,
				     struct btrfs_qgroup *src)
{
	int i;

	for (i = 0; i < BTRFS_QGROUP_RSV_LAST; i++)
		qgroup_rsv_add(fs_info, dest, src->rsv.values[i], i);
}

static void qgroup_rsv_release_by_qgroup(struct btrfs_fs_info *fs_info,
					 struct btrfs_qgroup *dest,
					  struct btrfs_qgroup *src)
{
	int i;

	for (i = 0; i < BTRFS_QGROUP_RSV_LAST; i++)
		qgroup_rsv_release(fs_info, dest, src->rsv.values[i], i);
}

static void btrfs_qgroup_update_old_refcnt(struct btrfs_qgroup *qg, u64 seq,
					   int mod)
{
	if (qg->old_refcnt < seq)
		qg->old_refcnt = seq;
	qg->old_refcnt += mod;
}

static void btrfs_qgroup_update_new_refcnt(struct btrfs_qgroup *qg, u64 seq,
					   int mod)
{
	if (qg->new_refcnt < seq)
		qg->new_refcnt = seq;
	qg->new_refcnt += mod;
}

static inline u64 btrfs_qgroup_get_old_refcnt(struct btrfs_qgroup *qg, u64 seq)
{
	if (qg->old_refcnt < seq)
		return 0;
	return qg->old_refcnt - seq;
}

static inline u64 btrfs_qgroup_get_new_refcnt(struct btrfs_qgroup *qg, u64 seq)
{
	if (qg->new_refcnt < seq)
		return 0;
	return qg->new_refcnt - seq;
}

/*
 * glue structure to represent the relations between qgroups.
 */
struct btrfs_qgroup_list {
	struct list_head next_group;
	struct list_head next_member;
	struct btrfs_qgroup *group;
	struct btrfs_qgroup *member;
};

static int
qgroup_rescan_init(struct btrfs_fs_info *fs_info, u64 progress_objectid,
		   int init_flags);
static void qgroup_rescan_zero_tracking(struct btrfs_fs_info *fs_info);

/* must be called with qgroup_ioctl_lock held */
static struct btrfs_qgroup *find_qgroup_rb(struct btrfs_fs_info *fs_info,
					   u64 qgroupid)
{
	struct rb_node *n = fs_info->qgroup_tree.rb_node;
	struct btrfs_qgroup *qgroup;

	while (n) {
		qgroup = rb_entry(n, struct btrfs_qgroup, node);
		if (qgroup->qgroupid < qgroupid)
			n = n->rb_left;
		else if (qgroup->qgroupid > qgroupid)
			n = n->rb_right;
		else
			return qgroup;
	}
	return NULL;
}

/*
 * Add qgroup to the filesystem's qgroup tree.
 *
 * Must be called with qgroup_lock held and @prealloc preallocated.
 *
 * The control on the lifespan of @prealloc would be transferred to this
 * function, thus caller should no longer touch @prealloc.
 */
static struct btrfs_qgroup *add_qgroup_rb(struct btrfs_fs_info *fs_info,
					  struct btrfs_qgroup *prealloc,
					  u64 qgroupid)
{
	struct rb_node **p = &fs_info->qgroup_tree.rb_node;
	struct rb_node *parent = NULL;
	struct btrfs_qgroup *qgroup;

	/* Caller must have pre-allocated @prealloc. */
	ASSERT(prealloc);

	while (*p) {
		parent = *p;
		qgroup = rb_entry(parent, struct btrfs_qgroup, node);

		if (qgroup->qgroupid < qgroupid) {
			p = &(*p)->rb_left;
		} else if (qgroup->qgroupid > qgroupid) {
			p = &(*p)->rb_right;
		} else {
			kfree(prealloc);
			return qgroup;
		}
	}

	qgroup = prealloc;
	qgroup->qgroupid = qgroupid;
	INIT_LIST_HEAD(&qgroup->groups);
	INIT_LIST_HEAD(&qgroup->members);
	INIT_LIST_HEAD(&qgroup->dirty);
	INIT_LIST_HEAD(&qgroup->iterator);
	INIT_LIST_HEAD(&qgroup->nested_iterator);

	rb_link_node(&qgroup->node, parent, p);
	rb_insert_color(&qgroup->node, &fs_info->qgroup_tree);

	return qgroup;
}

static void __del_qgroup_rb(struct btrfs_fs_info *fs_info,
			    struct btrfs_qgroup *qgroup)
{
	struct btrfs_qgroup_list *list;

	list_del(&qgroup->dirty);
	while (!list_empty(&qgroup->groups)) {
		list = list_first_entry(&qgroup->groups,
					struct btrfs_qgroup_list, next_group);
		list_del(&list->next_group);
		list_del(&list->next_member);
		kfree(list);
	}

	while (!list_empty(&qgroup->members)) {
		list = list_first_entry(&qgroup->members,
					struct btrfs_qgroup_list, next_member);
		list_del(&list->next_group);
		list_del(&list->next_member);
		kfree(list);
	}
}

/* must be called with qgroup_lock held */
static int del_qgroup_rb(struct btrfs_fs_info *fs_info, u64 qgroupid)
{
	struct btrfs_qgroup *qgroup = find_qgroup_rb(fs_info, qgroupid);

	if (!qgroup)
		return -ENOENT;

	rb_erase(&qgroup->node, &fs_info->qgroup_tree);
	__del_qgroup_rb(fs_info, qgroup);
	return 0;
}

/*
 * Add relation specified by two qgroups.
 *
 * Must be called with qgroup_lock held, the ownership of @prealloc is
 * transferred to this function and caller should not touch it anymore.
 *
 * Return: 0        on success
 *         -ENOENT  if one of the qgroups is NULL
 *         <0       other errors
 */
static int __add_relation_rb(struct btrfs_qgroup_list *prealloc,
			     struct btrfs_qgroup *member,
			     struct btrfs_qgroup *parent)
{
	if (!member || !parent) {
		kfree(prealloc);
		return -ENOENT;
	}

	prealloc->group = parent;
	prealloc->member = member;
	list_add_tail(&prealloc->next_group, &member->groups);
	list_add_tail(&prealloc->next_member, &parent->members);

	return 0;
}

/*
 * Add relation specified by two qgroup ids.
 *
 * Must be called with qgroup_lock held.
 *
 * Return: 0        on success
 *         -ENOENT  if one of the ids does not exist
 *         <0       other errors
 */
static int add_relation_rb(struct btrfs_fs_info *fs_info,
			   struct btrfs_qgroup_list *prealloc,
			   u64 memberid, u64 parentid)
{
	struct btrfs_qgroup *member;
	struct btrfs_qgroup *parent;

	member = find_qgroup_rb(fs_info, memberid);
	parent = find_qgroup_rb(fs_info, parentid);

	return __add_relation_rb(prealloc, member, parent);
}

/* Must be called with qgroup_lock held */
static int del_relation_rb(struct btrfs_fs_info *fs_info,
			   u64 memberid, u64 parentid)
{
	struct btrfs_qgroup *member;
	struct btrfs_qgroup *parent;
	struct btrfs_qgroup_list *list;

	member = find_qgroup_rb(fs_info, memberid);
	parent = find_qgroup_rb(fs_info, parentid);
	if (!member || !parent)
		return -ENOENT;

	list_for_each_entry(list, &member->groups, next_group) {
		if (list->group == parent) {
			list_del(&list->next_group);
			list_del(&list->next_member);
			kfree(list);
			return 0;
		}
	}
	return -ENOENT;
}

#ifdef CONFIG_BTRFS_FS_RUN_SANITY_TESTS
int btrfs_verify_qgroup_counts(struct btrfs_fs_info *fs_info, u64 qgroupid,
			       u64 rfer, u64 excl)
{
	struct btrfs_qgroup *qgroup;

	qgroup = find_qgroup_rb(fs_info, qgroupid);
	if (!qgroup)
		return -EINVAL;
	if (qgroup->rfer != rfer || qgroup->excl != excl)
		return -EINVAL;
	return 0;
}
#endif

static void qgroup_mark_inconsistent(struct btrfs_fs_info *fs_info)
{
	if (btrfs_qgroup_mode(fs_info) == BTRFS_QGROUP_MODE_SIMPLE)
		return;
	fs_info->qgroup_flags |= (BTRFS_QGROUP_STATUS_FLAG_INCONSISTENT |
				  BTRFS_QGROUP_RUNTIME_FLAG_CANCEL_RESCAN |
				  BTRFS_QGROUP_RUNTIME_FLAG_NO_ACCOUNTING);
}

static void qgroup_read_enable_gen(struct btrfs_fs_info *fs_info,
				   struct extent_buffer *leaf, int slot,
				   struct btrfs_qgroup_status_item *ptr)
{
	ASSERT(btrfs_fs_incompat(fs_info, SIMPLE_QUOTA));
	ASSERT(btrfs_item_size(leaf, slot) >= sizeof(*ptr));
	fs_info->qgroup_enable_gen = btrfs_qgroup_status_enable_gen(leaf, ptr);
}

/*
 * The full config is read in one go, only called from open_ctree()
 * It doesn't use any locking, as at this point we're still single-threaded
 */
int btrfs_read_qgroup_config(struct btrfs_fs_info *fs_info)
{
	struct btrfs_key key;
	struct btrfs_key found_key;
	struct btrfs_root *quota_root = fs_info->quota_root;
	struct btrfs_path *path = NULL;
	struct extent_buffer *l;
	int slot;
	int ret = 0;
	u64 flags = 0;
	u64 rescan_progress = 0;

	if (!fs_info->quota_root)
		return 0;

	fs_info->qgroup_ulist = ulist_alloc(GFP_KERNEL);
	if (!fs_info->qgroup_ulist) {
		ret = -ENOMEM;
		goto out;
	}

	path = btrfs_alloc_path();
	if (!path) {
		ret = -ENOMEM;
		goto out;
	}

	ret = btrfs_sysfs_add_qgroups(fs_info);
	if (ret < 0)
		goto out;
	/* default this to quota off, in case no status key is found */
	fs_info->qgroup_flags = 0;

	/*
	 * pass 1: read status, all qgroup infos and limits
	 */
	key.objectid = 0;
	key.type = 0;
	key.offset = 0;
	ret = btrfs_search_slot_for_read(quota_root, &key, path, 1, 1);
	if (ret)
		goto out;

	while (1) {
		struct btrfs_qgroup *qgroup;

		slot = path->slots[0];
		l = path->nodes[0];
		btrfs_item_key_to_cpu(l, &found_key, slot);

		if (found_key.type == BTRFS_QGROUP_STATUS_KEY) {
			struct btrfs_qgroup_status_item *ptr;

			ptr = btrfs_item_ptr(l, slot,
					     struct btrfs_qgroup_status_item);

			if (btrfs_qgroup_status_version(l, ptr) !=
			    BTRFS_QGROUP_STATUS_VERSION) {
				btrfs_err(fs_info,
				 "old qgroup version, quota disabled");
				goto out;
			}
			fs_info->qgroup_flags = btrfs_qgroup_status_flags(l, ptr);
			if (fs_info->qgroup_flags & BTRFS_QGROUP_STATUS_FLAG_SIMPLE_MODE) {
				qgroup_read_enable_gen(fs_info, l, slot, ptr);
			} else if (btrfs_qgroup_status_generation(l, ptr) != fs_info->generation) {
				qgroup_mark_inconsistent(fs_info);
				btrfs_err(fs_info,
					"qgroup generation mismatch, marked as inconsistent");
			}
			rescan_progress = btrfs_qgroup_status_rescan(l, ptr);
			goto next1;
		}

		if (found_key.type != BTRFS_QGROUP_INFO_KEY &&
		    found_key.type != BTRFS_QGROUP_LIMIT_KEY)
			goto next1;

		qgroup = find_qgroup_rb(fs_info, found_key.offset);
		if ((qgroup && found_key.type == BTRFS_QGROUP_INFO_KEY) ||
		    (!qgroup && found_key.type == BTRFS_QGROUP_LIMIT_KEY)) {
			btrfs_err(fs_info, "inconsistent qgroup config");
			qgroup_mark_inconsistent(fs_info);
		}
		if (!qgroup) {
			struct btrfs_qgroup *prealloc;
<<<<<<< HEAD
=======
			struct btrfs_root *tree_root = fs_info->tree_root;
>>>>>>> 0c383648

			prealloc = kzalloc(sizeof(*prealloc), GFP_KERNEL);
			if (!prealloc) {
				ret = -ENOMEM;
				goto out;
			}
			qgroup = add_qgroup_rb(fs_info, prealloc, found_key.offset);
<<<<<<< HEAD
=======
			/*
			 * If a qgroup exists for a subvolume ID, it is possible
			 * that subvolume has been deleted, in which case
			 * re-using that ID would lead to incorrect accounting.
			 *
			 * Ensure that we skip any such subvol ids.
			 *
			 * We don't need to lock because this is only called
			 * during mount before we start doing things like creating
			 * subvolumes.
			 */
			if (is_fstree(qgroup->qgroupid) &&
			    qgroup->qgroupid > tree_root->free_objectid)
				/*
				 * Don't need to check against BTRFS_LAST_FREE_OBJECTID,
				 * as it will get checked on the next call to
				 * btrfs_get_free_objectid.
				 */
				tree_root->free_objectid = qgroup->qgroupid + 1;
>>>>>>> 0c383648
		}
		ret = btrfs_sysfs_add_one_qgroup(fs_info, qgroup);
		if (ret < 0)
			goto out;

		switch (found_key.type) {
		case BTRFS_QGROUP_INFO_KEY: {
			struct btrfs_qgroup_info_item *ptr;

			ptr = btrfs_item_ptr(l, slot,
					     struct btrfs_qgroup_info_item);
			qgroup->rfer = btrfs_qgroup_info_rfer(l, ptr);
			qgroup->rfer_cmpr = btrfs_qgroup_info_rfer_cmpr(l, ptr);
			qgroup->excl = btrfs_qgroup_info_excl(l, ptr);
			qgroup->excl_cmpr = btrfs_qgroup_info_excl_cmpr(l, ptr);
			/* generation currently unused */
			break;
		}
		case BTRFS_QGROUP_LIMIT_KEY: {
			struct btrfs_qgroup_limit_item *ptr;

			ptr = btrfs_item_ptr(l, slot,
					     struct btrfs_qgroup_limit_item);
			qgroup->lim_flags = btrfs_qgroup_limit_flags(l, ptr);
			qgroup->max_rfer = btrfs_qgroup_limit_max_rfer(l, ptr);
			qgroup->max_excl = btrfs_qgroup_limit_max_excl(l, ptr);
			qgroup->rsv_rfer = btrfs_qgroup_limit_rsv_rfer(l, ptr);
			qgroup->rsv_excl = btrfs_qgroup_limit_rsv_excl(l, ptr);
			break;
		}
		}
next1:
		ret = btrfs_next_item(quota_root, path);
		if (ret < 0)
			goto out;
		if (ret)
			break;
	}
	btrfs_release_path(path);

	/*
	 * pass 2: read all qgroup relations
	 */
	key.objectid = 0;
	key.type = BTRFS_QGROUP_RELATION_KEY;
	key.offset = 0;
	ret = btrfs_search_slot_for_read(quota_root, &key, path, 1, 0);
	if (ret)
		goto out;
	while (1) {
		struct btrfs_qgroup_list *list = NULL;

		slot = path->slots[0];
		l = path->nodes[0];
		btrfs_item_key_to_cpu(l, &found_key, slot);

		if (found_key.type != BTRFS_QGROUP_RELATION_KEY)
			goto next2;

		if (found_key.objectid > found_key.offset) {
			/* parent <- member, not needed to build config */
			/* FIXME should we omit the key completely? */
			goto next2;
		}

		list = kzalloc(sizeof(*list), GFP_KERNEL);
		if (!list) {
			ret = -ENOMEM;
			goto out;
		}
		ret = add_relation_rb(fs_info, list, found_key.objectid,
				      found_key.offset);
		list = NULL;
		if (ret == -ENOENT) {
			btrfs_warn(fs_info,
				"orphan qgroup relation 0x%llx->0x%llx",
				found_key.objectid, found_key.offset);
			ret = 0;	/* ignore the error */
		}
		if (ret)
			goto out;
next2:
		ret = btrfs_next_item(quota_root, path);
		if (ret < 0)
			goto out;
		if (ret)
			break;
	}
out:
	btrfs_free_path(path);
	fs_info->qgroup_flags |= flags;
	if (ret >= 0) {
		if (fs_info->qgroup_flags & BTRFS_QGROUP_STATUS_FLAG_ON)
			set_bit(BTRFS_FS_QUOTA_ENABLED, &fs_info->flags);
		if (fs_info->qgroup_flags & BTRFS_QGROUP_STATUS_FLAG_RESCAN)
			ret = qgroup_rescan_init(fs_info, rescan_progress, 0);
	} else {
		ulist_free(fs_info->qgroup_ulist);
		fs_info->qgroup_ulist = NULL;
		fs_info->qgroup_flags &= ~BTRFS_QGROUP_STATUS_FLAG_RESCAN;
		btrfs_sysfs_del_qgroups(fs_info);
	}

	return ret < 0 ? ret : 0;
}

/*
 * Called in close_ctree() when quota is still enabled.  This verifies we don't
 * leak some reserved space.
 *
 * Return false if no reserved space is left.
 * Return true if some reserved space is leaked.
 */
bool btrfs_check_quota_leak(struct btrfs_fs_info *fs_info)
{
	struct rb_node *node;
	bool ret = false;

	if (btrfs_qgroup_mode(fs_info) == BTRFS_QGROUP_MODE_DISABLED)
		return ret;
	/*
	 * Since we're unmounting, there is no race and no need to grab qgroup
	 * lock.  And here we don't go post-order to provide a more user
	 * friendly sorted result.
	 */
	for (node = rb_first(&fs_info->qgroup_tree); node; node = rb_next(node)) {
		struct btrfs_qgroup *qgroup;
		int i;

		qgroup = rb_entry(node, struct btrfs_qgroup, node);
		for (i = 0; i < BTRFS_QGROUP_RSV_LAST; i++) {
			if (qgroup->rsv.values[i]) {
				ret = true;
				btrfs_warn(fs_info,
		"qgroup %hu/%llu has unreleased space, type %d rsv %llu",
				   btrfs_qgroup_level(qgroup->qgroupid),
				   btrfs_qgroup_subvolid(qgroup->qgroupid),
				   i, qgroup->rsv.values[i]);
			}
		}
	}
	return ret;
}

/*
 * This is called from close_ctree() or open_ctree() or btrfs_quota_disable(),
 * first two are in single-threaded paths.And for the third one, we have set
 * quota_root to be null with qgroup_lock held before, so it is safe to clean
 * up the in-memory structures without qgroup_lock held.
 */
void btrfs_free_qgroup_config(struct btrfs_fs_info *fs_info)
{
	struct rb_node *n;
	struct btrfs_qgroup *qgroup;

	while ((n = rb_first(&fs_info->qgroup_tree))) {
		qgroup = rb_entry(n, struct btrfs_qgroup, node);
		rb_erase(n, &fs_info->qgroup_tree);
		__del_qgroup_rb(fs_info, qgroup);
		btrfs_sysfs_del_one_qgroup(fs_info, qgroup);
		kfree(qgroup);
	}
	/*
	 * We call btrfs_free_qgroup_config() when unmounting
	 * filesystem and disabling quota, so we set qgroup_ulist
	 * to be null here to avoid double free.
	 */
	ulist_free(fs_info->qgroup_ulist);
	fs_info->qgroup_ulist = NULL;
	btrfs_sysfs_del_qgroups(fs_info);
}

static int add_qgroup_relation_item(struct btrfs_trans_handle *trans, u64 src,
				    u64 dst)
{
	int ret;
	struct btrfs_root *quota_root = trans->fs_info->quota_root;
	struct btrfs_path *path;
	struct btrfs_key key;

	path = btrfs_alloc_path();
	if (!path)
		return -ENOMEM;

	key.objectid = src;
	key.type = BTRFS_QGROUP_RELATION_KEY;
	key.offset = dst;

	ret = btrfs_insert_empty_item(trans, quota_root, path, &key, 0);

	btrfs_mark_buffer_dirty(trans, path->nodes[0]);

	btrfs_free_path(path);
	return ret;
}

static int del_qgroup_relation_item(struct btrfs_trans_handle *trans, u64 src,
				    u64 dst)
{
	int ret;
	struct btrfs_root *quota_root = trans->fs_info->quota_root;
	struct btrfs_path *path;
	struct btrfs_key key;

	path = btrfs_alloc_path();
	if (!path)
		return -ENOMEM;

	key.objectid = src;
	key.type = BTRFS_QGROUP_RELATION_KEY;
	key.offset = dst;

	ret = btrfs_search_slot(trans, quota_root, &key, path, -1, 1);
	if (ret < 0)
		goto out;

	if (ret > 0) {
		ret = -ENOENT;
		goto out;
	}

	ret = btrfs_del_item(trans, quota_root, path);
out:
	btrfs_free_path(path);
	return ret;
}

static int add_qgroup_item(struct btrfs_trans_handle *trans,
			   struct btrfs_root *quota_root, u64 qgroupid)
{
	int ret;
	struct btrfs_path *path;
	struct btrfs_qgroup_info_item *qgroup_info;
	struct btrfs_qgroup_limit_item *qgroup_limit;
	struct extent_buffer *leaf;
	struct btrfs_key key;

	if (btrfs_is_testing(quota_root->fs_info))
		return 0;

	path = btrfs_alloc_path();
	if (!path)
		return -ENOMEM;

	key.objectid = 0;
	key.type = BTRFS_QGROUP_INFO_KEY;
	key.offset = qgroupid;

	/*
	 * Avoid a transaction abort by catching -EEXIST here. In that
	 * case, we proceed by re-initializing the existing structure
	 * on disk.
	 */

	ret = btrfs_insert_empty_item(trans, quota_root, path, &key,
				      sizeof(*qgroup_info));
	if (ret && ret != -EEXIST)
		goto out;

	leaf = path->nodes[0];
	qgroup_info = btrfs_item_ptr(leaf, path->slots[0],
				 struct btrfs_qgroup_info_item);
	btrfs_set_qgroup_info_generation(leaf, qgroup_info, trans->transid);
	btrfs_set_qgroup_info_rfer(leaf, qgroup_info, 0);
	btrfs_set_qgroup_info_rfer_cmpr(leaf, qgroup_info, 0);
	btrfs_set_qgroup_info_excl(leaf, qgroup_info, 0);
	btrfs_set_qgroup_info_excl_cmpr(leaf, qgroup_info, 0);

	btrfs_mark_buffer_dirty(trans, leaf);

	btrfs_release_path(path);

	key.type = BTRFS_QGROUP_LIMIT_KEY;
	ret = btrfs_insert_empty_item(trans, quota_root, path, &key,
				      sizeof(*qgroup_limit));
	if (ret && ret != -EEXIST)
		goto out;

	leaf = path->nodes[0];
	qgroup_limit = btrfs_item_ptr(leaf, path->slots[0],
				  struct btrfs_qgroup_limit_item);
	btrfs_set_qgroup_limit_flags(leaf, qgroup_limit, 0);
	btrfs_set_qgroup_limit_max_rfer(leaf, qgroup_limit, 0);
	btrfs_set_qgroup_limit_max_excl(leaf, qgroup_limit, 0);
	btrfs_set_qgroup_limit_rsv_rfer(leaf, qgroup_limit, 0);
	btrfs_set_qgroup_limit_rsv_excl(leaf, qgroup_limit, 0);

	btrfs_mark_buffer_dirty(trans, leaf);

	ret = 0;
out:
	btrfs_free_path(path);
	return ret;
}

static int del_qgroup_item(struct btrfs_trans_handle *trans, u64 qgroupid)
{
	int ret;
	struct btrfs_root *quota_root = trans->fs_info->quota_root;
	struct btrfs_path *path;
	struct btrfs_key key;

	path = btrfs_alloc_path();
	if (!path)
		return -ENOMEM;

	key.objectid = 0;
	key.type = BTRFS_QGROUP_INFO_KEY;
	key.offset = qgroupid;
	ret = btrfs_search_slot(trans, quota_root, &key, path, -1, 1);
	if (ret < 0)
		goto out;

	if (ret > 0) {
		ret = -ENOENT;
		goto out;
	}

	ret = btrfs_del_item(trans, quota_root, path);
	if (ret)
		goto out;

	btrfs_release_path(path);

	key.type = BTRFS_QGROUP_LIMIT_KEY;
	ret = btrfs_search_slot(trans, quota_root, &key, path, -1, 1);
	if (ret < 0)
		goto out;

	if (ret > 0) {
		ret = -ENOENT;
		goto out;
	}

	ret = btrfs_del_item(trans, quota_root, path);

out:
	btrfs_free_path(path);
	return ret;
}

static int update_qgroup_limit_item(struct btrfs_trans_handle *trans,
				    struct btrfs_qgroup *qgroup)
{
	struct btrfs_root *quota_root = trans->fs_info->quota_root;
	struct btrfs_path *path;
	struct btrfs_key key;
	struct extent_buffer *l;
	struct btrfs_qgroup_limit_item *qgroup_limit;
	int ret;
	int slot;

	key.objectid = 0;
	key.type = BTRFS_QGROUP_LIMIT_KEY;
	key.offset = qgroup->qgroupid;

	path = btrfs_alloc_path();
	if (!path)
		return -ENOMEM;

	ret = btrfs_search_slot(trans, quota_root, &key, path, 0, 1);
	if (ret > 0)
		ret = -ENOENT;

	if (ret)
		goto out;

	l = path->nodes[0];
	slot = path->slots[0];
	qgroup_limit = btrfs_item_ptr(l, slot, struct btrfs_qgroup_limit_item);
	btrfs_set_qgroup_limit_flags(l, qgroup_limit, qgroup->lim_flags);
	btrfs_set_qgroup_limit_max_rfer(l, qgroup_limit, qgroup->max_rfer);
	btrfs_set_qgroup_limit_max_excl(l, qgroup_limit, qgroup->max_excl);
	btrfs_set_qgroup_limit_rsv_rfer(l, qgroup_limit, qgroup->rsv_rfer);
	btrfs_set_qgroup_limit_rsv_excl(l, qgroup_limit, qgroup->rsv_excl);

	btrfs_mark_buffer_dirty(trans, l);

out:
	btrfs_free_path(path);
	return ret;
}

static int update_qgroup_info_item(struct btrfs_trans_handle *trans,
				   struct btrfs_qgroup *qgroup)
{
	struct btrfs_fs_info *fs_info = trans->fs_info;
	struct btrfs_root *quota_root = fs_info->quota_root;
	struct btrfs_path *path;
	struct btrfs_key key;
	struct extent_buffer *l;
	struct btrfs_qgroup_info_item *qgroup_info;
	int ret;
	int slot;

	if (btrfs_is_testing(fs_info))
		return 0;

	key.objectid = 0;
	key.type = BTRFS_QGROUP_INFO_KEY;
	key.offset = qgroup->qgroupid;

	path = btrfs_alloc_path();
	if (!path)
		return -ENOMEM;

	ret = btrfs_search_slot(trans, quota_root, &key, path, 0, 1);
	if (ret > 0)
		ret = -ENOENT;

	if (ret)
		goto out;

	l = path->nodes[0];
	slot = path->slots[0];
	qgroup_info = btrfs_item_ptr(l, slot, struct btrfs_qgroup_info_item);
	btrfs_set_qgroup_info_generation(l, qgroup_info, trans->transid);
	btrfs_set_qgroup_info_rfer(l, qgroup_info, qgroup->rfer);
	btrfs_set_qgroup_info_rfer_cmpr(l, qgroup_info, qgroup->rfer_cmpr);
	btrfs_set_qgroup_info_excl(l, qgroup_info, qgroup->excl);
	btrfs_set_qgroup_info_excl_cmpr(l, qgroup_info, qgroup->excl_cmpr);

	btrfs_mark_buffer_dirty(trans, l);

out:
	btrfs_free_path(path);
	return ret;
}

static int update_qgroup_status_item(struct btrfs_trans_handle *trans)
{
	struct btrfs_fs_info *fs_info = trans->fs_info;
	struct btrfs_root *quota_root = fs_info->quota_root;
	struct btrfs_path *path;
	struct btrfs_key key;
	struct extent_buffer *l;
	struct btrfs_qgroup_status_item *ptr;
	int ret;
	int slot;

	key.objectid = 0;
	key.type = BTRFS_QGROUP_STATUS_KEY;
	key.offset = 0;

	path = btrfs_alloc_path();
	if (!path)
		return -ENOMEM;

	ret = btrfs_search_slot(trans, quota_root, &key, path, 0, 1);
	if (ret > 0)
		ret = -ENOENT;

	if (ret)
		goto out;

	l = path->nodes[0];
	slot = path->slots[0];
	ptr = btrfs_item_ptr(l, slot, struct btrfs_qgroup_status_item);
	btrfs_set_qgroup_status_flags(l, ptr, fs_info->qgroup_flags &
				      BTRFS_QGROUP_STATUS_FLAGS_MASK);
	btrfs_set_qgroup_status_generation(l, ptr, trans->transid);
	btrfs_set_qgroup_status_rescan(l, ptr,
				fs_info->qgroup_rescan_progress.objectid);

	btrfs_mark_buffer_dirty(trans, l);

out:
	btrfs_free_path(path);
	return ret;
}

/*
 * called with qgroup_lock held
 */
static int btrfs_clean_quota_tree(struct btrfs_trans_handle *trans,
				  struct btrfs_root *root)
{
	struct btrfs_path *path;
	struct btrfs_key key;
	struct extent_buffer *leaf = NULL;
	int ret;
	int nr = 0;

	path = btrfs_alloc_path();
	if (!path)
		return -ENOMEM;

	key.objectid = 0;
	key.offset = 0;
	key.type = 0;

	while (1) {
		ret = btrfs_search_slot(trans, root, &key, path, -1, 1);
		if (ret < 0)
			goto out;
		leaf = path->nodes[0];
		nr = btrfs_header_nritems(leaf);
		if (!nr)
			break;
		/*
		 * delete the leaf one by one
		 * since the whole tree is going
		 * to be deleted.
		 */
		path->slots[0] = 0;
		ret = btrfs_del_items(trans, root, path, 0, nr);
		if (ret)
			goto out;

		btrfs_release_path(path);
	}
	ret = 0;
out:
	btrfs_free_path(path);
	return ret;
}

int btrfs_quota_enable(struct btrfs_fs_info *fs_info,
		       struct btrfs_ioctl_quota_ctl_args *quota_ctl_args)
{
	struct btrfs_root *quota_root;
	struct btrfs_root *tree_root = fs_info->tree_root;
	struct btrfs_path *path = NULL;
	struct btrfs_qgroup_status_item *ptr;
	struct extent_buffer *leaf;
	struct btrfs_key key;
	struct btrfs_key found_key;
	struct btrfs_qgroup *qgroup = NULL;
	struct btrfs_qgroup *prealloc = NULL;
	struct btrfs_trans_handle *trans = NULL;
	struct ulist *ulist = NULL;
	const bool simple = (quota_ctl_args->cmd == BTRFS_QUOTA_CTL_ENABLE_SIMPLE_QUOTA);
	int ret = 0;
	int slot;

	/*
	 * We need to have subvol_sem write locked, to prevent races between
	 * concurrent tasks trying to enable quotas, because we will unlock
	 * and relock qgroup_ioctl_lock before setting fs_info->quota_root
	 * and before setting BTRFS_FS_QUOTA_ENABLED.
	 */
	lockdep_assert_held_write(&fs_info->subvol_sem);

	if (btrfs_fs_incompat(fs_info, EXTENT_TREE_V2)) {
		btrfs_err(fs_info,
			  "qgroups are currently unsupported in extent tree v2");
		return -EINVAL;
	}

	mutex_lock(&fs_info->qgroup_ioctl_lock);
	if (fs_info->quota_root)
		goto out;

	ulist = ulist_alloc(GFP_KERNEL);
	if (!ulist) {
		ret = -ENOMEM;
		goto out;
	}

	ret = btrfs_sysfs_add_qgroups(fs_info);
	if (ret < 0)
		goto out;

	/*
	 * Unlock qgroup_ioctl_lock before starting the transaction. This is to
	 * avoid lock acquisition inversion problems (reported by lockdep) between
	 * qgroup_ioctl_lock and the vfs freeze semaphores, acquired when we
	 * start a transaction.
	 * After we started the transaction lock qgroup_ioctl_lock again and
	 * check if someone else created the quota root in the meanwhile. If so,
	 * just return success and release the transaction handle.
	 *
	 * Also we don't need to worry about someone else calling
	 * btrfs_sysfs_add_qgroups() after we unlock and getting an error because
	 * that function returns 0 (success) when the sysfs entries already exist.
	 */
	mutex_unlock(&fs_info->qgroup_ioctl_lock);

	/*
	 * 1 for quota root item
	 * 1 for BTRFS_QGROUP_STATUS item
	 *
	 * Yet we also need 2*n items for a QGROUP_INFO/QGROUP_LIMIT items
	 * per subvolume. However those are not currently reserved since it
	 * would be a lot of overkill.
	 */
	trans = btrfs_start_transaction(tree_root, 2);

	mutex_lock(&fs_info->qgroup_ioctl_lock);
	if (IS_ERR(trans)) {
		ret = PTR_ERR(trans);
		trans = NULL;
		goto out;
	}

	if (fs_info->quota_root)
		goto out;

	fs_info->qgroup_ulist = ulist;
	ulist = NULL;

	/*
	 * initially create the quota tree
	 */
	quota_root = btrfs_create_tree(trans, BTRFS_QUOTA_TREE_OBJECTID);
	if (IS_ERR(quota_root)) {
		ret =  PTR_ERR(quota_root);
		btrfs_abort_transaction(trans, ret);
		goto out;
	}

	path = btrfs_alloc_path();
	if (!path) {
		ret = -ENOMEM;
		btrfs_abort_transaction(trans, ret);
		goto out_free_root;
	}

	key.objectid = 0;
	key.type = BTRFS_QGROUP_STATUS_KEY;
	key.offset = 0;

	ret = btrfs_insert_empty_item(trans, quota_root, path, &key,
				      sizeof(*ptr));
	if (ret) {
		btrfs_abort_transaction(trans, ret);
		goto out_free_path;
	}

	leaf = path->nodes[0];
	ptr = btrfs_item_ptr(leaf, path->slots[0],
				 struct btrfs_qgroup_status_item);
	btrfs_set_qgroup_status_generation(leaf, ptr, trans->transid);
	btrfs_set_qgroup_status_version(leaf, ptr, BTRFS_QGROUP_STATUS_VERSION);
	fs_info->qgroup_flags = BTRFS_QGROUP_STATUS_FLAG_ON;
	if (simple) {
		fs_info->qgroup_flags |= BTRFS_QGROUP_STATUS_FLAG_SIMPLE_MODE;
		btrfs_set_qgroup_status_enable_gen(leaf, ptr, trans->transid);
	} else {
		fs_info->qgroup_flags |= BTRFS_QGROUP_STATUS_FLAG_INCONSISTENT;
	}
	btrfs_set_qgroup_status_flags(leaf, ptr, fs_info->qgroup_flags &
				      BTRFS_QGROUP_STATUS_FLAGS_MASK);
	btrfs_set_qgroup_status_rescan(leaf, ptr, 0);

	btrfs_mark_buffer_dirty(trans, leaf);

	key.objectid = 0;
	key.type = BTRFS_ROOT_REF_KEY;
	key.offset = 0;

	btrfs_release_path(path);
	ret = btrfs_search_slot_for_read(tree_root, &key, path, 1, 0);
	if (ret > 0)
		goto out_add_root;
	if (ret < 0) {
		btrfs_abort_transaction(trans, ret);
		goto out_free_path;
	}

	while (1) {
		slot = path->slots[0];
		leaf = path->nodes[0];
		btrfs_item_key_to_cpu(leaf, &found_key, slot);

		if (found_key.type == BTRFS_ROOT_REF_KEY) {

			/* Release locks on tree_root before we access quota_root */
			btrfs_release_path(path);

			/* We should not have a stray @prealloc pointer. */
			ASSERT(prealloc == NULL);
			prealloc = kzalloc(sizeof(*prealloc), GFP_NOFS);
			if (!prealloc) {
				ret = -ENOMEM;
				btrfs_abort_transaction(trans, ret);
				goto out_free_path;
			}

			ret = add_qgroup_item(trans, quota_root,
					      found_key.offset);
			if (ret) {
				btrfs_abort_transaction(trans, ret);
				goto out_free_path;
			}

			qgroup = add_qgroup_rb(fs_info, prealloc, found_key.offset);
			prealloc = NULL;
			if (IS_ERR(qgroup)) {
				ret = PTR_ERR(qgroup);
				btrfs_abort_transaction(trans, ret);
				goto out_free_path;
			}
			ret = btrfs_sysfs_add_one_qgroup(fs_info, qgroup);
			if (ret < 0) {
				btrfs_abort_transaction(trans, ret);
				goto out_free_path;
			}
			ret = btrfs_search_slot_for_read(tree_root, &found_key,
							 path, 1, 0);
			if (ret < 0) {
				btrfs_abort_transaction(trans, ret);
				goto out_free_path;
			}
			if (ret > 0) {
				/*
				 * Shouldn't happen, but in case it does we
				 * don't need to do the btrfs_next_item, just
				 * continue.
				 */
				continue;
			}
		}
		ret = btrfs_next_item(tree_root, path);
		if (ret < 0) {
			btrfs_abort_transaction(trans, ret);
			goto out_free_path;
		}
		if (ret)
			break;
	}

out_add_root:
	btrfs_release_path(path);
	ret = add_qgroup_item(trans, quota_root, BTRFS_FS_TREE_OBJECTID);
	if (ret) {
		btrfs_abort_transaction(trans, ret);
		goto out_free_path;
	}

	ASSERT(prealloc == NULL);
	prealloc = kzalloc(sizeof(*prealloc), GFP_NOFS);
	if (!prealloc) {
		ret = -ENOMEM;
		goto out_free_path;
	}
	qgroup = add_qgroup_rb(fs_info, prealloc, BTRFS_FS_TREE_OBJECTID);
	prealloc = NULL;
	ret = btrfs_sysfs_add_one_qgroup(fs_info, qgroup);
	if (ret < 0) {
		btrfs_abort_transaction(trans, ret);
		goto out_free_path;
	}

	fs_info->qgroup_enable_gen = trans->transid;

	mutex_unlock(&fs_info->qgroup_ioctl_lock);
	/*
	 * Commit the transaction while not holding qgroup_ioctl_lock, to avoid
	 * a deadlock with tasks concurrently doing other qgroup operations, such
	 * adding/removing qgroups or adding/deleting qgroup relations for example,
	 * because all qgroup operations first start or join a transaction and then
	 * lock the qgroup_ioctl_lock mutex.
	 * We are safe from a concurrent task trying to enable quotas, by calling
	 * this function, since we are serialized by fs_info->subvol_sem.
	 */
	ret = btrfs_commit_transaction(trans);
	trans = NULL;
	mutex_lock(&fs_info->qgroup_ioctl_lock);
	if (ret)
		goto out_free_path;

	/*
	 * Set quota enabled flag after committing the transaction, to avoid
	 * deadlocks on fs_info->qgroup_ioctl_lock with concurrent snapshot
	 * creation.
	 */
	spin_lock(&fs_info->qgroup_lock);
	fs_info->quota_root = quota_root;
	set_bit(BTRFS_FS_QUOTA_ENABLED, &fs_info->flags);
	if (simple)
		btrfs_set_fs_incompat(fs_info, SIMPLE_QUOTA);
	spin_unlock(&fs_info->qgroup_lock);

	/* Skip rescan for simple qgroups. */
	if (btrfs_qgroup_mode(fs_info) == BTRFS_QGROUP_MODE_SIMPLE)
		goto out_free_path;

	ret = qgroup_rescan_init(fs_info, 0, 1);
	if (!ret) {
	        qgroup_rescan_zero_tracking(fs_info);
		fs_info->qgroup_rescan_running = true;
	        btrfs_queue_work(fs_info->qgroup_rescan_workers,
	                         &fs_info->qgroup_rescan_work);
	} else {
		/*
		 * We have set both BTRFS_FS_QUOTA_ENABLED and
		 * BTRFS_QGROUP_STATUS_FLAG_ON, so we can only fail with
		 * -EINPROGRESS. That can happen because someone started the
		 * rescan worker by calling quota rescan ioctl before we
		 * attempted to initialize the rescan worker. Failure due to
		 * quotas disabled in the meanwhile is not possible, because
		 * we are holding a write lock on fs_info->subvol_sem, which
		 * is also acquired when disabling quotas.
		 * Ignore such error, and any other error would need to undo
		 * everything we did in the transaction we just committed.
		 */
		ASSERT(ret == -EINPROGRESS);
		ret = 0;
	}

out_free_path:
	btrfs_free_path(path);
out_free_root:
	if (ret)
		btrfs_put_root(quota_root);
out:
	if (ret) {
		ulist_free(fs_info->qgroup_ulist);
		fs_info->qgroup_ulist = NULL;
		btrfs_sysfs_del_qgroups(fs_info);
	}
	mutex_unlock(&fs_info->qgroup_ioctl_lock);
	if (ret && trans)
		btrfs_end_transaction(trans);
	else if (trans)
		ret = btrfs_end_transaction(trans);
	ulist_free(ulist);
	kfree(prealloc);
	return ret;
}

/*
 * It is possible to have outstanding ordered extents which reserved bytes
 * before we disabled. We need to fully flush delalloc, ordered extents, and a
 * commit to ensure that we don't leak such reservations, only to have them
 * come back if we re-enable.
 *
 * - enable simple quotas
 * - reserve space
 * - release it, store rsv_bytes in OE
 * - disable quotas
 * - enable simple quotas (qgroup rsv are all 0)
 * - OE finishes
 * - run delayed refs
 * - free rsv_bytes, resulting in miscounting or even underflow
 */
static int flush_reservations(struct btrfs_fs_info *fs_info)
{
	struct btrfs_trans_handle *trans;
	int ret;

	ret = btrfs_start_delalloc_roots(fs_info, LONG_MAX, false);
	if (ret)
		return ret;
	btrfs_wait_ordered_roots(fs_info, U64_MAX, 0, (u64)-1);
	trans = btrfs_join_transaction(fs_info->tree_root);
	if (IS_ERR(trans))
		return PTR_ERR(trans);
	ret = btrfs_commit_transaction(trans);

	return ret;
}

int btrfs_quota_disable(struct btrfs_fs_info *fs_info)
{
	struct btrfs_root *quota_root = NULL;
	struct btrfs_trans_handle *trans = NULL;
	int ret = 0;

	/*
	 * We need to have subvol_sem write locked to prevent races with
	 * snapshot creation.
	 */
	lockdep_assert_held_write(&fs_info->subvol_sem);

	/*
	 * Relocation will mess with backrefs, so make sure we have the
	 * cleaner_mutex held to protect us from relocate.
	 */
	lockdep_assert_held(&fs_info->cleaner_mutex);

	mutex_lock(&fs_info->qgroup_ioctl_lock);
	if (!fs_info->quota_root)
		goto out;

	/*
	 * Unlock the qgroup_ioctl_lock mutex before waiting for the rescan worker to
	 * complete. Otherwise we can deadlock because btrfs_remove_qgroup() needs
	 * to lock that mutex while holding a transaction handle and the rescan
	 * worker needs to commit a transaction.
	 */
	mutex_unlock(&fs_info->qgroup_ioctl_lock);

	/*
	 * Request qgroup rescan worker to complete and wait for it. This wait
	 * must be done before transaction start for quota disable since it may
	 * deadlock with transaction by the qgroup rescan worker.
	 */
	clear_bit(BTRFS_FS_QUOTA_ENABLED, &fs_info->flags);
	btrfs_qgroup_wait_for_completion(fs_info, false);

	/*
	 * We have nothing held here and no trans handle, just return the error
	 * if there is one.
	 */
	ret = flush_reservations(fs_info);
	if (ret)
		return ret;

	/*
	 * 1 For the root item
	 *
	 * We should also reserve enough items for the quota tree deletion in
	 * btrfs_clean_quota_tree but this is not done.
	 *
	 * Also, we must always start a transaction without holding the mutex
	 * qgroup_ioctl_lock, see btrfs_quota_enable().
	 */
	trans = btrfs_start_transaction(fs_info->tree_root, 1);

	mutex_lock(&fs_info->qgroup_ioctl_lock);
	if (IS_ERR(trans)) {
		ret = PTR_ERR(trans);
		trans = NULL;
		set_bit(BTRFS_FS_QUOTA_ENABLED, &fs_info->flags);
		goto out;
	}

	if (!fs_info->quota_root)
		goto out;

	spin_lock(&fs_info->qgroup_lock);
	quota_root = fs_info->quota_root;
	fs_info->quota_root = NULL;
	fs_info->qgroup_flags &= ~BTRFS_QGROUP_STATUS_FLAG_ON;
	fs_info->qgroup_flags &= ~BTRFS_QGROUP_STATUS_FLAG_SIMPLE_MODE;
	fs_info->qgroup_drop_subtree_thres = BTRFS_MAX_LEVEL;
	spin_unlock(&fs_info->qgroup_lock);

	btrfs_free_qgroup_config(fs_info);

	ret = btrfs_clean_quota_tree(trans, quota_root);
	if (ret) {
		btrfs_abort_transaction(trans, ret);
		goto out;
	}

	ret = btrfs_del_root(trans, &quota_root->root_key);
	if (ret) {
		btrfs_abort_transaction(trans, ret);
		goto out;
	}

	spin_lock(&fs_info->trans_lock);
	list_del(&quota_root->dirty_list);
	spin_unlock(&fs_info->trans_lock);

	btrfs_tree_lock(quota_root->node);
	btrfs_clear_buffer_dirty(trans, quota_root->node);
	btrfs_tree_unlock(quota_root->node);
	btrfs_free_tree_block(trans, btrfs_root_id(quota_root),
			      quota_root->node, 0, 1);


out:
	btrfs_put_root(quota_root);
	mutex_unlock(&fs_info->qgroup_ioctl_lock);
	if (ret && trans)
		btrfs_end_transaction(trans);
	else if (trans)
		ret = btrfs_commit_transaction(trans);
	return ret;
}

static void qgroup_dirty(struct btrfs_fs_info *fs_info,
			 struct btrfs_qgroup *qgroup)
{
	if (list_empty(&qgroup->dirty))
		list_add(&qgroup->dirty, &fs_info->dirty_qgroups);
}

static void qgroup_iterator_add(struct list_head *head, struct btrfs_qgroup *qgroup)
{
	if (!list_empty(&qgroup->iterator))
		return;

	list_add_tail(&qgroup->iterator, head);
}

static void qgroup_iterator_clean(struct list_head *head)
{
	while (!list_empty(head)) {
		struct btrfs_qgroup *qgroup;

		qgroup = list_first_entry(head, struct btrfs_qgroup, iterator);
		list_del_init(&qgroup->iterator);
	}
}

/*
 * The easy accounting, we're updating qgroup relationship whose child qgroup
 * only has exclusive extents.
 *
 * In this case, all exclusive extents will also be exclusive for parent, so
 * excl/rfer just get added/removed.
 *
 * So is qgroup reservation space, which should also be added/removed to
 * parent.
 * Or when child tries to release reservation space, parent will underflow its
 * reservation (for relationship adding case).
 *
 * Caller should hold fs_info->qgroup_lock.
 */
static int __qgroup_excl_accounting(struct btrfs_fs_info *fs_info, u64 ref_root,
				    struct btrfs_qgroup *src, int sign)
{
	struct btrfs_qgroup *qgroup;
	struct btrfs_qgroup *cur;
	LIST_HEAD(qgroup_list);
	u64 num_bytes = src->excl;
	int ret = 0;

	qgroup = find_qgroup_rb(fs_info, ref_root);
	if (!qgroup)
		goto out;

	qgroup_iterator_add(&qgroup_list, qgroup);
	list_for_each_entry(cur, &qgroup_list, iterator) {
		struct btrfs_qgroup_list *glist;

		qgroup->rfer += sign * num_bytes;
		qgroup->rfer_cmpr += sign * num_bytes;

		WARN_ON(sign < 0 && qgroup->excl < num_bytes);
		qgroup->excl += sign * num_bytes;
		qgroup->excl_cmpr += sign * num_bytes;

		if (sign > 0)
			qgroup_rsv_add_by_qgroup(fs_info, qgroup, src);
		else
			qgroup_rsv_release_by_qgroup(fs_info, qgroup, src);
		qgroup_dirty(fs_info, qgroup);

		/* Append parent qgroups to @qgroup_list. */
		list_for_each_entry(glist, &qgroup->groups, next_group)
			qgroup_iterator_add(&qgroup_list, glist->group);
	}
	ret = 0;
out:
	qgroup_iterator_clean(&qgroup_list);
	return ret;
}


/*
 * Quick path for updating qgroup with only excl refs.
 *
 * In that case, just update all parent will be enough.
 * Or we needs to do a full rescan.
 * Caller should also hold fs_info->qgroup_lock.
 *
 * Return 0 for quick update, return >0 for need to full rescan
 * and mark INCONSISTENT flag.
 * Return < 0 for other error.
 */
static int quick_update_accounting(struct btrfs_fs_info *fs_info,
				   u64 src, u64 dst, int sign)
{
	struct btrfs_qgroup *qgroup;
	int ret = 1;

	qgroup = find_qgroup_rb(fs_info, src);
	if (!qgroup)
		goto out;
	if (qgroup->excl == qgroup->rfer) {
<<<<<<< HEAD
		ret = 0;
		err = __qgroup_excl_accounting(fs_info, dst, qgroup, sign);
		if (err < 0) {
			ret = err;
=======
		ret = __qgroup_excl_accounting(fs_info, dst, qgroup, sign);
		if (ret < 0)
>>>>>>> 0c383648
			goto out;
		ret = 0;
	}
out:
	if (ret)
		fs_info->qgroup_flags |= BTRFS_QGROUP_STATUS_FLAG_INCONSISTENT;
	return ret;
}

int btrfs_add_qgroup_relation(struct btrfs_trans_handle *trans, u64 src, u64 dst)
{
	struct btrfs_fs_info *fs_info = trans->fs_info;
	struct btrfs_qgroup *parent;
	struct btrfs_qgroup *member;
	struct btrfs_qgroup_list *list;
	struct btrfs_qgroup_list *prealloc = NULL;
	int ret = 0;

	/* Check the level of src and dst first */
	if (btrfs_qgroup_level(src) >= btrfs_qgroup_level(dst))
		return -EINVAL;

	mutex_lock(&fs_info->qgroup_ioctl_lock);
	if (!fs_info->quota_root) {
		ret = -ENOTCONN;
		goto out;
	}
	member = find_qgroup_rb(fs_info, src);
	parent = find_qgroup_rb(fs_info, dst);
	if (!member || !parent) {
		ret = -EINVAL;
		goto out;
	}

	/* check if such qgroup relation exist firstly */
	list_for_each_entry(list, &member->groups, next_group) {
		if (list->group == parent) {
			ret = -EEXIST;
			goto out;
		}
	}

	prealloc = kzalloc(sizeof(*list), GFP_NOFS);
	if (!prealloc) {
		ret = -ENOMEM;
		goto out;
	}
	ret = add_qgroup_relation_item(trans, src, dst);
	if (ret)
		goto out;

	ret = add_qgroup_relation_item(trans, dst, src);
	if (ret) {
		del_qgroup_relation_item(trans, src, dst);
		goto out;
	}

	spin_lock(&fs_info->qgroup_lock);
	ret = __add_relation_rb(prealloc, member, parent);
	prealloc = NULL;
	if (ret < 0) {
		spin_unlock(&fs_info->qgroup_lock);
		goto out;
	}
	ret = quick_update_accounting(fs_info, src, dst, 1);
	spin_unlock(&fs_info->qgroup_lock);
out:
	kfree(prealloc);
	mutex_unlock(&fs_info->qgroup_ioctl_lock);
	return ret;
}

static int __del_qgroup_relation(struct btrfs_trans_handle *trans, u64 src,
				 u64 dst)
{
	struct btrfs_fs_info *fs_info = trans->fs_info;
	struct btrfs_qgroup *parent;
	struct btrfs_qgroup *member;
	struct btrfs_qgroup_list *list;
	bool found = false;
	int ret = 0;
	int ret2;

	if (!fs_info->quota_root) {
		ret = -ENOTCONN;
		goto out;
	}

	member = find_qgroup_rb(fs_info, src);
	parent = find_qgroup_rb(fs_info, dst);
	/*
	 * The parent/member pair doesn't exist, then try to delete the dead
	 * relation items only.
	 */
	if (!member || !parent)
		goto delete_item;

	/* check if such qgroup relation exist firstly */
	list_for_each_entry(list, &member->groups, next_group) {
		if (list->group == parent) {
			found = true;
			break;
		}
	}

delete_item:
	ret = del_qgroup_relation_item(trans, src, dst);
	if (ret < 0 && ret != -ENOENT)
		goto out;
	ret2 = del_qgroup_relation_item(trans, dst, src);
	if (ret2 < 0 && ret2 != -ENOENT)
		goto out;

	/* At least one deletion succeeded, return 0 */
	if (!ret || !ret2)
		ret = 0;

	if (found) {
		spin_lock(&fs_info->qgroup_lock);
		del_relation_rb(fs_info, src, dst);
		ret = quick_update_accounting(fs_info, src, dst, -1);
		spin_unlock(&fs_info->qgroup_lock);
	}
out:
	return ret;
}

int btrfs_del_qgroup_relation(struct btrfs_trans_handle *trans, u64 src,
			      u64 dst)
{
	struct btrfs_fs_info *fs_info = trans->fs_info;
	int ret = 0;

	mutex_lock(&fs_info->qgroup_ioctl_lock);
	ret = __del_qgroup_relation(trans, src, dst);
	mutex_unlock(&fs_info->qgroup_ioctl_lock);

	return ret;
}

int btrfs_create_qgroup(struct btrfs_trans_handle *trans, u64 qgroupid)
{
	struct btrfs_fs_info *fs_info = trans->fs_info;
	struct btrfs_root *quota_root;
	struct btrfs_qgroup *qgroup;
	struct btrfs_qgroup *prealloc = NULL;
	int ret = 0;

	if (btrfs_qgroup_mode(fs_info) == BTRFS_QGROUP_MODE_DISABLED)
		return 0;

	mutex_lock(&fs_info->qgroup_ioctl_lock);
	if (!fs_info->quota_root) {
		ret = -ENOTCONN;
		goto out;
	}
	quota_root = fs_info->quota_root;
	qgroup = find_qgroup_rb(fs_info, qgroupid);
	if (qgroup) {
		ret = -EEXIST;
		goto out;
	}

	prealloc = kzalloc(sizeof(*prealloc), GFP_NOFS);
	if (!prealloc) {
		ret = -ENOMEM;
		goto out;
	}

	ret = add_qgroup_item(trans, quota_root, qgroupid);
	if (ret)
		goto out;

	spin_lock(&fs_info->qgroup_lock);
	qgroup = add_qgroup_rb(fs_info, prealloc, qgroupid);
	spin_unlock(&fs_info->qgroup_lock);
	prealloc = NULL;

	ret = btrfs_sysfs_add_one_qgroup(fs_info, qgroup);
out:
	mutex_unlock(&fs_info->qgroup_ioctl_lock);
	kfree(prealloc);
	return ret;
}

static bool qgroup_has_usage(struct btrfs_qgroup *qgroup)
{
	return (qgroup->rfer > 0 || qgroup->rfer_cmpr > 0 ||
		qgroup->excl > 0 || qgroup->excl_cmpr > 0 ||
		qgroup->rsv.values[BTRFS_QGROUP_RSV_DATA] > 0 ||
		qgroup->rsv.values[BTRFS_QGROUP_RSV_META_PREALLOC] > 0 ||
		qgroup->rsv.values[BTRFS_QGROUP_RSV_META_PERTRANS] > 0);
}

int btrfs_remove_qgroup(struct btrfs_trans_handle *trans, u64 qgroupid)
{
	struct btrfs_fs_info *fs_info = trans->fs_info;
	struct btrfs_qgroup *qgroup;
	struct btrfs_qgroup_list *list;
	int ret = 0;

	mutex_lock(&fs_info->qgroup_ioctl_lock);
	if (!fs_info->quota_root) {
		ret = -ENOTCONN;
		goto out;
	}

	qgroup = find_qgroup_rb(fs_info, qgroupid);
	if (!qgroup) {
		ret = -ENOENT;
		goto out;
	}

	if (is_fstree(qgroupid) && qgroup_has_usage(qgroup)) {
		ret = -EBUSY;
		goto out;
	}

	/* Check if there are no children of this qgroup */
	if (!list_empty(&qgroup->members)) {
		ret = -EBUSY;
		goto out;
	}

	ret = del_qgroup_item(trans, qgroupid);
	if (ret && ret != -ENOENT)
		goto out;

	while (!list_empty(&qgroup->groups)) {
		list = list_first_entry(&qgroup->groups,
					struct btrfs_qgroup_list, next_group);
		ret = __del_qgroup_relation(trans, qgroupid,
					    list->group->qgroupid);
		if (ret)
			goto out;
	}

	spin_lock(&fs_info->qgroup_lock);
	del_qgroup_rb(fs_info, qgroupid);
	spin_unlock(&fs_info->qgroup_lock);

	/*
	 * Remove the qgroup from sysfs now without holding the qgroup_lock
	 * spinlock, since the sysfs_remove_group() function needs to take
	 * the mutex kernfs_mutex through kernfs_remove_by_name_ns().
	 */
	btrfs_sysfs_del_one_qgroup(fs_info, qgroup);
	kfree(qgroup);
out:
	mutex_unlock(&fs_info->qgroup_ioctl_lock);
	return ret;
}

int btrfs_limit_qgroup(struct btrfs_trans_handle *trans, u64 qgroupid,
		       struct btrfs_qgroup_limit *limit)
{
	struct btrfs_fs_info *fs_info = trans->fs_info;
	struct btrfs_qgroup *qgroup;
	int ret = 0;
	/* Sometimes we would want to clear the limit on this qgroup.
	 * To meet this requirement, we treat the -1 as a special value
	 * which tell kernel to clear the limit on this qgroup.
	 */
	const u64 CLEAR_VALUE = -1;

	mutex_lock(&fs_info->qgroup_ioctl_lock);
	if (!fs_info->quota_root) {
		ret = -ENOTCONN;
		goto out;
	}

	qgroup = find_qgroup_rb(fs_info, qgroupid);
	if (!qgroup) {
		ret = -ENOENT;
		goto out;
	}

	spin_lock(&fs_info->qgroup_lock);
	if (limit->flags & BTRFS_QGROUP_LIMIT_MAX_RFER) {
		if (limit->max_rfer == CLEAR_VALUE) {
			qgroup->lim_flags &= ~BTRFS_QGROUP_LIMIT_MAX_RFER;
			limit->flags &= ~BTRFS_QGROUP_LIMIT_MAX_RFER;
			qgroup->max_rfer = 0;
		} else {
			qgroup->max_rfer = limit->max_rfer;
		}
	}
	if (limit->flags & BTRFS_QGROUP_LIMIT_MAX_EXCL) {
		if (limit->max_excl == CLEAR_VALUE) {
			qgroup->lim_flags &= ~BTRFS_QGROUP_LIMIT_MAX_EXCL;
			limit->flags &= ~BTRFS_QGROUP_LIMIT_MAX_EXCL;
			qgroup->max_excl = 0;
		} else {
			qgroup->max_excl = limit->max_excl;
		}
	}
	if (limit->flags & BTRFS_QGROUP_LIMIT_RSV_RFER) {
		if (limit->rsv_rfer == CLEAR_VALUE) {
			qgroup->lim_flags &= ~BTRFS_QGROUP_LIMIT_RSV_RFER;
			limit->flags &= ~BTRFS_QGROUP_LIMIT_RSV_RFER;
			qgroup->rsv_rfer = 0;
		} else {
			qgroup->rsv_rfer = limit->rsv_rfer;
		}
	}
	if (limit->flags & BTRFS_QGROUP_LIMIT_RSV_EXCL) {
		if (limit->rsv_excl == CLEAR_VALUE) {
			qgroup->lim_flags &= ~BTRFS_QGROUP_LIMIT_RSV_EXCL;
			limit->flags &= ~BTRFS_QGROUP_LIMIT_RSV_EXCL;
			qgroup->rsv_excl = 0;
		} else {
			qgroup->rsv_excl = limit->rsv_excl;
		}
	}
	qgroup->lim_flags |= limit->flags;

	spin_unlock(&fs_info->qgroup_lock);

	ret = update_qgroup_limit_item(trans, qgroup);
	if (ret) {
		qgroup_mark_inconsistent(fs_info);
		btrfs_info(fs_info, "unable to update quota limit for %llu",
		       qgroupid);
	}

out:
	mutex_unlock(&fs_info->qgroup_ioctl_lock);
	return ret;
}

/*
 * Inform qgroup to trace one dirty extent, its info is recorded in @record.
 * So qgroup can account it at transaction committing time.
 *
 * No lock version, caller must acquire delayed ref lock and allocated memory,
 * then call btrfs_qgroup_trace_extent_post() after exiting lock context.
 *
 * Return 0 for success insert
 * Return >0 for existing record, caller can free @record safely.
 * Error is not possible
 */
int btrfs_qgroup_trace_extent_nolock(struct btrfs_fs_info *fs_info,
				struct btrfs_delayed_ref_root *delayed_refs,
				struct btrfs_qgroup_extent_record *record)
{
	struct rb_node **p = &delayed_refs->dirty_extent_root.rb_node;
	struct rb_node *parent_node = NULL;
	struct btrfs_qgroup_extent_record *entry;
	u64 bytenr = record->bytenr;

	if (!btrfs_qgroup_full_accounting(fs_info))
		return 1;

	lockdep_assert_held(&delayed_refs->lock);
	trace_btrfs_qgroup_trace_extent(fs_info, record);

	while (*p) {
		parent_node = *p;
		entry = rb_entry(parent_node, struct btrfs_qgroup_extent_record,
				 node);
		if (bytenr < entry->bytenr) {
			p = &(*p)->rb_left;
		} else if (bytenr > entry->bytenr) {
			p = &(*p)->rb_right;
		} else {
			if (record->data_rsv && !entry->data_rsv) {
				entry->data_rsv = record->data_rsv;
				entry->data_rsv_refroot =
					record->data_rsv_refroot;
			}
			return 1;
		}
	}

	rb_link_node(&record->node, parent_node, p);
	rb_insert_color(&record->node, &delayed_refs->dirty_extent_root);
	return 0;
}

/*
 * Post handler after qgroup_trace_extent_nolock().
 *
 * NOTE: Current qgroup does the expensive backref walk at transaction
 * committing time with TRANS_STATE_COMMIT_DOING, this blocks incoming
 * new transaction.
 * This is designed to allow btrfs_find_all_roots() to get correct new_roots
 * result.
 *
 * However for old_roots there is no need to do backref walk at that time,
 * since we search commit roots to walk backref and result will always be
 * correct.
 *
 * Due to the nature of no lock version, we can't do backref there.
 * So we must call btrfs_qgroup_trace_extent_post() after exiting
 * spinlock context.
 *
 * TODO: If we can fix and prove btrfs_find_all_roots() can get correct result
 * using current root, then we can move all expensive backref walk out of
 * transaction committing, but not now as qgroup accounting will be wrong again.
 */
int btrfs_qgroup_trace_extent_post(struct btrfs_trans_handle *trans,
				   struct btrfs_qgroup_extent_record *qrecord)
{
	struct btrfs_backref_walk_ctx ctx = { 0 };
	int ret;

	if (!btrfs_qgroup_full_accounting(trans->fs_info))
		return 0;
	/*
	 * We are always called in a context where we are already holding a
	 * transaction handle. Often we are called when adding a data delayed
	 * reference from btrfs_truncate_inode_items() (truncating or unlinking),
	 * in which case we will be holding a write lock on extent buffer from a
	 * subvolume tree. In this case we can't allow btrfs_find_all_roots() to
	 * acquire fs_info->commit_root_sem, because that is a higher level lock
	 * that must be acquired before locking any extent buffers.
	 *
	 * So we want btrfs_find_all_roots() to not acquire the commit_root_sem
	 * but we can't pass it a non-NULL transaction handle, because otherwise
	 * it would not use commit roots and would lock extent buffers, causing
	 * a deadlock if it ends up trying to read lock the same extent buffer
	 * that was previously write locked at btrfs_truncate_inode_items().
	 *
	 * So pass a NULL transaction handle to btrfs_find_all_roots() and
	 * explicitly tell it to not acquire the commit_root_sem - if we are
	 * holding a transaction handle we don't need its protection.
	 */
	ASSERT(trans != NULL);

	if (trans->fs_info->qgroup_flags & BTRFS_QGROUP_RUNTIME_FLAG_NO_ACCOUNTING)
		return 0;

	ctx.bytenr = qrecord->bytenr;
	ctx.fs_info = trans->fs_info;

	ret = btrfs_find_all_roots(&ctx, true);
	if (ret < 0) {
		qgroup_mark_inconsistent(trans->fs_info);
		btrfs_warn(trans->fs_info,
"error accounting new delayed refs extent (err code: %d), quota inconsistent",
			ret);
		return 0;
	}

	/*
	 * Here we don't need to get the lock of
	 * trans->transaction->delayed_refs, since inserted qrecord won't
	 * be deleted, only qrecord->node may be modified (new qrecord insert)
	 *
	 * So modifying qrecord->old_roots is safe here
	 */
	qrecord->old_roots = ctx.roots;
	return 0;
}

/*
 * Inform qgroup to trace one dirty extent, specified by @bytenr and
 * @num_bytes.
 * So qgroup can account it at commit trans time.
 *
 * Better encapsulated version, with memory allocation and backref walk for
 * commit roots.
 * So this can sleep.
 *
 * Return 0 if the operation is done.
 * Return <0 for error, like memory allocation failure or invalid parameter
 * (NULL trans)
 */
int btrfs_qgroup_trace_extent(struct btrfs_trans_handle *trans, u64 bytenr,
			      u64 num_bytes)
{
	struct btrfs_fs_info *fs_info = trans->fs_info;
	struct btrfs_qgroup_extent_record *record;
	struct btrfs_delayed_ref_root *delayed_refs;
	int ret;

	if (!btrfs_qgroup_full_accounting(fs_info) || bytenr == 0 || num_bytes == 0)
		return 0;
	record = kzalloc(sizeof(*record), GFP_NOFS);
	if (!record)
		return -ENOMEM;

	delayed_refs = &trans->transaction->delayed_refs;
	record->bytenr = bytenr;
	record->num_bytes = num_bytes;
	record->old_roots = NULL;

	spin_lock(&delayed_refs->lock);
	ret = btrfs_qgroup_trace_extent_nolock(fs_info, delayed_refs, record);
	spin_unlock(&delayed_refs->lock);
	if (ret > 0) {
		kfree(record);
		return 0;
	}
	return btrfs_qgroup_trace_extent_post(trans, record);
}

/*
 * Inform qgroup to trace all leaf items of data
 *
 * Return 0 for success
 * Return <0 for error(ENOMEM)
 */
int btrfs_qgroup_trace_leaf_items(struct btrfs_trans_handle *trans,
				  struct extent_buffer *eb)
{
	struct btrfs_fs_info *fs_info = trans->fs_info;
	int nr = btrfs_header_nritems(eb);
	int i, extent_type, ret;
	struct btrfs_key key;
	struct btrfs_file_extent_item *fi;
	u64 bytenr, num_bytes;

	/* We can be called directly from walk_up_proc() */
	if (!btrfs_qgroup_full_accounting(fs_info))
		return 0;

	for (i = 0; i < nr; i++) {
		btrfs_item_key_to_cpu(eb, &key, i);

		if (key.type != BTRFS_EXTENT_DATA_KEY)
			continue;

		fi = btrfs_item_ptr(eb, i, struct btrfs_file_extent_item);
		/* filter out non qgroup-accountable extents  */
		extent_type = btrfs_file_extent_type(eb, fi);

		if (extent_type == BTRFS_FILE_EXTENT_INLINE)
			continue;

		bytenr = btrfs_file_extent_disk_bytenr(eb, fi);
		if (!bytenr)
			continue;

		num_bytes = btrfs_file_extent_disk_num_bytes(eb, fi);

		ret = btrfs_qgroup_trace_extent(trans, bytenr, num_bytes);
		if (ret)
			return ret;
	}
	cond_resched();
	return 0;
}

/*
 * Walk up the tree from the bottom, freeing leaves and any interior
 * nodes which have had all slots visited. If a node (leaf or
 * interior) is freed, the node above it will have it's slot
 * incremented. The root node will never be freed.
 *
 * At the end of this function, we should have a path which has all
 * slots incremented to the next position for a search. If we need to
 * read a new node it will be NULL and the node above it will have the
 * correct slot selected for a later read.
 *
 * If we increment the root nodes slot counter past the number of
 * elements, 1 is returned to signal completion of the search.
 */
static int adjust_slots_upwards(struct btrfs_path *path, int root_level)
{
	int level = 0;
	int nr, slot;
	struct extent_buffer *eb;

	if (root_level == 0)
		return 1;

	while (level <= root_level) {
		eb = path->nodes[level];
		nr = btrfs_header_nritems(eb);
		path->slots[level]++;
		slot = path->slots[level];
		if (slot >= nr || level == 0) {
			/*
			 * Don't free the root -  we will detect this
			 * condition after our loop and return a
			 * positive value for caller to stop walking the tree.
			 */
			if (level != root_level) {
				btrfs_tree_unlock_rw(eb, path->locks[level]);
				path->locks[level] = 0;

				free_extent_buffer(eb);
				path->nodes[level] = NULL;
				path->slots[level] = 0;
			}
		} else {
			/*
			 * We have a valid slot to walk back down
			 * from. Stop here so caller can process these
			 * new nodes.
			 */
			break;
		}

		level++;
	}

	eb = path->nodes[root_level];
	if (path->slots[root_level] >= btrfs_header_nritems(eb))
		return 1;

	return 0;
}

/*
 * Helper function to trace a subtree tree block swap.
 *
 * The swap will happen in highest tree block, but there may be a lot of
 * tree blocks involved.
 *
 * For example:
 *  OO = Old tree blocks
 *  NN = New tree blocks allocated during balance
 *
 *           File tree (257)                  Reloc tree for 257
 * L2              OO                                NN
 *               /    \                            /    \
 * L1          OO      OO (a)                    OO      NN (a)
 *            / \     / \                       / \     / \
 * L0       OO   OO OO   OO                   OO   OO NN   NN
 *                  (b)  (c)                          (b)  (c)
 *
 * When calling qgroup_trace_extent_swap(), we will pass:
 * @src_eb = OO(a)
 * @dst_path = [ nodes[1] = NN(a), nodes[0] = NN(c) ]
 * @dst_level = 0
 * @root_level = 1
 *
 * In that case, qgroup_trace_extent_swap() will search from OO(a) to
 * reach OO(c), then mark both OO(c) and NN(c) as qgroup dirty.
 *
 * The main work of qgroup_trace_extent_swap() can be split into 3 parts:
 *
 * 1) Tree search from @src_eb
 *    It should acts as a simplified btrfs_search_slot().
 *    The key for search can be extracted from @dst_path->nodes[dst_level]
 *    (first key).
 *
 * 2) Mark the final tree blocks in @src_path and @dst_path qgroup dirty
 *    NOTE: In above case, OO(a) and NN(a) won't be marked qgroup dirty.
 *    They should be marked during previous (@dst_level = 1) iteration.
 *
 * 3) Mark file extents in leaves dirty
 *    We don't have good way to pick out new file extents only.
 *    So we still follow the old method by scanning all file extents in
 *    the leave.
 *
 * This function can free us from keeping two paths, thus later we only need
 * to care about how to iterate all new tree blocks in reloc tree.
 */
static int qgroup_trace_extent_swap(struct btrfs_trans_handle* trans,
				    struct extent_buffer *src_eb,
				    struct btrfs_path *dst_path,
				    int dst_level, int root_level,
				    bool trace_leaf)
{
	struct btrfs_key key;
	struct btrfs_path *src_path;
	struct btrfs_fs_info *fs_info = trans->fs_info;
	u32 nodesize = fs_info->nodesize;
	int cur_level = root_level;
	int ret;

	BUG_ON(dst_level > root_level);
	/* Level mismatch */
	if (btrfs_header_level(src_eb) != root_level)
		return -EINVAL;

	src_path = btrfs_alloc_path();
	if (!src_path) {
		ret = -ENOMEM;
		goto out;
	}

	if (dst_level)
		btrfs_node_key_to_cpu(dst_path->nodes[dst_level], &key, 0);
	else
		btrfs_item_key_to_cpu(dst_path->nodes[dst_level], &key, 0);

	/* For src_path */
	atomic_inc(&src_eb->refs);
	src_path->nodes[root_level] = src_eb;
	src_path->slots[root_level] = dst_path->slots[root_level];
	src_path->locks[root_level] = 0;

	/* A simplified version of btrfs_search_slot() */
	while (cur_level >= dst_level) {
		struct btrfs_key src_key;
		struct btrfs_key dst_key;

		if (src_path->nodes[cur_level] == NULL) {
			struct extent_buffer *eb;
			int parent_slot;

			eb = src_path->nodes[cur_level + 1];
			parent_slot = src_path->slots[cur_level + 1];

			eb = btrfs_read_node_slot(eb, parent_slot);
			if (IS_ERR(eb)) {
				ret = PTR_ERR(eb);
				goto out;
			}

			src_path->nodes[cur_level] = eb;

			btrfs_tree_read_lock(eb);
			src_path->locks[cur_level] = BTRFS_READ_LOCK;
		}

		src_path->slots[cur_level] = dst_path->slots[cur_level];
		if (cur_level) {
			btrfs_node_key_to_cpu(dst_path->nodes[cur_level],
					&dst_key, dst_path->slots[cur_level]);
			btrfs_node_key_to_cpu(src_path->nodes[cur_level],
					&src_key, src_path->slots[cur_level]);
		} else {
			btrfs_item_key_to_cpu(dst_path->nodes[cur_level],
					&dst_key, dst_path->slots[cur_level]);
			btrfs_item_key_to_cpu(src_path->nodes[cur_level],
					&src_key, src_path->slots[cur_level]);
		}
		/* Content mismatch, something went wrong */
		if (btrfs_comp_cpu_keys(&dst_key, &src_key)) {
			ret = -ENOENT;
			goto out;
		}
		cur_level--;
	}

	/*
	 * Now both @dst_path and @src_path have been populated, record the tree
	 * blocks for qgroup accounting.
	 */
	ret = btrfs_qgroup_trace_extent(trans, src_path->nodes[dst_level]->start,
					nodesize);
	if (ret < 0)
		goto out;
	ret = btrfs_qgroup_trace_extent(trans, dst_path->nodes[dst_level]->start,
					nodesize);
	if (ret < 0)
		goto out;

	/* Record leaf file extents */
	if (dst_level == 0 && trace_leaf) {
		ret = btrfs_qgroup_trace_leaf_items(trans, src_path->nodes[0]);
		if (ret < 0)
			goto out;
		ret = btrfs_qgroup_trace_leaf_items(trans, dst_path->nodes[0]);
	}
out:
	btrfs_free_path(src_path);
	return ret;
}

/*
 * Helper function to do recursive generation-aware depth-first search, to
 * locate all new tree blocks in a subtree of reloc tree.
 *
 * E.g. (OO = Old tree blocks, NN = New tree blocks, whose gen == last_snapshot)
 *         reloc tree
 * L2         NN (a)
 *          /    \
 * L1    OO        NN (b)
 *      /  \      /  \
 * L0  OO  OO    OO  NN
 *               (c) (d)
 * If we pass:
 * @dst_path = [ nodes[1] = NN(b), nodes[0] = NULL ],
 * @cur_level = 1
 * @root_level = 1
 *
 * We will iterate through tree blocks NN(b), NN(d) and info qgroup to trace
 * above tree blocks along with their counter parts in file tree.
 * While during search, old tree blocks OO(c) will be skipped as tree block swap
 * won't affect OO(c).
 */
static int qgroup_trace_new_subtree_blocks(struct btrfs_trans_handle* trans,
					   struct extent_buffer *src_eb,
					   struct btrfs_path *dst_path,
					   int cur_level, int root_level,
					   u64 last_snapshot, bool trace_leaf)
{
	struct btrfs_fs_info *fs_info = trans->fs_info;
	struct extent_buffer *eb;
	bool need_cleanup = false;
	int ret = 0;
	int i;

	/* Level sanity check */
	if (cur_level < 0 || cur_level >= BTRFS_MAX_LEVEL - 1 ||
	    root_level < 0 || root_level >= BTRFS_MAX_LEVEL - 1 ||
	    root_level < cur_level) {
		btrfs_err_rl(fs_info,
			"%s: bad levels, cur_level=%d root_level=%d",
			__func__, cur_level, root_level);
		return -EUCLEAN;
	}

	/* Read the tree block if needed */
	if (dst_path->nodes[cur_level] == NULL) {
		int parent_slot;
		u64 child_gen;

		/*
		 * dst_path->nodes[root_level] must be initialized before
		 * calling this function.
		 */
		if (cur_level == root_level) {
			btrfs_err_rl(fs_info,
	"%s: dst_path->nodes[%d] not initialized, root_level=%d cur_level=%d",
				__func__, root_level, root_level, cur_level);
			return -EUCLEAN;
		}

		/*
		 * We need to get child blockptr/gen from parent before we can
		 * read it.
		  */
		eb = dst_path->nodes[cur_level + 1];
		parent_slot = dst_path->slots[cur_level + 1];
		child_gen = btrfs_node_ptr_generation(eb, parent_slot);

		/* This node is old, no need to trace */
		if (child_gen < last_snapshot)
			goto out;

		eb = btrfs_read_node_slot(eb, parent_slot);
		if (IS_ERR(eb)) {
			ret = PTR_ERR(eb);
			goto out;
		}

		dst_path->nodes[cur_level] = eb;
		dst_path->slots[cur_level] = 0;

		btrfs_tree_read_lock(eb);
		dst_path->locks[cur_level] = BTRFS_READ_LOCK;
		need_cleanup = true;
	}

	/* Now record this tree block and its counter part for qgroups */
	ret = qgroup_trace_extent_swap(trans, src_eb, dst_path, cur_level,
				       root_level, trace_leaf);
	if (ret < 0)
		goto cleanup;

	eb = dst_path->nodes[cur_level];

	if (cur_level > 0) {
		/* Iterate all child tree blocks */
		for (i = 0; i < btrfs_header_nritems(eb); i++) {
			/* Skip old tree blocks as they won't be swapped */
			if (btrfs_node_ptr_generation(eb, i) < last_snapshot)
				continue;
			dst_path->slots[cur_level] = i;

			/* Recursive call (at most 7 times) */
			ret = qgroup_trace_new_subtree_blocks(trans, src_eb,
					dst_path, cur_level - 1, root_level,
					last_snapshot, trace_leaf);
			if (ret < 0)
				goto cleanup;
		}
	}

cleanup:
	if (need_cleanup) {
		/* Clean up */
		btrfs_tree_unlock_rw(dst_path->nodes[cur_level],
				     dst_path->locks[cur_level]);
		free_extent_buffer(dst_path->nodes[cur_level]);
		dst_path->nodes[cur_level] = NULL;
		dst_path->slots[cur_level] = 0;
		dst_path->locks[cur_level] = 0;
	}
out:
	return ret;
}

static int qgroup_trace_subtree_swap(struct btrfs_trans_handle *trans,
				struct extent_buffer *src_eb,
				struct extent_buffer *dst_eb,
				u64 last_snapshot, bool trace_leaf)
{
	struct btrfs_fs_info *fs_info = trans->fs_info;
	struct btrfs_path *dst_path = NULL;
	int level;
	int ret;

	if (!btrfs_qgroup_full_accounting(fs_info))
		return 0;

	/* Wrong parameter order */
	if (btrfs_header_generation(src_eb) > btrfs_header_generation(dst_eb)) {
		btrfs_err_rl(fs_info,
		"%s: bad parameter order, src_gen=%llu dst_gen=%llu", __func__,
			     btrfs_header_generation(src_eb),
			     btrfs_header_generation(dst_eb));
		return -EUCLEAN;
	}

	if (!extent_buffer_uptodate(src_eb) || !extent_buffer_uptodate(dst_eb)) {
		ret = -EIO;
		goto out;
	}

	level = btrfs_header_level(dst_eb);
	dst_path = btrfs_alloc_path();
	if (!dst_path) {
		ret = -ENOMEM;
		goto out;
	}
	/* For dst_path */
	atomic_inc(&dst_eb->refs);
	dst_path->nodes[level] = dst_eb;
	dst_path->slots[level] = 0;
	dst_path->locks[level] = 0;

	/* Do the generation aware breadth-first search */
	ret = qgroup_trace_new_subtree_blocks(trans, src_eb, dst_path, level,
					      level, last_snapshot, trace_leaf);
	if (ret < 0)
		goto out;
	ret = 0;

out:
	btrfs_free_path(dst_path);
	if (ret < 0)
		qgroup_mark_inconsistent(fs_info);
	return ret;
}

/*
 * Inform qgroup to trace a whole subtree, including all its child tree
 * blocks and data.
 * The root tree block is specified by @root_eb.
 *
 * Normally used by relocation(tree block swap) and subvolume deletion.
 *
 * Return 0 for success
 * Return <0 for error(ENOMEM or tree search error)
 */
int btrfs_qgroup_trace_subtree(struct btrfs_trans_handle *trans,
			       struct extent_buffer *root_eb,
			       u64 root_gen, int root_level)
{
	struct btrfs_fs_info *fs_info = trans->fs_info;
	int ret = 0;
	int level;
	u8 drop_subptree_thres;
	struct extent_buffer *eb = root_eb;
	struct btrfs_path *path = NULL;

	ASSERT(0 <= root_level && root_level < BTRFS_MAX_LEVEL);
	ASSERT(root_eb != NULL);

	if (!btrfs_qgroup_full_accounting(fs_info))
		return 0;

	spin_lock(&fs_info->qgroup_lock);
	drop_subptree_thres = fs_info->qgroup_drop_subtree_thres;
	spin_unlock(&fs_info->qgroup_lock);

	/*
	 * This function only gets called for snapshot drop, if we hit a high
	 * node here, it means we are going to change ownership for quite a lot
	 * of extents, which will greatly slow down btrfs_commit_transaction().
	 *
	 * So here if we find a high tree here, we just skip the accounting and
	 * mark qgroup inconsistent.
	 */
	if (root_level >= drop_subptree_thres) {
		qgroup_mark_inconsistent(fs_info);
		return 0;
	}

	if (!extent_buffer_uptodate(root_eb)) {
		struct btrfs_tree_parent_check check = {
			.has_first_key = false,
			.transid = root_gen,
			.level = root_level
		};

		ret = btrfs_read_extent_buffer(root_eb, &check);
		if (ret)
			goto out;
	}

	if (root_level == 0) {
		ret = btrfs_qgroup_trace_leaf_items(trans, root_eb);
		goto out;
	}

	path = btrfs_alloc_path();
	if (!path)
		return -ENOMEM;

	/*
	 * Walk down the tree.  Missing extent blocks are filled in as
	 * we go. Metadata is accounted every time we read a new
	 * extent block.
	 *
	 * When we reach a leaf, we account for file extent items in it,
	 * walk back up the tree (adjusting slot pointers as we go)
	 * and restart the search process.
	 */
	atomic_inc(&root_eb->refs);	/* For path */
	path->nodes[root_level] = root_eb;
	path->slots[root_level] = 0;
	path->locks[root_level] = 0; /* so release_path doesn't try to unlock */
walk_down:
	level = root_level;
	while (level >= 0) {
		if (path->nodes[level] == NULL) {
			int parent_slot;
			u64 child_bytenr;

			/*
			 * We need to get child blockptr from parent before we
			 * can read it.
			  */
			eb = path->nodes[level + 1];
			parent_slot = path->slots[level + 1];
			child_bytenr = btrfs_node_blockptr(eb, parent_slot);

			eb = btrfs_read_node_slot(eb, parent_slot);
			if (IS_ERR(eb)) {
				ret = PTR_ERR(eb);
				goto out;
			}

			path->nodes[level] = eb;
			path->slots[level] = 0;

			btrfs_tree_read_lock(eb);
			path->locks[level] = BTRFS_READ_LOCK;

			ret = btrfs_qgroup_trace_extent(trans, child_bytenr,
							fs_info->nodesize);
			if (ret)
				goto out;
		}

		if (level == 0) {
			ret = btrfs_qgroup_trace_leaf_items(trans,
							    path->nodes[level]);
			if (ret)
				goto out;

			/* Nonzero return here means we completed our search */
			ret = adjust_slots_upwards(path, root_level);
			if (ret)
				break;

			/* Restart search with new slots */
			goto walk_down;
		}

		level--;
	}

	ret = 0;
out:
	btrfs_free_path(path);

	return ret;
}

static void qgroup_iterator_nested_add(struct list_head *head, struct btrfs_qgroup *qgroup)
{
	if (!list_empty(&qgroup->nested_iterator))
		return;

	list_add_tail(&qgroup->nested_iterator, head);
}

static void qgroup_iterator_nested_clean(struct list_head *head)
{
	while (!list_empty(head)) {
		struct btrfs_qgroup *qgroup;

		qgroup = list_first_entry(head, struct btrfs_qgroup, nested_iterator);
		list_del_init(&qgroup->nested_iterator);
	}
}

#define UPDATE_NEW	0
#define UPDATE_OLD	1
/*
 * Walk all of the roots that points to the bytenr and adjust their refcnts.
 */
static void qgroup_update_refcnt(struct btrfs_fs_info *fs_info,
				 struct ulist *roots, struct list_head *qgroups,
				 u64 seq, int update_old)
{
	struct ulist_node *unode;
	struct ulist_iterator uiter;
	struct btrfs_qgroup *qg;

	if (!roots)
		return;
	ULIST_ITER_INIT(&uiter);
	while ((unode = ulist_next(roots, &uiter))) {
		LIST_HEAD(tmp);

		qg = find_qgroup_rb(fs_info, unode->val);
		if (!qg)
			continue;

		qgroup_iterator_nested_add(qgroups, qg);
		qgroup_iterator_add(&tmp, qg);
		list_for_each_entry(qg, &tmp, iterator) {
			struct btrfs_qgroup_list *glist;

			if (update_old)
				btrfs_qgroup_update_old_refcnt(qg, seq, 1);
			else
				btrfs_qgroup_update_new_refcnt(qg, seq, 1);

			list_for_each_entry(glist, &qg->groups, next_group) {
				qgroup_iterator_nested_add(qgroups, glist->group);
				qgroup_iterator_add(&tmp, glist->group);
			}
		}
		qgroup_iterator_clean(&tmp);
	}
}

/*
 * Update qgroup rfer/excl counters.
 * Rfer update is easy, codes can explain themselves.
 *
 * Excl update is tricky, the update is split into 2 parts.
 * Part 1: Possible exclusive <-> sharing detect:
 *	|	A	|	!A	|
 *  -------------------------------------
 *  B	|	*	|	-	|
 *  -------------------------------------
 *  !B	|	+	|	**	|
 *  -------------------------------------
 *
 * Conditions:
 * A:	cur_old_roots < nr_old_roots	(not exclusive before)
 * !A:	cur_old_roots == nr_old_roots	(possible exclusive before)
 * B:	cur_new_roots < nr_new_roots	(not exclusive now)
 * !B:	cur_new_roots == nr_new_roots	(possible exclusive now)
 *
 * Results:
 * +: Possible sharing -> exclusive	-: Possible exclusive -> sharing
 * *: Definitely not changed.		**: Possible unchanged.
 *
 * For !A and !B condition, the exception is cur_old/new_roots == 0 case.
 *
 * To make the logic clear, we first use condition A and B to split
 * combination into 4 results.
 *
 * Then, for result "+" and "-", check old/new_roots == 0 case, as in them
 * only on variant maybe 0.
 *
 * Lastly, check result **, since there are 2 variants maybe 0, split them
 * again(2x2).
 * But this time we don't need to consider other things, the codes and logic
 * is easy to understand now.
 */
static void qgroup_update_counters(struct btrfs_fs_info *fs_info,
				   struct list_head *qgroups, u64 nr_old_roots,
				   u64 nr_new_roots, u64 num_bytes, u64 seq)
{
	struct btrfs_qgroup *qg;

	list_for_each_entry(qg, qgroups, nested_iterator) {
		u64 cur_new_count, cur_old_count;
		bool dirty = false;

		cur_old_count = btrfs_qgroup_get_old_refcnt(qg, seq);
		cur_new_count = btrfs_qgroup_get_new_refcnt(qg, seq);

		trace_qgroup_update_counters(fs_info, qg, cur_old_count,
					     cur_new_count);

		/* Rfer update part */
		if (cur_old_count == 0 && cur_new_count > 0) {
			qg->rfer += num_bytes;
			qg->rfer_cmpr += num_bytes;
			dirty = true;
		}
		if (cur_old_count > 0 && cur_new_count == 0) {
			qg->rfer -= num_bytes;
			qg->rfer_cmpr -= num_bytes;
			dirty = true;
		}

		/* Excl update part */
		/* Exclusive/none -> shared case */
		if (cur_old_count == nr_old_roots &&
		    cur_new_count < nr_new_roots) {
			/* Exclusive -> shared */
			if (cur_old_count != 0) {
				qg->excl -= num_bytes;
				qg->excl_cmpr -= num_bytes;
				dirty = true;
			}
		}

		/* Shared -> exclusive/none case */
		if (cur_old_count < nr_old_roots &&
		    cur_new_count == nr_new_roots) {
			/* Shared->exclusive */
			if (cur_new_count != 0) {
				qg->excl += num_bytes;
				qg->excl_cmpr += num_bytes;
				dirty = true;
			}
		}

		/* Exclusive/none -> exclusive/none case */
		if (cur_old_count == nr_old_roots &&
		    cur_new_count == nr_new_roots) {
			if (cur_old_count == 0) {
				/* None -> exclusive/none */

				if (cur_new_count != 0) {
					/* None -> exclusive */
					qg->excl += num_bytes;
					qg->excl_cmpr += num_bytes;
					dirty = true;
				}
				/* None -> none, nothing changed */
			} else {
				/* Exclusive -> exclusive/none */

				if (cur_new_count == 0) {
					/* Exclusive -> none */
					qg->excl -= num_bytes;
					qg->excl_cmpr -= num_bytes;
					dirty = true;
				}
				/* Exclusive -> exclusive, nothing changed */
			}
		}

		if (dirty)
			qgroup_dirty(fs_info, qg);
	}
}

/*
 * Check if the @roots potentially is a list of fs tree roots
 *
 * Return 0 for definitely not a fs/subvol tree roots ulist
 * Return 1 for possible fs/subvol tree roots in the list (considering an empty
 *          one as well)
 */
static int maybe_fs_roots(struct ulist *roots)
{
	struct ulist_node *unode;
	struct ulist_iterator uiter;

	/* Empty one, still possible for fs roots */
	if (!roots || roots->nnodes == 0)
		return 1;

	ULIST_ITER_INIT(&uiter);
	unode = ulist_next(roots, &uiter);
	if (!unode)
		return 1;

	/*
	 * If it contains fs tree roots, then it must belong to fs/subvol
	 * trees.
	 * If it contains a non-fs tree, it won't be shared with fs/subvol trees.
	 */
	return is_fstree(unode->val);
}

int btrfs_qgroup_account_extent(struct btrfs_trans_handle *trans, u64 bytenr,
				u64 num_bytes, struct ulist *old_roots,
				struct ulist *new_roots)
{
	struct btrfs_fs_info *fs_info = trans->fs_info;
	LIST_HEAD(qgroups);
	u64 seq;
	u64 nr_new_roots = 0;
	u64 nr_old_roots = 0;
	int ret = 0;

	/*
	 * If quotas get disabled meanwhile, the resources need to be freed and
	 * we can't just exit here.
	 */
	if (!btrfs_qgroup_full_accounting(fs_info) ||
	    fs_info->qgroup_flags & BTRFS_QGROUP_RUNTIME_FLAG_NO_ACCOUNTING)
		goto out_free;

	if (new_roots) {
		if (!maybe_fs_roots(new_roots))
			goto out_free;
		nr_new_roots = new_roots->nnodes;
	}
	if (old_roots) {
		if (!maybe_fs_roots(old_roots))
			goto out_free;
		nr_old_roots = old_roots->nnodes;
	}

	/* Quick exit, either not fs tree roots, or won't affect any qgroup */
	if (nr_old_roots == 0 && nr_new_roots == 0)
		goto out_free;

	trace_btrfs_qgroup_account_extent(fs_info, trans->transid, bytenr,
					num_bytes, nr_old_roots, nr_new_roots);

	mutex_lock(&fs_info->qgroup_rescan_lock);
	if (fs_info->qgroup_flags & BTRFS_QGROUP_STATUS_FLAG_RESCAN) {
		if (fs_info->qgroup_rescan_progress.objectid <= bytenr) {
			mutex_unlock(&fs_info->qgroup_rescan_lock);
			ret = 0;
			goto out_free;
		}
	}
	mutex_unlock(&fs_info->qgroup_rescan_lock);

	spin_lock(&fs_info->qgroup_lock);
	seq = fs_info->qgroup_seq;

	/* Update old refcnts using old_roots */
	qgroup_update_refcnt(fs_info, old_roots, &qgroups, seq, UPDATE_OLD);

	/* Update new refcnts using new_roots */
	qgroup_update_refcnt(fs_info, new_roots, &qgroups, seq, UPDATE_NEW);

	qgroup_update_counters(fs_info, &qgroups, nr_old_roots, nr_new_roots,
			       num_bytes, seq);

	/*
	 * We're done using the iterator, release all its qgroups while holding
	 * fs_info->qgroup_lock so that we don't race with btrfs_remove_qgroup()
	 * and trigger use-after-free accesses to qgroups.
	 */
	qgroup_iterator_nested_clean(&qgroups);

	/*
	 * Bump qgroup_seq to avoid seq overlap
	 */
	fs_info->qgroup_seq += max(nr_old_roots, nr_new_roots) + 1;
	spin_unlock(&fs_info->qgroup_lock);
out_free:
	ulist_free(old_roots);
	ulist_free(new_roots);
	return ret;
}

int btrfs_qgroup_account_extents(struct btrfs_trans_handle *trans)
{
	struct btrfs_fs_info *fs_info = trans->fs_info;
	struct btrfs_qgroup_extent_record *record;
	struct btrfs_delayed_ref_root *delayed_refs;
	struct ulist *new_roots = NULL;
	struct rb_node *node;
	u64 num_dirty_extents = 0;
	u64 qgroup_to_skip;
	int ret = 0;

	if (btrfs_qgroup_mode(fs_info) == BTRFS_QGROUP_MODE_SIMPLE)
		return 0;

	delayed_refs = &trans->transaction->delayed_refs;
	qgroup_to_skip = delayed_refs->qgroup_to_skip;
	while ((node = rb_first(&delayed_refs->dirty_extent_root))) {
		record = rb_entry(node, struct btrfs_qgroup_extent_record,
				  node);

		num_dirty_extents++;
		trace_btrfs_qgroup_account_extents(fs_info, record);

		if (!ret && !(fs_info->qgroup_flags &
			      BTRFS_QGROUP_RUNTIME_FLAG_NO_ACCOUNTING)) {
			struct btrfs_backref_walk_ctx ctx = { 0 };

			ctx.bytenr = record->bytenr;
			ctx.fs_info = fs_info;

			/*
			 * Old roots should be searched when inserting qgroup
			 * extent record.
			 *
			 * But for INCONSISTENT (NO_ACCOUNTING) -> rescan case,
			 * we may have some record inserted during
			 * NO_ACCOUNTING (thus no old_roots populated), but
			 * later we start rescan, which clears NO_ACCOUNTING,
			 * leaving some inserted records without old_roots
			 * populated.
			 *
			 * Those cases are rare and should not cause too much
			 * time spent during commit_transaction().
			 */
			if (!record->old_roots) {
				/* Search commit root to find old_roots */
				ret = btrfs_find_all_roots(&ctx, false);
				if (ret < 0)
					goto cleanup;
				record->old_roots = ctx.roots;
				ctx.roots = NULL;
			}

			/*
			 * Use BTRFS_SEQ_LAST as time_seq to do special search,
			 * which doesn't lock tree or delayed_refs and search
			 * current root. It's safe inside commit_transaction().
			 */
			ctx.trans = trans;
			ctx.time_seq = BTRFS_SEQ_LAST;
			ret = btrfs_find_all_roots(&ctx, false);
			if (ret < 0)
				goto cleanup;
			new_roots = ctx.roots;
			if (qgroup_to_skip) {
				ulist_del(new_roots, qgroup_to_skip, 0);
				ulist_del(record->old_roots, qgroup_to_skip,
					  0);
			}
			ret = btrfs_qgroup_account_extent(trans, record->bytenr,
							  record->num_bytes,
							  record->old_roots,
							  new_roots);
			record->old_roots = NULL;
			new_roots = NULL;
		}
		/* Free the reserved data space */
		btrfs_qgroup_free_refroot(fs_info,
				record->data_rsv_refroot,
				record->data_rsv,
				BTRFS_QGROUP_RSV_DATA);
cleanup:
		ulist_free(record->old_roots);
		ulist_free(new_roots);
		new_roots = NULL;
		rb_erase(node, &delayed_refs->dirty_extent_root);
		kfree(record);

	}
	trace_qgroup_num_dirty_extents(fs_info, trans->transid,
				       num_dirty_extents);
	return ret;
}

/*
 * Writes all changed qgroups to disk.
 * Called by the transaction commit path and the qgroup assign ioctl.
 */
int btrfs_run_qgroups(struct btrfs_trans_handle *trans)
{
	struct btrfs_fs_info *fs_info = trans->fs_info;
	int ret = 0;

	/*
	 * In case we are called from the qgroup assign ioctl, assert that we
	 * are holding the qgroup_ioctl_lock, otherwise we can race with a quota
	 * disable operation (ioctl) and access a freed quota root.
	 */
	if (trans->transaction->state != TRANS_STATE_COMMIT_DOING)
		lockdep_assert_held(&fs_info->qgroup_ioctl_lock);

	if (!fs_info->quota_root)
		return ret;

	spin_lock(&fs_info->qgroup_lock);
	while (!list_empty(&fs_info->dirty_qgroups)) {
		struct btrfs_qgroup *qgroup;
		qgroup = list_first_entry(&fs_info->dirty_qgroups,
					  struct btrfs_qgroup, dirty);
		list_del_init(&qgroup->dirty);
		spin_unlock(&fs_info->qgroup_lock);
		ret = update_qgroup_info_item(trans, qgroup);
		if (ret)
			qgroup_mark_inconsistent(fs_info);
		ret = update_qgroup_limit_item(trans, qgroup);
		if (ret)
			qgroup_mark_inconsistent(fs_info);
		spin_lock(&fs_info->qgroup_lock);
	}
	if (btrfs_qgroup_enabled(fs_info))
		fs_info->qgroup_flags |= BTRFS_QGROUP_STATUS_FLAG_ON;
	else
		fs_info->qgroup_flags &= ~BTRFS_QGROUP_STATUS_FLAG_ON;
	spin_unlock(&fs_info->qgroup_lock);

	ret = update_qgroup_status_item(trans);
	if (ret)
		qgroup_mark_inconsistent(fs_info);

	return ret;
}

int btrfs_qgroup_check_inherit(struct btrfs_fs_info *fs_info,
			       struct btrfs_qgroup_inherit *inherit,
			       size_t size)
{
<<<<<<< HEAD
	if (!btrfs_qgroup_enabled(fs_info))
		return 0;
=======
>>>>>>> 0c383648
	if (inherit->flags & ~BTRFS_QGROUP_INHERIT_FLAGS_SUPP)
		return -EOPNOTSUPP;
	if (size < sizeof(*inherit) || size > PAGE_SIZE)
		return -EINVAL;

	/*
	 * In the past we allowed btrfs_qgroup_inherit to specify to copy
	 * rfer/excl numbers directly from other qgroups.  This behavior has
	 * been disabled in userspace for a very long time, but here we should
	 * also disable it in kernel, as this behavior is known to mark qgroup
	 * inconsistent, and a rescan would wipe out the changes anyway.
	 *
	 * Reject any btrfs_qgroup_inherit with num_ref_copies or num_excl_copies.
	 */
	if (inherit->num_ref_copies > 0 || inherit->num_excl_copies > 0)
		return -EINVAL;

<<<<<<< HEAD
	if (inherit->num_qgroups > PAGE_SIZE)
		return -EINVAL;

=======
>>>>>>> 0c383648
	if (size != struct_size(inherit, qgroups, inherit->num_qgroups))
		return -EINVAL;

	/*
<<<<<<< HEAD
=======
	 * Skip the inherit source qgroups check if qgroup is not enabled.
	 * Qgroup can still be later enabled causing problems, but in that case
	 * btrfs_qgroup_inherit() would just ignore those invalid ones.
	 */
	if (!btrfs_qgroup_enabled(fs_info))
		return 0;

	/*
>>>>>>> 0c383648
	 * Now check all the remaining qgroups, they should all:
	 *
	 * - Exist
	 * - Be higher level qgroups.
	 */
	for (int i = 0; i < inherit->num_qgroups; i++) {
		struct btrfs_qgroup *qgroup;
		u64 qgroupid = inherit->qgroups[i];

		if (btrfs_qgroup_level(qgroupid) == 0)
			return -EINVAL;

		spin_lock(&fs_info->qgroup_lock);
		qgroup = find_qgroup_rb(fs_info, qgroupid);
		if (!qgroup) {
			spin_unlock(&fs_info->qgroup_lock);
			return -ENOENT;
		}
		spin_unlock(&fs_info->qgroup_lock);
	}
	return 0;
}

static int qgroup_auto_inherit(struct btrfs_fs_info *fs_info,
			       u64 inode_rootid,
			       struct btrfs_qgroup_inherit **inherit)
{
	int i = 0;
	u64 num_qgroups = 0;
	struct btrfs_qgroup *inode_qg;
	struct btrfs_qgroup_list *qg_list;
	struct btrfs_qgroup_inherit *res;
	size_t struct_sz;
	u64 *qgids;

	if (*inherit)
		return -EEXIST;

	inode_qg = find_qgroup_rb(fs_info, inode_rootid);
	if (!inode_qg)
		return -ENOENT;

	num_qgroups = list_count_nodes(&inode_qg->groups);

	if (!num_qgroups)
		return 0;

	struct_sz = struct_size(res, qgroups, num_qgroups);
	if (struct_sz == SIZE_MAX)
		return -ERANGE;

	res = kzalloc(struct_sz, GFP_NOFS);
	if (!res)
		return -ENOMEM;
	res->num_qgroups = num_qgroups;
	qgids = res->qgroups;

	list_for_each_entry(qg_list, &inode_qg->groups, next_group)
<<<<<<< HEAD
		qgids[i] = qg_list->group->qgroupid;
=======
		qgids[i++] = qg_list->group->qgroupid;
>>>>>>> 0c383648

	*inherit = res;
	return 0;
}

/*
 * Check if we can skip rescan when inheriting qgroups.  If @src has a single
 * @parent, and that @parent is owning all its bytes exclusively, we can skip
 * the full rescan, by just adding nodesize to the @parent's excl/rfer.
 *
 * Return <0 for fatal errors (like srcid/parentid has no qgroup).
 * Return 0 if a quick inherit is done.
 * Return >0 if a quick inherit is not possible, and a full rescan is needed.
 */
static int qgroup_snapshot_quick_inherit(struct btrfs_fs_info *fs_info,
					 u64 srcid, u64 parentid)
{
	struct btrfs_qgroup *src;
	struct btrfs_qgroup *parent;
	struct btrfs_qgroup_list *list;
	int nr_parents = 0;

	src = find_qgroup_rb(fs_info, srcid);
	if (!src)
		return -ENOENT;
	parent = find_qgroup_rb(fs_info, parentid);
	if (!parent)
		return -ENOENT;

	/*
	 * Source has no parent qgroup, but our new qgroup would have one.
	 * Qgroup numbers would become inconsistent.
	 */
	if (list_empty(&src->groups))
		return 1;

	list_for_each_entry(list, &src->groups, next_group) {
		/* The parent is not the same, quick update is not possible. */
		if (list->group->qgroupid != parentid)
			return 1;
		nr_parents++;
		/*
		 * More than one parent qgroup, we can't be sure about accounting
		 * consistency.
		 */
		if (nr_parents > 1)
			return 1;
	}

	/*
	 * The parent is not exclusively owning all its bytes.  We're not sure
	 * if the source has any bytes not fully owned by the parent.
	 */
	if (parent->excl != parent->rfer)
		return 1;

	parent->excl += fs_info->nodesize;
	parent->rfer += fs_info->nodesize;
	return 0;
}

/*
 * Copy the accounting information between qgroups. This is necessary
 * when a snapshot or a subvolume is created. Throwing an error will
 * cause a transaction abort so we take extra care here to only error
 * when a readonly fs is a reasonable outcome.
 */
int btrfs_qgroup_inherit(struct btrfs_trans_handle *trans, u64 srcid,
			 u64 objectid, u64 inode_rootid,
			 struct btrfs_qgroup_inherit *inherit)
{
	int ret = 0;
	int i;
	u64 *i_qgroups;
	bool committing = false;
	struct btrfs_fs_info *fs_info = trans->fs_info;
	struct btrfs_root *quota_root;
	struct btrfs_qgroup *srcgroup;
	struct btrfs_qgroup *dstgroup;
	struct btrfs_qgroup *prealloc;
	struct btrfs_qgroup_list **qlist_prealloc = NULL;
	bool free_inherit = false;
	bool need_rescan = false;
	u32 level_size = 0;
	u64 nums;

	prealloc = kzalloc(sizeof(*prealloc), GFP_NOFS);
	if (!prealloc)
		return -ENOMEM;

	/*
	 * There are only two callers of this function.
	 *
	 * One in create_subvol() in the ioctl context, which needs to hold
	 * the qgroup_ioctl_lock.
	 *
	 * The other one in create_pending_snapshot() where no other qgroup
	 * code can modify the fs as they all need to either start a new trans
	 * or hold a trans handler, thus we don't need to hold
	 * qgroup_ioctl_lock.
	 * This would avoid long and complex lock chain and make lockdep happy.
	 */
	spin_lock(&fs_info->trans_lock);
	if (trans->transaction->state == TRANS_STATE_COMMIT_DOING)
		committing = true;
	spin_unlock(&fs_info->trans_lock);

	if (!committing)
		mutex_lock(&fs_info->qgroup_ioctl_lock);
	if (!btrfs_qgroup_enabled(fs_info))
		goto out;

	quota_root = fs_info->quota_root;
	if (!quota_root) {
		ret = -EINVAL;
		goto out;
	}

	if (btrfs_qgroup_mode(fs_info) == BTRFS_QGROUP_MODE_SIMPLE && !inherit) {
		ret = qgroup_auto_inherit(fs_info, inode_rootid, &inherit);
		if (ret)
			goto out;
		free_inherit = true;
	}

	if (inherit) {
		i_qgroups = (u64 *)(inherit + 1);
		nums = inherit->num_qgroups + 2 * inherit->num_ref_copies +
		       2 * inherit->num_excl_copies;
		for (i = 0; i < nums; ++i) {
			srcgroup = find_qgroup_rb(fs_info, *i_qgroups);

			/*
			 * Zero out invalid groups so we can ignore
			 * them later.
			 */
			if (!srcgroup ||
			    ((srcgroup->qgroupid >> 48) <= (objectid >> 48)))
				*i_qgroups = 0ULL;

			++i_qgroups;
		}
	}

	/*
	 * create a tracking group for the subvol itself
	 */
	ret = add_qgroup_item(trans, quota_root, objectid);
	if (ret)
		goto out;

	/*
	 * add qgroup to all inherited groups
	 */
	if (inherit) {
		i_qgroups = (u64 *)(inherit + 1);
		for (i = 0; i < inherit->num_qgroups; ++i, ++i_qgroups) {
			if (*i_qgroups == 0)
				continue;
			ret = add_qgroup_relation_item(trans, objectid,
						       *i_qgroups);
			if (ret && ret != -EEXIST)
				goto out;
			ret = add_qgroup_relation_item(trans, *i_qgroups,
						       objectid);
			if (ret && ret != -EEXIST)
				goto out;
		}
		ret = 0;

		qlist_prealloc = kcalloc(inherit->num_qgroups,
					 sizeof(struct btrfs_qgroup_list *),
					 GFP_NOFS);
		if (!qlist_prealloc) {
			ret = -ENOMEM;
			goto out;
		}
		for (int i = 0; i < inherit->num_qgroups; i++) {
			qlist_prealloc[i] = kzalloc(sizeof(struct btrfs_qgroup_list),
						    GFP_NOFS);
			if (!qlist_prealloc[i]) {
				ret = -ENOMEM;
				goto out;
			}
		}
	}

	spin_lock(&fs_info->qgroup_lock);

	dstgroup = add_qgroup_rb(fs_info, prealloc, objectid);
	prealloc = NULL;

	if (inherit && inherit->flags & BTRFS_QGROUP_INHERIT_SET_LIMITS) {
		dstgroup->lim_flags = inherit->lim.flags;
		dstgroup->max_rfer = inherit->lim.max_rfer;
		dstgroup->max_excl = inherit->lim.max_excl;
		dstgroup->rsv_rfer = inherit->lim.rsv_rfer;
		dstgroup->rsv_excl = inherit->lim.rsv_excl;

		qgroup_dirty(fs_info, dstgroup);
	}

	if (srcid && btrfs_qgroup_mode(fs_info) == BTRFS_QGROUP_MODE_FULL) {
		srcgroup = find_qgroup_rb(fs_info, srcid);
		if (!srcgroup)
			goto unlock;

		/*
		 * We call inherit after we clone the root in order to make sure
		 * our counts don't go crazy, so at this point the only
		 * difference between the two roots should be the root node.
		 */
		level_size = fs_info->nodesize;
		dstgroup->rfer = srcgroup->rfer;
		dstgroup->rfer_cmpr = srcgroup->rfer_cmpr;
		dstgroup->excl = level_size;
		dstgroup->excl_cmpr = level_size;
		srcgroup->excl = level_size;
		srcgroup->excl_cmpr = level_size;

		/* inherit the limit info */
		dstgroup->lim_flags = srcgroup->lim_flags;
		dstgroup->max_rfer = srcgroup->max_rfer;
		dstgroup->max_excl = srcgroup->max_excl;
		dstgroup->rsv_rfer = srcgroup->rsv_rfer;
		dstgroup->rsv_excl = srcgroup->rsv_excl;

		qgroup_dirty(fs_info, dstgroup);
		qgroup_dirty(fs_info, srcgroup);

		/*
		 * If the source qgroup has parent but the new one doesn't,
		 * we need a full rescan.
		 */
		if (!inherit && !list_empty(&srcgroup->groups))
			need_rescan = true;
	}

	if (!inherit)
		goto unlock;

	i_qgroups = (u64 *)(inherit + 1);
	for (i = 0; i < inherit->num_qgroups; ++i) {
		if (*i_qgroups) {
			ret = add_relation_rb(fs_info, qlist_prealloc[i], objectid,
					      *i_qgroups);
			qlist_prealloc[i] = NULL;
			if (ret)
				goto unlock;
		}
		if (srcid) {
			/* Check if we can do a quick inherit. */
			ret = qgroup_snapshot_quick_inherit(fs_info, srcid, *i_qgroups);
			if (ret < 0)
				goto unlock;
			if (ret > 0)
				need_rescan = true;
			ret = 0;
		}
		++i_qgroups;
	}

	for (i = 0; i <  inherit->num_ref_copies; ++i, i_qgroups += 2) {
		struct btrfs_qgroup *src;
		struct btrfs_qgroup *dst;

		if (!i_qgroups[0] || !i_qgroups[1])
			continue;

		src = find_qgroup_rb(fs_info, i_qgroups[0]);
		dst = find_qgroup_rb(fs_info, i_qgroups[1]);

		if (!src || !dst) {
			ret = -EINVAL;
			goto unlock;
		}

		dst->rfer = src->rfer - level_size;
		dst->rfer_cmpr = src->rfer_cmpr - level_size;

		/* Manually tweaking numbers certainly needs a rescan */
		need_rescan = true;
	}
	for (i = 0; i <  inherit->num_excl_copies; ++i, i_qgroups += 2) {
		struct btrfs_qgroup *src;
		struct btrfs_qgroup *dst;

		if (!i_qgroups[0] || !i_qgroups[1])
			continue;

		src = find_qgroup_rb(fs_info, i_qgroups[0]);
		dst = find_qgroup_rb(fs_info, i_qgroups[1]);

		if (!src || !dst) {
			ret = -EINVAL;
			goto unlock;
		}

		dst->excl = src->excl + level_size;
		dst->excl_cmpr = src->excl_cmpr + level_size;
		need_rescan = true;
	}

unlock:
	spin_unlock(&fs_info->qgroup_lock);
	if (!ret)
		ret = btrfs_sysfs_add_one_qgroup(fs_info, dstgroup);
out:
	if (!committing)
		mutex_unlock(&fs_info->qgroup_ioctl_lock);
	if (need_rescan)
		qgroup_mark_inconsistent(fs_info);
	if (qlist_prealloc) {
		for (int i = 0; i < inherit->num_qgroups; i++)
			kfree(qlist_prealloc[i]);
		kfree(qlist_prealloc);
	}
	if (free_inherit)
		kfree(inherit);
	kfree(prealloc);
	return ret;
}

static bool qgroup_check_limits(const struct btrfs_qgroup *qg, u64 num_bytes)
{
	if ((qg->lim_flags & BTRFS_QGROUP_LIMIT_MAX_RFER) &&
	    qgroup_rsv_total(qg) + (s64)qg->rfer + num_bytes > qg->max_rfer)
		return false;

	if ((qg->lim_flags & BTRFS_QGROUP_LIMIT_MAX_EXCL) &&
	    qgroup_rsv_total(qg) + (s64)qg->excl + num_bytes > qg->max_excl)
		return false;

	return true;
}

static int qgroup_reserve(struct btrfs_root *root, u64 num_bytes, bool enforce,
			  enum btrfs_qgroup_rsv_type type)
{
	struct btrfs_qgroup *qgroup;
	struct btrfs_fs_info *fs_info = root->fs_info;
	u64 ref_root = btrfs_root_id(root);
	int ret = 0;
	LIST_HEAD(qgroup_list);

	if (!is_fstree(ref_root))
		return 0;

	if (num_bytes == 0)
		return 0;

	if (test_bit(BTRFS_FS_QUOTA_OVERRIDE, &fs_info->flags) &&
	    capable(CAP_SYS_RESOURCE))
		enforce = false;

	spin_lock(&fs_info->qgroup_lock);
	if (!fs_info->quota_root)
		goto out;

	qgroup = find_qgroup_rb(fs_info, ref_root);
	if (!qgroup)
		goto out;

	qgroup_iterator_add(&qgroup_list, qgroup);
	list_for_each_entry(qgroup, &qgroup_list, iterator) {
		struct btrfs_qgroup_list *glist;

		if (enforce && !qgroup_check_limits(qgroup, num_bytes)) {
			ret = -EDQUOT;
			goto out;
		}

		list_for_each_entry(glist, &qgroup->groups, next_group)
			qgroup_iterator_add(&qgroup_list, glist->group);
	}

	ret = 0;
	/*
	 * no limits exceeded, now record the reservation into all qgroups
	 */
	list_for_each_entry(qgroup, &qgroup_list, iterator)
		qgroup_rsv_add(fs_info, qgroup, num_bytes, type);

out:
	qgroup_iterator_clean(&qgroup_list);
	spin_unlock(&fs_info->qgroup_lock);
	return ret;
}

/*
 * Free @num_bytes of reserved space with @type for qgroup.  (Normally level 0
 * qgroup).
 *
 * Will handle all higher level qgroup too.
 *
 * NOTE: If @num_bytes is (u64)-1, this means to free all bytes of this qgroup.
 * This special case is only used for META_PERTRANS type.
 */
void btrfs_qgroup_free_refroot(struct btrfs_fs_info *fs_info,
			       u64 ref_root, u64 num_bytes,
			       enum btrfs_qgroup_rsv_type type)
{
	struct btrfs_qgroup *qgroup;
	LIST_HEAD(qgroup_list);

	if (!is_fstree(ref_root))
		return;

	if (num_bytes == 0)
		return;

	if (num_bytes == (u64)-1 && type != BTRFS_QGROUP_RSV_META_PERTRANS) {
		WARN(1, "%s: Invalid type to free", __func__);
		return;
	}
	spin_lock(&fs_info->qgroup_lock);

	if (!fs_info->quota_root)
		goto out;

	qgroup = find_qgroup_rb(fs_info, ref_root);
	if (!qgroup)
		goto out;

	if (num_bytes == (u64)-1)
		/*
		 * We're freeing all pertrans rsv, get reserved value from
		 * level 0 qgroup as real num_bytes to free.
		 */
		num_bytes = qgroup->rsv.values[type];

	qgroup_iterator_add(&qgroup_list, qgroup);
	list_for_each_entry(qgroup, &qgroup_list, iterator) {
		struct btrfs_qgroup_list *glist;

		qgroup_rsv_release(fs_info, qgroup, num_bytes, type);
		list_for_each_entry(glist, &qgroup->groups, next_group) {
			qgroup_iterator_add(&qgroup_list, glist->group);
		}
	}
out:
	qgroup_iterator_clean(&qgroup_list);
	spin_unlock(&fs_info->qgroup_lock);
}

/*
 * Check if the leaf is the last leaf. Which means all node pointers
 * are at their last position.
 */
static bool is_last_leaf(struct btrfs_path *path)
{
	int i;

	for (i = 1; i < BTRFS_MAX_LEVEL && path->nodes[i]; i++) {
		if (path->slots[i] != btrfs_header_nritems(path->nodes[i]) - 1)
			return false;
	}
	return true;
}

/*
 * returns < 0 on error, 0 when more leafs are to be scanned.
 * returns 1 when done.
 */
static int qgroup_rescan_leaf(struct btrfs_trans_handle *trans,
			      struct btrfs_path *path)
{
	struct btrfs_fs_info *fs_info = trans->fs_info;
	struct btrfs_root *extent_root;
	struct btrfs_key found;
	struct extent_buffer *scratch_leaf = NULL;
	u64 num_bytes;
	bool done;
	int slot;
	int ret;

	if (!btrfs_qgroup_full_accounting(fs_info))
		return 1;

	mutex_lock(&fs_info->qgroup_rescan_lock);
	extent_root = btrfs_extent_root(fs_info,
				fs_info->qgroup_rescan_progress.objectid);
	ret = btrfs_search_slot_for_read(extent_root,
					 &fs_info->qgroup_rescan_progress,
					 path, 1, 0);

	btrfs_debug(fs_info,
		"current progress key (%llu %u %llu), search_slot ret %d",
		fs_info->qgroup_rescan_progress.objectid,
		fs_info->qgroup_rescan_progress.type,
		fs_info->qgroup_rescan_progress.offset, ret);

	if (ret) {
		/*
		 * The rescan is about to end, we will not be scanning any
		 * further blocks. We cannot unset the RESCAN flag here, because
		 * we want to commit the transaction if everything went well.
		 * To make the live accounting work in this phase, we set our
		 * scan progress pointer such that every real extent objectid
		 * will be smaller.
		 */
		fs_info->qgroup_rescan_progress.objectid = (u64)-1;
		btrfs_release_path(path);
		mutex_unlock(&fs_info->qgroup_rescan_lock);
		return ret;
	}
	done = is_last_leaf(path);

	btrfs_item_key_to_cpu(path->nodes[0], &found,
			      btrfs_header_nritems(path->nodes[0]) - 1);
	fs_info->qgroup_rescan_progress.objectid = found.objectid + 1;

	scratch_leaf = btrfs_clone_extent_buffer(path->nodes[0]);
	if (!scratch_leaf) {
		ret = -ENOMEM;
		mutex_unlock(&fs_info->qgroup_rescan_lock);
		goto out;
	}
	slot = path->slots[0];
	btrfs_release_path(path);
	mutex_unlock(&fs_info->qgroup_rescan_lock);

	for (; slot < btrfs_header_nritems(scratch_leaf); ++slot) {
		struct btrfs_backref_walk_ctx ctx = { 0 };

		btrfs_item_key_to_cpu(scratch_leaf, &found, slot);
		if (found.type != BTRFS_EXTENT_ITEM_KEY &&
		    found.type != BTRFS_METADATA_ITEM_KEY)
			continue;
		if (found.type == BTRFS_METADATA_ITEM_KEY)
			num_bytes = fs_info->nodesize;
		else
			num_bytes = found.offset;

		ctx.bytenr = found.objectid;
		ctx.fs_info = fs_info;

		ret = btrfs_find_all_roots(&ctx, false);
		if (ret < 0)
			goto out;
		/* For rescan, just pass old_roots as NULL */
		ret = btrfs_qgroup_account_extent(trans, found.objectid,
						  num_bytes, NULL, ctx.roots);
		if (ret < 0)
			goto out;
	}
out:
	if (scratch_leaf)
		free_extent_buffer(scratch_leaf);

	if (done && !ret) {
		ret = 1;
		fs_info->qgroup_rescan_progress.objectid = (u64)-1;
	}
	return ret;
}

static bool rescan_should_stop(struct btrfs_fs_info *fs_info)
{
	if (btrfs_fs_closing(fs_info))
		return true;
	if (test_bit(BTRFS_FS_STATE_REMOUNTING, &fs_info->fs_state))
		return true;
	if (!btrfs_qgroup_enabled(fs_info))
		return true;
	if (fs_info->qgroup_flags & BTRFS_QGROUP_RUNTIME_FLAG_CANCEL_RESCAN)
		return true;
	return false;
}

static void btrfs_qgroup_rescan_worker(struct btrfs_work *work)
{
	struct btrfs_fs_info *fs_info = container_of(work, struct btrfs_fs_info,
						     qgroup_rescan_work);
	struct btrfs_path *path;
	struct btrfs_trans_handle *trans = NULL;
	int ret = 0;
	bool stopped = false;
	bool did_leaf_rescans = false;

	if (btrfs_qgroup_mode(fs_info) == BTRFS_QGROUP_MODE_SIMPLE)
		return;

	path = btrfs_alloc_path();
	if (!path) {
		ret = -ENOMEM;
		goto out;
	}
	/*
	 * Rescan should only search for commit root, and any later difference
	 * should be recorded by qgroup
	 */
	path->search_commit_root = 1;
	path->skip_locking = 1;

	while (!ret && !(stopped = rescan_should_stop(fs_info))) {
		trans = btrfs_start_transaction(fs_info->fs_root, 0);
		if (IS_ERR(trans)) {
			ret = PTR_ERR(trans);
			break;
		}

		ret = qgroup_rescan_leaf(trans, path);
		did_leaf_rescans = true;

		if (ret > 0)
			btrfs_commit_transaction(trans);
		else
			btrfs_end_transaction(trans);
	}

out:
	btrfs_free_path(path);

	mutex_lock(&fs_info->qgroup_rescan_lock);
	if (ret > 0 &&
	    fs_info->qgroup_flags & BTRFS_QGROUP_STATUS_FLAG_INCONSISTENT) {
		fs_info->qgroup_flags &= ~BTRFS_QGROUP_STATUS_FLAG_INCONSISTENT;
	} else if (ret < 0 || stopped) {
		fs_info->qgroup_flags |= BTRFS_QGROUP_STATUS_FLAG_INCONSISTENT;
	}
	mutex_unlock(&fs_info->qgroup_rescan_lock);

	/*
	 * Only update status, since the previous part has already updated the
	 * qgroup info, and only if we did any actual work. This also prevents
	 * race with a concurrent quota disable, which has already set
	 * fs_info->quota_root to NULL and cleared BTRFS_FS_QUOTA_ENABLED at
	 * btrfs_quota_disable().
	 */
	if (did_leaf_rescans) {
		trans = btrfs_start_transaction(fs_info->quota_root, 1);
		if (IS_ERR(trans)) {
			ret = PTR_ERR(trans);
			trans = NULL;
			btrfs_err(fs_info,
				  "fail to start transaction for status update: %d",
				  ret);
		}
	} else {
		trans = NULL;
	}

	mutex_lock(&fs_info->qgroup_rescan_lock);
	if (!stopped ||
	    fs_info->qgroup_flags & BTRFS_QGROUP_RUNTIME_FLAG_CANCEL_RESCAN)
		fs_info->qgroup_flags &= ~BTRFS_QGROUP_STATUS_FLAG_RESCAN;
	if (trans) {
		int ret2 = update_qgroup_status_item(trans);

		if (ret2 < 0) {
			ret = ret2;
			btrfs_err(fs_info, "fail to update qgroup status: %d", ret);
		}
	}
	fs_info->qgroup_rescan_running = false;
	fs_info->qgroup_flags &= ~BTRFS_QGROUP_RUNTIME_FLAG_CANCEL_RESCAN;
	complete_all(&fs_info->qgroup_rescan_completion);
	mutex_unlock(&fs_info->qgroup_rescan_lock);

	if (!trans)
		return;

	btrfs_end_transaction(trans);

	if (stopped) {
		btrfs_info(fs_info, "qgroup scan paused");
	} else if (fs_info->qgroup_flags & BTRFS_QGROUP_RUNTIME_FLAG_CANCEL_RESCAN) {
		btrfs_info(fs_info, "qgroup scan cancelled");
	} else if (ret >= 0) {
		btrfs_info(fs_info, "qgroup scan completed%s",
			ret > 0 ? " (inconsistency flag cleared)" : "");
	} else {
		btrfs_err(fs_info, "qgroup scan failed with %d", ret);
	}
}

/*
 * Checks that (a) no rescan is running and (b) quota is enabled. Allocates all
 * memory required for the rescan context.
 */
static int
qgroup_rescan_init(struct btrfs_fs_info *fs_info, u64 progress_objectid,
		   int init_flags)
{
	int ret = 0;

	if (btrfs_qgroup_mode(fs_info) == BTRFS_QGROUP_MODE_SIMPLE) {
		btrfs_warn(fs_info, "qgroup rescan init failed, running in simple mode");
		return -EINVAL;
	}

	if (!init_flags) {
		/* we're resuming qgroup rescan at mount time */
		if (!(fs_info->qgroup_flags &
		      BTRFS_QGROUP_STATUS_FLAG_RESCAN)) {
			btrfs_debug(fs_info,
			"qgroup rescan init failed, qgroup rescan is not queued");
			ret = -EINVAL;
		} else if (!(fs_info->qgroup_flags &
			     BTRFS_QGROUP_STATUS_FLAG_ON)) {
			btrfs_debug(fs_info,
			"qgroup rescan init failed, qgroup is not enabled");
			ret = -ENOTCONN;
		}

		if (ret)
			return ret;
	}

	mutex_lock(&fs_info->qgroup_rescan_lock);

	if (init_flags) {
		if (fs_info->qgroup_flags & BTRFS_QGROUP_STATUS_FLAG_RESCAN) {
			ret = -EINPROGRESS;
		} else if (!(fs_info->qgroup_flags &
			     BTRFS_QGROUP_STATUS_FLAG_ON)) {
			btrfs_debug(fs_info,
			"qgroup rescan init failed, qgroup is not enabled");
<<<<<<< HEAD
			ret = -EINVAL;
=======
			ret = -ENOTCONN;
>>>>>>> 0c383648
		} else if (btrfs_qgroup_mode(fs_info) == BTRFS_QGROUP_MODE_DISABLED) {
			/* Quota disable is in progress */
			ret = -EBUSY;
		}

		if (ret) {
			mutex_unlock(&fs_info->qgroup_rescan_lock);
			return ret;
		}
		fs_info->qgroup_flags |= BTRFS_QGROUP_STATUS_FLAG_RESCAN;
	}

	memset(&fs_info->qgroup_rescan_progress, 0,
		sizeof(fs_info->qgroup_rescan_progress));
	fs_info->qgroup_flags &= ~(BTRFS_QGROUP_RUNTIME_FLAG_CANCEL_RESCAN |
				   BTRFS_QGROUP_RUNTIME_FLAG_NO_ACCOUNTING);
	fs_info->qgroup_rescan_progress.objectid = progress_objectid;
	init_completion(&fs_info->qgroup_rescan_completion);
	mutex_unlock(&fs_info->qgroup_rescan_lock);

	btrfs_init_work(&fs_info->qgroup_rescan_work,
			btrfs_qgroup_rescan_worker, NULL);
	return 0;
}

static void
qgroup_rescan_zero_tracking(struct btrfs_fs_info *fs_info)
{
	struct rb_node *n;
	struct btrfs_qgroup *qgroup;

	spin_lock(&fs_info->qgroup_lock);
	/* clear all current qgroup tracking information */
	for (n = rb_first(&fs_info->qgroup_tree); n; n = rb_next(n)) {
		qgroup = rb_entry(n, struct btrfs_qgroup, node);
		qgroup->rfer = 0;
		qgroup->rfer_cmpr = 0;
		qgroup->excl = 0;
		qgroup->excl_cmpr = 0;
		qgroup_dirty(fs_info, qgroup);
	}
	spin_unlock(&fs_info->qgroup_lock);
}

int
btrfs_qgroup_rescan(struct btrfs_fs_info *fs_info)
{
	int ret = 0;
	struct btrfs_trans_handle *trans;

	ret = qgroup_rescan_init(fs_info, 0, 1);
	if (ret)
		return ret;

	/*
	 * We have set the rescan_progress to 0, which means no more
	 * delayed refs will be accounted by btrfs_qgroup_account_ref.
	 * However, btrfs_qgroup_account_ref may be right after its call
	 * to btrfs_find_all_roots, in which case it would still do the
	 * accounting.
	 * To solve this, we're committing the transaction, which will
	 * ensure we run all delayed refs and only after that, we are
	 * going to clear all tracking information for a clean start.
	 */

	trans = btrfs_attach_transaction_barrier(fs_info->fs_root);
	if (IS_ERR(trans) && trans != ERR_PTR(-ENOENT)) {
		fs_info->qgroup_flags &= ~BTRFS_QGROUP_STATUS_FLAG_RESCAN;
		return PTR_ERR(trans);
	} else if (trans != ERR_PTR(-ENOENT)) {
		ret = btrfs_commit_transaction(trans);
		if (ret) {
			fs_info->qgroup_flags &= ~BTRFS_QGROUP_STATUS_FLAG_RESCAN;
			return ret;
		}
	}

	qgroup_rescan_zero_tracking(fs_info);

	mutex_lock(&fs_info->qgroup_rescan_lock);
	fs_info->qgroup_rescan_running = true;
	btrfs_queue_work(fs_info->qgroup_rescan_workers,
			 &fs_info->qgroup_rescan_work);
	mutex_unlock(&fs_info->qgroup_rescan_lock);

	return 0;
}

int btrfs_qgroup_wait_for_completion(struct btrfs_fs_info *fs_info,
				     bool interruptible)
{
	int running;
	int ret = 0;

	mutex_lock(&fs_info->qgroup_rescan_lock);
	running = fs_info->qgroup_rescan_running;
	mutex_unlock(&fs_info->qgroup_rescan_lock);

	if (!running)
		return 0;

	if (interruptible)
		ret = wait_for_completion_interruptible(
					&fs_info->qgroup_rescan_completion);
	else
		wait_for_completion(&fs_info->qgroup_rescan_completion);

	return ret;
}

/*
 * this is only called from open_ctree where we're still single threaded, thus
 * locking is omitted here.
 */
void
btrfs_qgroup_rescan_resume(struct btrfs_fs_info *fs_info)
{
	if (fs_info->qgroup_flags & BTRFS_QGROUP_STATUS_FLAG_RESCAN) {
		mutex_lock(&fs_info->qgroup_rescan_lock);
		fs_info->qgroup_rescan_running = true;
		btrfs_queue_work(fs_info->qgroup_rescan_workers,
				 &fs_info->qgroup_rescan_work);
		mutex_unlock(&fs_info->qgroup_rescan_lock);
	}
}

#define rbtree_iterate_from_safe(node, next, start)				\
       for (node = start; node && ({ next = rb_next(node); 1;}); node = next)

static int qgroup_unreserve_range(struct btrfs_inode *inode,
				  struct extent_changeset *reserved, u64 start,
				  u64 len)
{
	struct rb_node *node;
	struct rb_node *next;
	struct ulist_node *entry;
	int ret = 0;

	node = reserved->range_changed.root.rb_node;
	if (!node)
		return 0;
	while (node) {
		entry = rb_entry(node, struct ulist_node, rb_node);
		if (entry->val < start)
			node = node->rb_right;
		else
			node = node->rb_left;
	}

	if (entry->val > start && rb_prev(&entry->rb_node))
		entry = rb_entry(rb_prev(&entry->rb_node), struct ulist_node,
				 rb_node);

	rbtree_iterate_from_safe(node, next, &entry->rb_node) {
		u64 entry_start;
		u64 entry_end;
		u64 entry_len;
		int clear_ret;

		entry = rb_entry(node, struct ulist_node, rb_node);
		entry_start = entry->val;
		entry_end = entry->aux;
		entry_len = entry_end - entry_start + 1;

		if (entry_start >= start + len)
			break;
		if (entry_start + entry_len <= start)
			continue;
		/*
		 * Now the entry is in [start, start + len), revert the
		 * EXTENT_QGROUP_RESERVED bit.
		 */
		clear_ret = clear_extent_bits(&inode->io_tree, entry_start,
					      entry_end, EXTENT_QGROUP_RESERVED);
		if (!ret && clear_ret < 0)
			ret = clear_ret;

		ulist_del(&reserved->range_changed, entry->val, entry->aux);
		if (likely(reserved->bytes_changed >= entry_len)) {
			reserved->bytes_changed -= entry_len;
		} else {
			WARN_ON(1);
			reserved->bytes_changed = 0;
		}
	}

	return ret;
}

/*
 * Try to free some space for qgroup.
 *
 * For qgroup, there are only 3 ways to free qgroup space:
 * - Flush nodatacow write
 *   Any nodatacow write will free its reserved data space at run_delalloc_range().
 *   In theory, we should only flush nodatacow inodes, but it's not yet
 *   possible, so we need to flush the whole root.
 *
 * - Wait for ordered extents
 *   When ordered extents are finished, their reserved metadata is finally
 *   converted to per_trans status, which can be freed by later commit
 *   transaction.
 *
 * - Commit transaction
 *   This would free the meta_per_trans space.
 *   In theory this shouldn't provide much space, but any more qgroup space
 *   is needed.
 */
static int try_flush_qgroup(struct btrfs_root *root)
{
	struct btrfs_trans_handle *trans;
	int ret;

	/* Can't hold an open transaction or we run the risk of deadlocking. */
	ASSERT(current->journal_info == NULL);
	if (WARN_ON(current->journal_info))
		return 0;

	/*
	 * We don't want to run flush again and again, so if there is a running
	 * one, we won't try to start a new flush, but exit directly.
	 */
	if (test_and_set_bit(BTRFS_ROOT_QGROUP_FLUSHING, &root->state)) {
		wait_event(root->qgroup_flush_wait,
			!test_bit(BTRFS_ROOT_QGROUP_FLUSHING, &root->state));
		return 0;
	}

	ret = btrfs_start_delalloc_snapshot(root, true);
	if (ret < 0)
		goto out;
	btrfs_wait_ordered_extents(root, U64_MAX, 0, (u64)-1);

	trans = btrfs_attach_transaction_barrier(root);
	if (IS_ERR(trans)) {
		ret = PTR_ERR(trans);
		if (ret == -ENOENT)
			ret = 0;
		goto out;
	}

	ret = btrfs_commit_transaction(trans);
out:
	clear_bit(BTRFS_ROOT_QGROUP_FLUSHING, &root->state);
	wake_up(&root->qgroup_flush_wait);
	return ret;
}

static int qgroup_reserve_data(struct btrfs_inode *inode,
			struct extent_changeset **reserved_ret, u64 start,
			u64 len)
{
	struct btrfs_root *root = inode->root;
	struct extent_changeset *reserved;
	bool new_reserved = false;
	u64 orig_reserved;
	u64 to_reserve;
	int ret;

	if (btrfs_qgroup_mode(root->fs_info) == BTRFS_QGROUP_MODE_DISABLED ||
<<<<<<< HEAD
	    !is_fstree(root->root_key.objectid) || len == 0)
=======
	    !is_fstree(btrfs_root_id(root)) || len == 0)
>>>>>>> 0c383648
		return 0;

	/* @reserved parameter is mandatory for qgroup */
	if (WARN_ON(!reserved_ret))
		return -EINVAL;
	if (!*reserved_ret) {
		new_reserved = true;
		*reserved_ret = extent_changeset_alloc();
		if (!*reserved_ret)
			return -ENOMEM;
	}
	reserved = *reserved_ret;
	/* Record already reserved space */
	orig_reserved = reserved->bytes_changed;
	ret = set_record_extent_bits(&inode->io_tree, start,
			start + len -1, EXTENT_QGROUP_RESERVED, reserved);

	/* Newly reserved space */
	to_reserve = reserved->bytes_changed - orig_reserved;
	trace_btrfs_qgroup_reserve_data(&inode->vfs_inode, start, len,
					to_reserve, QGROUP_RESERVE);
	if (ret < 0)
		goto out;
	ret = qgroup_reserve(root, to_reserve, true, BTRFS_QGROUP_RSV_DATA);
	if (ret < 0)
		goto cleanup;

	return ret;

cleanup:
	qgroup_unreserve_range(inode, reserved, start, len);
out:
	if (new_reserved) {
		extent_changeset_free(reserved);
		*reserved_ret = NULL;
	}
	return ret;
}

/*
 * Reserve qgroup space for range [start, start + len).
 *
 * This function will either reserve space from related qgroups or do nothing
 * if the range is already reserved.
 *
 * Return 0 for successful reservation
 * Return <0 for error (including -EQUOT)
 *
 * NOTE: This function may sleep for memory allocation, dirty page flushing and
 *	 commit transaction. So caller should not hold any dirty page locked.
 */
int btrfs_qgroup_reserve_data(struct btrfs_inode *inode,
			struct extent_changeset **reserved_ret, u64 start,
			u64 len)
{
	int ret;

	ret = qgroup_reserve_data(inode, reserved_ret, start, len);
	if (ret <= 0 && ret != -EDQUOT)
		return ret;

	ret = try_flush_qgroup(inode->root);
	if (ret < 0)
		return ret;
	return qgroup_reserve_data(inode, reserved_ret, start, len);
}

/* Free ranges specified by @reserved, normally in error path */
static int qgroup_free_reserved_data(struct btrfs_inode *inode,
				     struct extent_changeset *reserved,
				     u64 start, u64 len, u64 *freed_ret)
{
	struct btrfs_root *root = inode->root;
	struct ulist_node *unode;
	struct ulist_iterator uiter;
	struct extent_changeset changeset;
	u64 freed = 0;
	int ret;

	extent_changeset_init(&changeset);
	len = round_up(start + len, root->fs_info->sectorsize);
	start = round_down(start, root->fs_info->sectorsize);

	ULIST_ITER_INIT(&uiter);
	while ((unode = ulist_next(&reserved->range_changed, &uiter))) {
		u64 range_start = unode->val;
		/* unode->aux is the inclusive end */
		u64 range_len = unode->aux - range_start + 1;
		u64 free_start;
		u64 free_len;

		extent_changeset_release(&changeset);

		/* Only free range in range [start, start + len) */
		if (range_start >= start + len ||
		    range_start + range_len <= start)
			continue;
		free_start = max(range_start, start);
		free_len = min(start + len, range_start + range_len) -
			   free_start;
		/*
		 * TODO: To also modify reserved->ranges_reserved to reflect
		 * the modification.
		 *
		 * However as long as we free qgroup reserved according to
		 * EXTENT_QGROUP_RESERVED, we won't double free.
		 * So not need to rush.
		 */
		ret = clear_record_extent_bits(&inode->io_tree, free_start,
				free_start + free_len - 1,
				EXTENT_QGROUP_RESERVED, &changeset);
		if (ret < 0)
			goto out;
		freed += changeset.bytes_changed;
	}
	btrfs_qgroup_free_refroot(root->fs_info, btrfs_root_id(root), freed,
				  BTRFS_QGROUP_RSV_DATA);
	if (freed_ret)
		*freed_ret = freed;
	ret = 0;
out:
	extent_changeset_release(&changeset);
	return ret;
}

static int __btrfs_qgroup_release_data(struct btrfs_inode *inode,
			struct extent_changeset *reserved, u64 start, u64 len,
			u64 *released, int free)
{
	struct extent_changeset changeset;
	int trace_op = QGROUP_RELEASE;
	int ret;

	if (btrfs_qgroup_mode(inode->root->fs_info) == BTRFS_QGROUP_MODE_DISABLED) {
		extent_changeset_init(&changeset);
		return clear_record_extent_bits(&inode->io_tree, start,
						start + len - 1,
						EXTENT_QGROUP_RESERVED, &changeset);
	}

	/* In release case, we shouldn't have @reserved */
	WARN_ON(!free && reserved);
	if (free && reserved)
		return qgroup_free_reserved_data(inode, reserved, start, len, released);
	extent_changeset_init(&changeset);
	ret = clear_record_extent_bits(&inode->io_tree, start, start + len -1,
				       EXTENT_QGROUP_RESERVED, &changeset);
	if (ret < 0)
		goto out;

	if (free)
		trace_op = QGROUP_FREE;
	trace_btrfs_qgroup_release_data(&inode->vfs_inode, start, len,
					changeset.bytes_changed, trace_op);
	if (free)
		btrfs_qgroup_free_refroot(inode->root->fs_info,
				btrfs_root_id(inode->root),
				changeset.bytes_changed, BTRFS_QGROUP_RSV_DATA);
	if (released)
		*released = changeset.bytes_changed;
out:
	extent_changeset_release(&changeset);
	return ret;
}

/*
 * Free a reserved space range from io_tree and related qgroups
 *
 * Should be called when a range of pages get invalidated before reaching disk.
 * Or for error cleanup case.
 * if @reserved is given, only reserved range in [@start, @start + @len) will
 * be freed.
 *
 * For data written to disk, use btrfs_qgroup_release_data().
 *
 * NOTE: This function may sleep for memory allocation.
 */
int btrfs_qgroup_free_data(struct btrfs_inode *inode,
			   struct extent_changeset *reserved,
			   u64 start, u64 len, u64 *freed)
{
	return __btrfs_qgroup_release_data(inode, reserved, start, len, freed, 1);
}

/*
 * Release a reserved space range from io_tree only.
 *
 * Should be called when a range of pages get written to disk and corresponding
 * FILE_EXTENT is inserted into corresponding root.
 *
 * Since new qgroup accounting framework will only update qgroup numbers at
 * commit_transaction() time, its reserved space shouldn't be freed from
 * related qgroups.
 *
 * But we should release the range from io_tree, to allow further write to be
 * COWed.
 *
 * NOTE: This function may sleep for memory allocation.
 */
int btrfs_qgroup_release_data(struct btrfs_inode *inode, u64 start, u64 len, u64 *released)
{
	return __btrfs_qgroup_release_data(inode, NULL, start, len, released, 0);
}

static void add_root_meta_rsv(struct btrfs_root *root, int num_bytes,
			      enum btrfs_qgroup_rsv_type type)
{
	if (type != BTRFS_QGROUP_RSV_META_PREALLOC &&
	    type != BTRFS_QGROUP_RSV_META_PERTRANS)
		return;
	if (num_bytes == 0)
		return;

	spin_lock(&root->qgroup_meta_rsv_lock);
	if (type == BTRFS_QGROUP_RSV_META_PREALLOC)
		root->qgroup_meta_rsv_prealloc += num_bytes;
	else
		root->qgroup_meta_rsv_pertrans += num_bytes;
	spin_unlock(&root->qgroup_meta_rsv_lock);
}

static int sub_root_meta_rsv(struct btrfs_root *root, int num_bytes,
			     enum btrfs_qgroup_rsv_type type)
{
	if (type != BTRFS_QGROUP_RSV_META_PREALLOC &&
	    type != BTRFS_QGROUP_RSV_META_PERTRANS)
		return 0;
	if (num_bytes == 0)
		return 0;

	spin_lock(&root->qgroup_meta_rsv_lock);
	if (type == BTRFS_QGROUP_RSV_META_PREALLOC) {
		num_bytes = min_t(u64, root->qgroup_meta_rsv_prealloc,
				  num_bytes);
		root->qgroup_meta_rsv_prealloc -= num_bytes;
	} else {
		num_bytes = min_t(u64, root->qgroup_meta_rsv_pertrans,
				  num_bytes);
		root->qgroup_meta_rsv_pertrans -= num_bytes;
	}
	spin_unlock(&root->qgroup_meta_rsv_lock);
	return num_bytes;
}

int btrfs_qgroup_reserve_meta(struct btrfs_root *root, int num_bytes,
			      enum btrfs_qgroup_rsv_type type, bool enforce)
{
	struct btrfs_fs_info *fs_info = root->fs_info;
	int ret;

	if (btrfs_qgroup_mode(fs_info) == BTRFS_QGROUP_MODE_DISABLED ||
<<<<<<< HEAD
	    !is_fstree(root->root_key.objectid) || num_bytes == 0)
=======
	    !is_fstree(btrfs_root_id(root)) || num_bytes == 0)
>>>>>>> 0c383648
		return 0;

	BUG_ON(num_bytes != round_down(num_bytes, fs_info->nodesize));
	trace_qgroup_meta_reserve(root, (s64)num_bytes, type);
	ret = qgroup_reserve(root, num_bytes, enforce, type);
	if (ret < 0)
		return ret;
	/*
	 * Record what we have reserved into root.
	 *
	 * To avoid quota disabled->enabled underflow.
	 * In that case, we may try to free space we haven't reserved
	 * (since quota was disabled), so record what we reserved into root.
	 * And ensure later release won't underflow this number.
	 */
	add_root_meta_rsv(root, num_bytes, type);
	return ret;
}

int __btrfs_qgroup_reserve_meta(struct btrfs_root *root, int num_bytes,
				enum btrfs_qgroup_rsv_type type, bool enforce,
				bool noflush)
{
	int ret;

	ret = btrfs_qgroup_reserve_meta(root, num_bytes, type, enforce);
	if ((ret <= 0 && ret != -EDQUOT) || noflush)
		return ret;

	ret = try_flush_qgroup(root);
	if (ret < 0)
		return ret;
	return btrfs_qgroup_reserve_meta(root, num_bytes, type, enforce);
}

/*
 * Per-transaction meta reservation should be all freed at transaction commit
 * time
 */
void btrfs_qgroup_free_meta_all_pertrans(struct btrfs_root *root)
{
	struct btrfs_fs_info *fs_info = root->fs_info;

	if (btrfs_qgroup_mode(fs_info) == BTRFS_QGROUP_MODE_DISABLED ||
<<<<<<< HEAD
	    !is_fstree(root->root_key.objectid))
=======
	    !is_fstree(btrfs_root_id(root)))
>>>>>>> 0c383648
		return;

	/* TODO: Update trace point to handle such free */
	trace_qgroup_meta_free_all_pertrans(root);
	/* Special value -1 means to free all reserved space */
	btrfs_qgroup_free_refroot(fs_info, btrfs_root_id(root), (u64)-1,
				  BTRFS_QGROUP_RSV_META_PERTRANS);
}

void __btrfs_qgroup_free_meta(struct btrfs_root *root, int num_bytes,
			      enum btrfs_qgroup_rsv_type type)
{
	struct btrfs_fs_info *fs_info = root->fs_info;

	if (btrfs_qgroup_mode(fs_info) == BTRFS_QGROUP_MODE_DISABLED ||
<<<<<<< HEAD
	    !is_fstree(root->root_key.objectid))
=======
	    !is_fstree(btrfs_root_id(root)))
>>>>>>> 0c383648
		return;

	/*
	 * reservation for META_PREALLOC can happen before quota is enabled,
	 * which can lead to underflow.
	 * Here ensure we will only free what we really have reserved.
	 */
	num_bytes = sub_root_meta_rsv(root, num_bytes, type);
	BUG_ON(num_bytes != round_down(num_bytes, fs_info->nodesize));
	trace_qgroup_meta_reserve(root, -(s64)num_bytes, type);
	btrfs_qgroup_free_refroot(fs_info, btrfs_root_id(root), num_bytes, type);
}

static void qgroup_convert_meta(struct btrfs_fs_info *fs_info, u64 ref_root,
				int num_bytes)
{
	struct btrfs_qgroup *qgroup;
	LIST_HEAD(qgroup_list);

	if (num_bytes == 0)
		return;
	if (!fs_info->quota_root)
		return;

	spin_lock(&fs_info->qgroup_lock);
	qgroup = find_qgroup_rb(fs_info, ref_root);
	if (!qgroup)
		goto out;

	qgroup_iterator_add(&qgroup_list, qgroup);
	list_for_each_entry(qgroup, &qgroup_list, iterator) {
		struct btrfs_qgroup_list *glist;

		qgroup_rsv_release(fs_info, qgroup, num_bytes,
				BTRFS_QGROUP_RSV_META_PREALLOC);
		if (!sb_rdonly(fs_info->sb))
			qgroup_rsv_add(fs_info, qgroup, num_bytes,
				       BTRFS_QGROUP_RSV_META_PERTRANS);

		list_for_each_entry(glist, &qgroup->groups, next_group)
			qgroup_iterator_add(&qgroup_list, glist->group);
	}
out:
	qgroup_iterator_clean(&qgroup_list);
	spin_unlock(&fs_info->qgroup_lock);
}

/*
 * Convert @num_bytes of META_PREALLOCATED reservation to META_PERTRANS.
 *
 * This is called when preallocated meta reservation needs to be used.
 * Normally after btrfs_join_transaction() call.
 */
void btrfs_qgroup_convert_reserved_meta(struct btrfs_root *root, int num_bytes)
{
	struct btrfs_fs_info *fs_info = root->fs_info;

	if (btrfs_qgroup_mode(fs_info) == BTRFS_QGROUP_MODE_DISABLED ||
<<<<<<< HEAD
	    !is_fstree(root->root_key.objectid))
=======
	    !is_fstree(btrfs_root_id(root)))
>>>>>>> 0c383648
		return;
	/* Same as btrfs_qgroup_free_meta_prealloc() */
	num_bytes = sub_root_meta_rsv(root, num_bytes,
				      BTRFS_QGROUP_RSV_META_PREALLOC);
	trace_qgroup_meta_convert(root, num_bytes);
<<<<<<< HEAD
	qgroup_convert_meta(fs_info, root->root_key.objectid, num_bytes);
=======
	qgroup_convert_meta(fs_info, btrfs_root_id(root), num_bytes);
>>>>>>> 0c383648
	if (!sb_rdonly(fs_info->sb))
		add_root_meta_rsv(root, num_bytes, BTRFS_QGROUP_RSV_META_PERTRANS);
}

/*
 * Check qgroup reserved space leaking, normally at destroy inode
 * time
 */
void btrfs_qgroup_check_reserved_leak(struct btrfs_inode *inode)
{
	struct extent_changeset changeset;
	struct ulist_node *unode;
	struct ulist_iterator iter;
	int ret;

	extent_changeset_init(&changeset);
	ret = clear_record_extent_bits(&inode->io_tree, 0, (u64)-1,
			EXTENT_QGROUP_RESERVED, &changeset);

	WARN_ON(ret < 0);
	if (WARN_ON(changeset.bytes_changed)) {
		ULIST_ITER_INIT(&iter);
		while ((unode = ulist_next(&changeset.range_changed, &iter))) {
			btrfs_warn(inode->root->fs_info,
		"leaking qgroup reserved space, ino: %llu, start: %llu, end: %llu",
				btrfs_ino(inode), unode->val, unode->aux);
		}
		btrfs_qgroup_free_refroot(inode->root->fs_info,
				btrfs_root_id(inode->root),
				changeset.bytes_changed, BTRFS_QGROUP_RSV_DATA);

	}
	extent_changeset_release(&changeset);
}

void btrfs_qgroup_init_swapped_blocks(
	struct btrfs_qgroup_swapped_blocks *swapped_blocks)
{
	int i;

	spin_lock_init(&swapped_blocks->lock);
	for (i = 0; i < BTRFS_MAX_LEVEL; i++)
		swapped_blocks->blocks[i] = RB_ROOT;
	swapped_blocks->swapped = false;
}

/*
 * Delete all swapped blocks record of @root.
 * Every record here means we skipped a full subtree scan for qgroup.
 *
 * Gets called when committing one transaction.
 */
void btrfs_qgroup_clean_swapped_blocks(struct btrfs_root *root)
{
	struct btrfs_qgroup_swapped_blocks *swapped_blocks;
	int i;

	swapped_blocks = &root->swapped_blocks;

	spin_lock(&swapped_blocks->lock);
	if (!swapped_blocks->swapped)
		goto out;
	for (i = 0; i < BTRFS_MAX_LEVEL; i++) {
		struct rb_root *cur_root = &swapped_blocks->blocks[i];
		struct btrfs_qgroup_swapped_block *entry;
		struct btrfs_qgroup_swapped_block *next;

		rbtree_postorder_for_each_entry_safe(entry, next, cur_root,
						     node)
			kfree(entry);
		swapped_blocks->blocks[i] = RB_ROOT;
	}
	swapped_blocks->swapped = false;
out:
	spin_unlock(&swapped_blocks->lock);
}

/*
 * Add subtree roots record into @subvol_root.
 *
 * @subvol_root:	tree root of the subvolume tree get swapped
 * @bg:			block group under balance
 * @subvol_parent/slot:	pointer to the subtree root in subvolume tree
 * @reloc_parent/slot:	pointer to the subtree root in reloc tree
 *			BOTH POINTERS ARE BEFORE TREE SWAP
 * @last_snapshot:	last snapshot generation of the subvolume tree
 */
int btrfs_qgroup_add_swapped_blocks(struct btrfs_trans_handle *trans,
		struct btrfs_root *subvol_root,
		struct btrfs_block_group *bg,
		struct extent_buffer *subvol_parent, int subvol_slot,
		struct extent_buffer *reloc_parent, int reloc_slot,
		u64 last_snapshot)
{
	struct btrfs_fs_info *fs_info = subvol_root->fs_info;
	struct btrfs_qgroup_swapped_blocks *blocks = &subvol_root->swapped_blocks;
	struct btrfs_qgroup_swapped_block *block;
	struct rb_node **cur;
	struct rb_node *parent = NULL;
	int level = btrfs_header_level(subvol_parent) - 1;
	int ret = 0;

	if (!btrfs_qgroup_full_accounting(fs_info))
		return 0;

	if (btrfs_node_ptr_generation(subvol_parent, subvol_slot) >
	    btrfs_node_ptr_generation(reloc_parent, reloc_slot)) {
		btrfs_err_rl(fs_info,
		"%s: bad parameter order, subvol_gen=%llu reloc_gen=%llu",
			__func__,
			btrfs_node_ptr_generation(subvol_parent, subvol_slot),
			btrfs_node_ptr_generation(reloc_parent, reloc_slot));
		return -EUCLEAN;
	}

	block = kmalloc(sizeof(*block), GFP_NOFS);
	if (!block) {
		ret = -ENOMEM;
		goto out;
	}

	/*
	 * @reloc_parent/slot is still before swap, while @block is going to
	 * record the bytenr after swap, so we do the swap here.
	 */
	block->subvol_bytenr = btrfs_node_blockptr(reloc_parent, reloc_slot);
	block->subvol_generation = btrfs_node_ptr_generation(reloc_parent,
							     reloc_slot);
	block->reloc_bytenr = btrfs_node_blockptr(subvol_parent, subvol_slot);
	block->reloc_generation = btrfs_node_ptr_generation(subvol_parent,
							    subvol_slot);
	block->last_snapshot = last_snapshot;
	block->level = level;

	/*
	 * If we have bg == NULL, we're called from btrfs_recover_relocation(),
	 * no one else can modify tree blocks thus we qgroup will not change
	 * no matter the value of trace_leaf.
	 */
	if (bg && bg->flags & BTRFS_BLOCK_GROUP_DATA)
		block->trace_leaf = true;
	else
		block->trace_leaf = false;
	btrfs_node_key_to_cpu(reloc_parent, &block->first_key, reloc_slot);

	/* Insert @block into @blocks */
	spin_lock(&blocks->lock);
	cur = &blocks->blocks[level].rb_node;
	while (*cur) {
		struct btrfs_qgroup_swapped_block *entry;

		parent = *cur;
		entry = rb_entry(parent, struct btrfs_qgroup_swapped_block,
				 node);

		if (entry->subvol_bytenr < block->subvol_bytenr) {
			cur = &(*cur)->rb_left;
		} else if (entry->subvol_bytenr > block->subvol_bytenr) {
			cur = &(*cur)->rb_right;
		} else {
			if (entry->subvol_generation !=
					block->subvol_generation ||
			    entry->reloc_bytenr != block->reloc_bytenr ||
			    entry->reloc_generation !=
					block->reloc_generation) {
				/*
				 * Duplicated but mismatch entry found.
				 * Shouldn't happen.
				 *
				 * Marking qgroup inconsistent should be enough
				 * for end users.
				 */
				WARN_ON(IS_ENABLED(CONFIG_BTRFS_DEBUG));
				ret = -EEXIST;
			}
			kfree(block);
			goto out_unlock;
		}
	}
	rb_link_node(&block->node, parent, cur);
	rb_insert_color(&block->node, &blocks->blocks[level]);
	blocks->swapped = true;
out_unlock:
	spin_unlock(&blocks->lock);
out:
	if (ret < 0)
		qgroup_mark_inconsistent(fs_info);
	return ret;
}

/*
 * Check if the tree block is a subtree root, and if so do the needed
 * delayed subtree trace for qgroup.
 *
 * This is called during btrfs_cow_block().
 */
int btrfs_qgroup_trace_subtree_after_cow(struct btrfs_trans_handle *trans,
					 struct btrfs_root *root,
					 struct extent_buffer *subvol_eb)
{
	struct btrfs_fs_info *fs_info = root->fs_info;
	struct btrfs_tree_parent_check check = { 0 };
	struct btrfs_qgroup_swapped_blocks *blocks = &root->swapped_blocks;
	struct btrfs_qgroup_swapped_block *block;
	struct extent_buffer *reloc_eb = NULL;
	struct rb_node *node;
	bool found = false;
	bool swapped = false;
	int level = btrfs_header_level(subvol_eb);
	int ret = 0;
	int i;

	if (!btrfs_qgroup_full_accounting(fs_info))
		return 0;
	if (!is_fstree(btrfs_root_id(root)) || !root->reloc_root)
		return 0;

	spin_lock(&blocks->lock);
	if (!blocks->swapped) {
		spin_unlock(&blocks->lock);
		return 0;
	}
	node = blocks->blocks[level].rb_node;

	while (node) {
		block = rb_entry(node, struct btrfs_qgroup_swapped_block, node);
		if (block->subvol_bytenr < subvol_eb->start) {
			node = node->rb_left;
		} else if (block->subvol_bytenr > subvol_eb->start) {
			node = node->rb_right;
		} else {
			found = true;
			break;
		}
	}
	if (!found) {
		spin_unlock(&blocks->lock);
		goto out;
	}
	/* Found one, remove it from @blocks first and update blocks->swapped */
	rb_erase(&block->node, &blocks->blocks[level]);
	for (i = 0; i < BTRFS_MAX_LEVEL; i++) {
		if (RB_EMPTY_ROOT(&blocks->blocks[i])) {
			swapped = true;
			break;
		}
	}
	blocks->swapped = swapped;
	spin_unlock(&blocks->lock);

	check.level = block->level;
	check.transid = block->reloc_generation;
	check.has_first_key = true;
	memcpy(&check.first_key, &block->first_key, sizeof(check.first_key));

	/* Read out reloc subtree root */
	reloc_eb = read_tree_block(fs_info, block->reloc_bytenr, &check);
	if (IS_ERR(reloc_eb)) {
		ret = PTR_ERR(reloc_eb);
		reloc_eb = NULL;
		goto free_out;
	}
	if (!extent_buffer_uptodate(reloc_eb)) {
		ret = -EIO;
		goto free_out;
	}

	ret = qgroup_trace_subtree_swap(trans, reloc_eb, subvol_eb,
			block->last_snapshot, block->trace_leaf);
free_out:
	kfree(block);
	free_extent_buffer(reloc_eb);
out:
	if (ret < 0) {
		btrfs_err_rl(fs_info,
			     "failed to account subtree at bytenr %llu: %d",
			     subvol_eb->start, ret);
		qgroup_mark_inconsistent(fs_info);
	}
	return ret;
}

void btrfs_qgroup_destroy_extent_records(struct btrfs_transaction *trans)
{
	struct btrfs_qgroup_extent_record *entry;
	struct btrfs_qgroup_extent_record *next;
	struct rb_root *root;

	root = &trans->delayed_refs.dirty_extent_root;
	rbtree_postorder_for_each_entry_safe(entry, next, root, node) {
		ulist_free(entry->old_roots);
		kfree(entry);
	}
	*root = RB_ROOT;
}

void btrfs_free_squota_rsv(struct btrfs_fs_info *fs_info, u64 root, u64 rsv_bytes)
{
	if (btrfs_qgroup_mode(fs_info) != BTRFS_QGROUP_MODE_SIMPLE)
		return;

	if (!is_fstree(root))
		return;

	btrfs_qgroup_free_refroot(fs_info, root, rsv_bytes, BTRFS_QGROUP_RSV_DATA);
}

int btrfs_record_squota_delta(struct btrfs_fs_info *fs_info,
			      struct btrfs_squota_delta *delta)
{
	int ret;
	struct btrfs_qgroup *qgroup;
	struct btrfs_qgroup *qg;
	LIST_HEAD(qgroup_list);
	u64 root = delta->root;
	u64 num_bytes = delta->num_bytes;
	const int sign = (delta->is_inc ? 1 : -1);

	if (btrfs_qgroup_mode(fs_info) != BTRFS_QGROUP_MODE_SIMPLE)
		return 0;

	if (!is_fstree(root))
		return 0;

	/* If the extent predates enabling quotas, don't count it. */
	if (delta->generation < fs_info->qgroup_enable_gen)
		return 0;

	spin_lock(&fs_info->qgroup_lock);
	qgroup = find_qgroup_rb(fs_info, root);
	if (!qgroup) {
		ret = -ENOENT;
		goto out;
	}

	ret = 0;
	qgroup_iterator_add(&qgroup_list, qgroup);
	list_for_each_entry(qg, &qgroup_list, iterator) {
		struct btrfs_qgroup_list *glist;

		qg->excl += num_bytes * sign;
		qg->rfer += num_bytes * sign;
		qgroup_dirty(fs_info, qg);

		list_for_each_entry(glist, &qg->groups, next_group)
			qgroup_iterator_add(&qgroup_list, glist->group);
	}
	qgroup_iterator_clean(&qgroup_list);

out:
	spin_unlock(&fs_info->qgroup_lock);
	return ret;
}<|MERGE_RESOLUTION|>--- conflicted
+++ resolved
@@ -468,10 +468,7 @@
 		}
 		if (!qgroup) {
 			struct btrfs_qgroup *prealloc;
-<<<<<<< HEAD
-=======
 			struct btrfs_root *tree_root = fs_info->tree_root;
->>>>>>> 0c383648
 
 			prealloc = kzalloc(sizeof(*prealloc), GFP_KERNEL);
 			if (!prealloc) {
@@ -479,8 +476,6 @@
 				goto out;
 			}
 			qgroup = add_qgroup_rb(fs_info, prealloc, found_key.offset);
-<<<<<<< HEAD
-=======
 			/*
 			 * If a qgroup exists for a subvolume ID, it is possible
 			 * that subvolume has been deleted, in which case
@@ -500,7 +495,6 @@
 				 * btrfs_get_free_objectid.
 				 */
 				tree_root->free_objectid = qgroup->qgroupid + 1;
->>>>>>> 0c383648
 		}
 		ret = btrfs_sysfs_add_one_qgroup(fs_info, qgroup);
 		if (ret < 0)
@@ -1567,15 +1561,8 @@
 	if (!qgroup)
 		goto out;
 	if (qgroup->excl == qgroup->rfer) {
-<<<<<<< HEAD
-		ret = 0;
-		err = __qgroup_excl_accounting(fs_info, dst, qgroup, sign);
-		if (err < 0) {
-			ret = err;
-=======
 		ret = __qgroup_excl_accounting(fs_info, dst, qgroup, sign);
 		if (ret < 0)
->>>>>>> 0c383648
 			goto out;
 		ret = 0;
 	}
@@ -3075,11 +3062,6 @@
 			       struct btrfs_qgroup_inherit *inherit,
 			       size_t size)
 {
-<<<<<<< HEAD
-	if (!btrfs_qgroup_enabled(fs_info))
-		return 0;
-=======
->>>>>>> 0c383648
 	if (inherit->flags & ~BTRFS_QGROUP_INHERIT_FLAGS_SUPP)
 		return -EOPNOTSUPP;
 	if (size < sizeof(*inherit) || size > PAGE_SIZE)
@@ -3097,18 +3079,10 @@
 	if (inherit->num_ref_copies > 0 || inherit->num_excl_copies > 0)
 		return -EINVAL;
 
-<<<<<<< HEAD
-	if (inherit->num_qgroups > PAGE_SIZE)
-		return -EINVAL;
-
-=======
->>>>>>> 0c383648
 	if (size != struct_size(inherit, qgroups, inherit->num_qgroups))
 		return -EINVAL;
 
 	/*
-<<<<<<< HEAD
-=======
 	 * Skip the inherit source qgroups check if qgroup is not enabled.
 	 * Qgroup can still be later enabled causing problems, but in that case
 	 * btrfs_qgroup_inherit() would just ignore those invalid ones.
@@ -3117,7 +3091,6 @@
 		return 0;
 
 	/*
->>>>>>> 0c383648
 	 * Now check all the remaining qgroups, they should all:
 	 *
 	 * - Exist
@@ -3176,11 +3149,7 @@
 	qgids = res->qgroups;
 
 	list_for_each_entry(qg_list, &inode_qg->groups, next_group)
-<<<<<<< HEAD
-		qgids[i] = qg_list->group->qgroupid;
-=======
 		qgids[i++] = qg_list->group->qgroupid;
->>>>>>> 0c383648
 
 	*inherit = res;
 	return 0;
@@ -3900,11 +3869,7 @@
 			     BTRFS_QGROUP_STATUS_FLAG_ON)) {
 			btrfs_debug(fs_info,
 			"qgroup rescan init failed, qgroup is not enabled");
-<<<<<<< HEAD
-			ret = -EINVAL;
-=======
 			ret = -ENOTCONN;
->>>>>>> 0c383648
 		} else if (btrfs_qgroup_mode(fs_info) == BTRFS_QGROUP_MODE_DISABLED) {
 			/* Quota disable is in progress */
 			ret = -EBUSY;
@@ -4165,11 +4130,7 @@
 	int ret;
 
 	if (btrfs_qgroup_mode(root->fs_info) == BTRFS_QGROUP_MODE_DISABLED ||
-<<<<<<< HEAD
-	    !is_fstree(root->root_key.objectid) || len == 0)
-=======
 	    !is_fstree(btrfs_root_id(root)) || len == 0)
->>>>>>> 0c383648
 		return 0;
 
 	/* @reserved parameter is mandatory for qgroup */
@@ -4421,11 +4382,7 @@
 	int ret;
 
 	if (btrfs_qgroup_mode(fs_info) == BTRFS_QGROUP_MODE_DISABLED ||
-<<<<<<< HEAD
-	    !is_fstree(root->root_key.objectid) || num_bytes == 0)
-=======
 	    !is_fstree(btrfs_root_id(root)) || num_bytes == 0)
->>>>>>> 0c383648
 		return 0;
 
 	BUG_ON(num_bytes != round_down(num_bytes, fs_info->nodesize));
@@ -4470,11 +4427,7 @@
 	struct btrfs_fs_info *fs_info = root->fs_info;
 
 	if (btrfs_qgroup_mode(fs_info) == BTRFS_QGROUP_MODE_DISABLED ||
-<<<<<<< HEAD
-	    !is_fstree(root->root_key.objectid))
-=======
 	    !is_fstree(btrfs_root_id(root)))
->>>>>>> 0c383648
 		return;
 
 	/* TODO: Update trace point to handle such free */
@@ -4490,11 +4443,7 @@
 	struct btrfs_fs_info *fs_info = root->fs_info;
 
 	if (btrfs_qgroup_mode(fs_info) == BTRFS_QGROUP_MODE_DISABLED ||
-<<<<<<< HEAD
-	    !is_fstree(root->root_key.objectid))
-=======
 	    !is_fstree(btrfs_root_id(root)))
->>>>>>> 0c383648
 		return;
 
 	/*
@@ -4553,21 +4502,13 @@
 	struct btrfs_fs_info *fs_info = root->fs_info;
 
 	if (btrfs_qgroup_mode(fs_info) == BTRFS_QGROUP_MODE_DISABLED ||
-<<<<<<< HEAD
-	    !is_fstree(root->root_key.objectid))
-=======
 	    !is_fstree(btrfs_root_id(root)))
->>>>>>> 0c383648
 		return;
 	/* Same as btrfs_qgroup_free_meta_prealloc() */
 	num_bytes = sub_root_meta_rsv(root, num_bytes,
 				      BTRFS_QGROUP_RSV_META_PREALLOC);
 	trace_qgroup_meta_convert(root, num_bytes);
-<<<<<<< HEAD
-	qgroup_convert_meta(fs_info, root->root_key.objectid, num_bytes);
-=======
 	qgroup_convert_meta(fs_info, btrfs_root_id(root), num_bytes);
->>>>>>> 0c383648
 	if (!sb_rdonly(fs_info->sb))
 		add_root_meta_rsv(root, num_bytes, BTRFS_QGROUP_RSV_META_PERTRANS);
 }
