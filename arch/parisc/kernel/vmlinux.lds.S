--- conflicted
+++ resolved
@@ -135,8 +135,6 @@
 	__init_begin = .;
 	INIT_TEXT_SECTION(16384)
 	INIT_DATA_SECTION(16)
-<<<<<<< HEAD
-=======
 	/* we have to discard exit text and such at runtime, not link time */
 	.exit.text :
 	{
@@ -146,7 +144,6 @@
 	{
 		EXIT_DATA
 	}
->>>>>>> 66b00a7c
 
 	PERCPU(PAGE_SIZE)
 	. = ALIGN(PAGE_SIZE);
