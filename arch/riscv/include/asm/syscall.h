--- conflicted
+++ resolved
@@ -80,11 +80,7 @@
 	memcpy(&regs->a1, args, 5 * sizeof(regs->a1));
 }
 
-<<<<<<< HEAD
-static inline int syscall_get_arch(void)
-=======
 static inline int syscall_get_arch(struct task_struct *task)
->>>>>>> 0ecfebd2
 {
 #ifdef CONFIG_64BIT
 	return AUDIT_ARCH_RISCV64;
