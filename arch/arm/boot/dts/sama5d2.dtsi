--- conflicted
+++ resolved
@@ -985,15 +985,12 @@
 						reg = <57>;
 						atmel,clk-output-range = <0 80000000>;
 					};
-<<<<<<< HEAD
-=======
 
 					classd_gclk: classd_gclk {
 						#clock-cells = <0>;
 						reg = <59>;
 						atmel,clk-output-range = <0 100000000>;
 					};
->>>>>>> bb176f67
 				};
 			};
 
@@ -1472,8 +1469,6 @@
 				status = "okay";
 			};
 
-<<<<<<< HEAD
-=======
 			classd: classd@fc048000 {
 				compatible = "atmel,sama5d2-classd";
 				reg = <0xfc048000 0x100>;
@@ -1487,7 +1482,6 @@
 				status = "disabled";
 			};
 
->>>>>>> bb176f67
 			can1: can@fc050000 {
 				compatible = "bosch,m_can";
 				reg = <0xfc050000 0x4000>, <0x210000 0x4000>;
