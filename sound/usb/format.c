--- conflicted
+++ resolved
@@ -209,8 +209,6 @@
 	return 0;
 }
 
-#define MAX_UAC2_NR_RATES 1024
-
 /*
  * Helper function to walk the array of sample rate triplets reported by
  * the device. The problem is that we need to parse whole array first to
@@ -255,11 +253,7 @@
 			fp->rates |= snd_pcm_rate_to_rate_bit(rate);
 
 			nr_rates++;
-<<<<<<< HEAD
-			if (nr_rates >= MAX_UAC2_NR_RATES) {
-=======
 			if (nr_rates >= MAX_NR_RATES) {
->>>>>>> c16fa4f2
 				snd_printk(KERN_ERR "invalid uac2 rates\n");
 				break;
 			}
