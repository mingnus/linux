// SPDX-License-Identifier: GPL-2.0
#include <linux/compiler.h>
#include <linux/string.h>
#include <sys/mman.h>
#include <limits.h>
#include "debug.h"
#include "dso.h"
#include "machine.h"
#include "thread.h"
#include "symbol.h"
#include "map.h"
#include "util.h"
#include "tests.h"

struct test_info {
	struct machine *machine;
	struct thread *thread;
};

static int init_test_info(struct test_info *ti)
{
	ti->machine = machine__new_host();
	if (!ti->machine) {
		pr_debug("machine__new_host() failed!\n");
		return TEST_FAIL;
	}

	/* Create a dummy thread */
	ti->thread = machine__findnew_thread(ti->machine, 100, 100);
	if (!ti->thread) {
		pr_debug("machine__findnew_thread() failed!\n");
		return TEST_FAIL;
	}

	return TEST_OK;
}

static void exit_test_info(struct test_info *ti)
{
	thread__put(ti->thread);
	machine__delete(ti->machine);
}

struct dso_map {
	struct dso *dso;
	struct map *map;
};

static int find_map_cb(struct map *map, void *d)
{
	struct dso_map *data = d;

	if (map__dso(map) != data->dso)
		return 0;
	data->map = map;
	return 1;
}

static struct map *find_module_map(struct machine *machine, struct dso *dso)
{
	struct dso_map data = { .dso = dso };

	machine__for_each_kernel_map(machine, find_map_cb, &data);

	return data.map;
}

static void get_test_dso_filename(char *filename, size_t max_sz)
{
	if (dso_to_test)
		strlcpy(filename, dso_to_test, max_sz);
	else
		perf_exe(filename, max_sz);
}

static int create_map(struct test_info *ti, char *filename, struct map **map_p)
{
	struct dso *dso = machine__findnew_dso(ti->machine, filename);

	/*
	 * If 'filename' matches a current kernel module, must use a kernel
	 * map. Find the one that already exists.
	 */
<<<<<<< HEAD
	if (dso && dso->kernel) {
=======
	if (dso && dso__kernel(dso) != DSO_SPACE__USER) {
>>>>>>> 0c383648
		*map_p = find_module_map(ti->machine, dso);
		dso__put(dso);
		if (!*map_p) {
			pr_debug("Failed to find map for current kernel module %s",
				 filename);
			return TEST_FAIL;
		}
		map__get(*map_p);
		return TEST_OK;
	}

	dso__put(dso);

	/* Create a dummy map at 0x100000 */
	*map_p = map__new(ti->machine, 0x100000, 0xffffffff, 0, NULL,
			  PROT_EXEC, 0, NULL, filename, ti->thread);
	if (!*map_p) {
		pr_debug("Failed to create map!");
		return TEST_FAIL;
	}

	return TEST_OK;
}

static int test_dso(struct dso *dso)
{
	struct symbol *last_sym = NULL;
	struct rb_node *nd;
	int ret = TEST_OK;

	/* dso__fprintf() prints all the symbols */
	if (verbose > 1)
		dso__fprintf(dso, stderr);

	for (nd = rb_first_cached(dso__symbols(dso)); nd; nd = rb_next(nd)) {
		struct symbol *sym = rb_entry(nd, struct symbol, rb_node);

		if (sym->type != STT_FUNC && sym->type != STT_GNU_IFUNC)
			continue;

		/* Check for overlapping function symbols */
		if (last_sym && sym->start < last_sym->end) {
			pr_debug("Overlapping symbols:\n");
			symbol__fprintf(last_sym, stderr);
			symbol__fprintf(sym, stderr);
			ret = TEST_FAIL;
		}
		/* Check for zero-length function symbol */
		if (sym->start == sym->end) {
			pr_debug("Zero-length symbol:\n");
			symbol__fprintf(sym, stderr);
			ret = TEST_FAIL;
		}
		last_sym = sym;
	}

	return ret;
}

static int subdivided_dso_cb(struct dso *dso, struct machine *machine __maybe_unused, void *d)
{
	struct dso *text_dso = d;

<<<<<<< HEAD
	if (dso != text_dso && strstarts(dso->short_name, text_dso->short_name))
=======
	if (dso != text_dso && strstarts(dso__short_name(dso), dso__short_name(text_dso)))
>>>>>>> 0c383648
		if (test_dso(dso) != TEST_OK)
			return -1;

	return 0;
}

static int process_subdivided_dso(struct machine *machine, struct dso *dso)
{
	int ret;

	ret = machine__for_each_dso(machine, subdivided_dso_cb, dso);

	return ret < 0 ? TEST_FAIL : TEST_OK;
}

static int test_file(struct test_info *ti, char *filename)
{
	struct map *map = NULL;
	int ret, nr;
	struct dso *dso;

	pr_debug("Testing %s\n", filename);

	ret = create_map(ti, filename, &map);
	if (ret != TEST_OK)
		return ret;

	dso = map__dso(map);
	nr = dso__load(dso, map);
	if (nr < 0) {
		pr_debug("dso__load() failed!\n");
		ret = TEST_FAIL;
		goto out_put;
	}

	if (nr == 0) {
		pr_debug("DSO has no symbols!\n");
		ret = TEST_SKIP;
		goto out_put;
	}

	ret = test_dso(dso);

	/* Module dso is split into many dsos by section */
<<<<<<< HEAD
	if (ret == TEST_OK && dso->kernel)
=======
	if (ret == TEST_OK && dso__kernel(dso) != DSO_SPACE__USER)
>>>>>>> 0c383648
		ret = process_subdivided_dso(ti->machine, dso);
out_put:
	map__put(map);

	return ret;
}

static int test__symbols(struct test_suite *test __maybe_unused, int subtest __maybe_unused)
{
	char filename[PATH_MAX];
	struct test_info ti;
	int ret;

	ret = init_test_info(&ti);
	if (ret != TEST_OK)
		return ret;

	get_test_dso_filename(filename, sizeof(filename));

	ret = test_file(&ti, filename);

	exit_test_info(&ti);

	return ret;
}

DEFINE_SUITE("Symbols", symbols);<|MERGE_RESOLUTION|>--- conflicted
+++ resolved
@@ -81,11 +81,7 @@
 	 * If 'filename' matches a current kernel module, must use a kernel
 	 * map. Find the one that already exists.
 	 */
-<<<<<<< HEAD
-	if (dso && dso->kernel) {
-=======
 	if (dso && dso__kernel(dso) != DSO_SPACE__USER) {
->>>>>>> 0c383648
 		*map_p = find_module_map(ti->machine, dso);
 		dso__put(dso);
 		if (!*map_p) {
@@ -149,11 +145,7 @@
 {
 	struct dso *text_dso = d;
 
-<<<<<<< HEAD
-	if (dso != text_dso && strstarts(dso->short_name, text_dso->short_name))
-=======
 	if (dso != text_dso && strstarts(dso__short_name(dso), dso__short_name(text_dso)))
->>>>>>> 0c383648
 		if (test_dso(dso) != TEST_OK)
 			return -1;
 
@@ -198,11 +190,7 @@
 	ret = test_dso(dso);
 
 	/* Module dso is split into many dsos by section */
-<<<<<<< HEAD
-	if (ret == TEST_OK && dso->kernel)
-=======
 	if (ret == TEST_OK && dso__kernel(dso) != DSO_SPACE__USER)
->>>>>>> 0c383648
 		ret = process_subdivided_dso(ti->machine, dso);
 out_put:
 	map__put(map);
