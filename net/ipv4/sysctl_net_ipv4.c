/*
 * sysctl_net_ipv4.c: sysctl interface to net IPV4 subsystem.
 *
 * Begun April 1, 1996, Mike Shaver.
 * Added /proc/sys/net/ipv4 directory entry (empty =) ). [MS]
 */

#include <linux/mm.h>
#include <linux/module.h>
#include <linux/sysctl.h>
#include <linux/igmp.h>
#include <linux/inetdevice.h>
#include <linux/seqlock.h>
#include <linux/init.h>
#include <net/snmp.h>
#include <net/icmp.h>
#include <net/ip.h>
#include <net/route.h>
#include <net/tcp.h>
#include <net/udp.h>
#include <net/cipso_ipv4.h>
#include <net/inet_frag.h>

static int zero;
static int tcp_retr1_max = 255;
static int ip_local_port_range_min[] = { 1, 1 };
static int ip_local_port_range_max[] = { 65535, 65535 };

/* Update system visible IP port range */
static void set_local_port_range(int range[2])
{
	write_seqlock(&sysctl_local_ports.lock);
	sysctl_local_ports.range[0] = range[0];
	sysctl_local_ports.range[1] = range[1];
	write_sequnlock(&sysctl_local_ports.lock);
}

/* Validate changes from /proc interface. */
static int ipv4_local_port_range(ctl_table *table, int write,
				 void __user *buffer,
				 size_t *lenp, loff_t *ppos)
{
	int ret;
	int range[2];
	ctl_table tmp = {
		.data = &range,
		.maxlen = sizeof(range),
		.mode = table->mode,
		.extra1 = &ip_local_port_range_min,
		.extra2 = &ip_local_port_range_max,
	};

	inet_get_local_port_range(range, range + 1);
	ret = proc_dointvec_minmax(&tmp, write, buffer, lenp, ppos);

	if (write && ret == 0) {
		if (range[1] < range[0])
			ret = -EINVAL;
		else
			set_local_port_range(range);
	}

	return ret;
}

static int proc_tcp_congestion_control(ctl_table *ctl, int write,
				       void __user *buffer, size_t *lenp, loff_t *ppos)
{
	char val[TCP_CA_NAME_MAX];
	ctl_table tbl = {
		.data = val,
		.maxlen = TCP_CA_NAME_MAX,
	};
	int ret;

	tcp_get_default_congestion_control(val);

	ret = proc_dostring(&tbl, write, buffer, lenp, ppos);
	if (write && ret == 0)
		ret = tcp_set_default_congestion_control(val);
	return ret;
}

static int proc_tcp_available_congestion_control(ctl_table *ctl,
						 int write,
						 void __user *buffer, size_t *lenp,
						 loff_t *ppos)
{
	ctl_table tbl = { .maxlen = TCP_CA_BUF_MAX, };
	int ret;

	tbl.data = kmalloc(tbl.maxlen, GFP_USER);
	if (!tbl.data)
		return -ENOMEM;
	tcp_get_available_congestion_control(tbl.data, TCP_CA_BUF_MAX);
	ret = proc_dostring(&tbl, write, buffer, lenp, ppos);
	kfree(tbl.data);
	return ret;
}

static int proc_allowed_congestion_control(ctl_table *ctl,
					   int write,
					   void __user *buffer, size_t *lenp,
					   loff_t *ppos)
{
	ctl_table tbl = { .maxlen = TCP_CA_BUF_MAX };
	int ret;

	tbl.data = kmalloc(tbl.maxlen, GFP_USER);
	if (!tbl.data)
		return -ENOMEM;

	tcp_get_allowed_congestion_control(tbl.data, tbl.maxlen);
	ret = proc_dostring(&tbl, write, buffer, lenp, ppos);
	if (write && ret == 0)
		ret = tcp_set_allowed_congestion_control(tbl.data);
	kfree(tbl.data);
	return ret;
}

static struct ctl_table ipv4_table[] = {
	{
		.procname	= "tcp_timestamps",
		.data		= &sysctl_tcp_timestamps,
		.maxlen		= sizeof(int),
		.mode		= 0644,
		.proc_handler	= proc_dointvec
	},
	{
		.procname	= "tcp_window_scaling",
		.data		= &sysctl_tcp_window_scaling,
		.maxlen		= sizeof(int),
		.mode		= 0644,
		.proc_handler	= proc_dointvec
	},
	{
		.procname	= "tcp_sack",
		.data		= &sysctl_tcp_sack,
		.maxlen		= sizeof(int),
		.mode		= 0644,
		.proc_handler	= proc_dointvec
	},
	{
		.procname	= "tcp_retrans_collapse",
		.data		= &sysctl_tcp_retrans_collapse,
		.maxlen		= sizeof(int),
		.mode		= 0644,
		.proc_handler	= proc_dointvec
	},
	{
		.procname	= "ip_default_ttl",
		.data		= &sysctl_ip_default_ttl,
		.maxlen		= sizeof(int),
		.mode		= 0644,
		.proc_handler	= ipv4_doint_and_flush,
		.extra2		= &init_net,
	},
	{
		.procname	= "ip_no_pmtu_disc",
		.data		= &ipv4_config.no_pmtu_disc,
		.maxlen		= sizeof(int),
		.mode		= 0644,
		.proc_handler	= proc_dointvec
	},
	{
		.procname	= "ip_nonlocal_bind",
		.data		= &sysctl_ip_nonlocal_bind,
		.maxlen		= sizeof(int),
		.mode		= 0644,
		.proc_handler	= proc_dointvec
	},
	{
		.procname	= "tcp_syn_retries",
		.data		= &sysctl_tcp_syn_retries,
		.maxlen		= sizeof(int),
		.mode		= 0644,
		.proc_handler	= proc_dointvec
	},
	{
		.procname	= "tcp_synack_retries",
		.data		= &sysctl_tcp_synack_retries,
		.maxlen		= sizeof(int),
		.mode		= 0644,
		.proc_handler	= proc_dointvec
	},
	{
		.procname	= "tcp_max_orphans",
		.data		= &sysctl_tcp_max_orphans,
		.maxlen		= sizeof(int),
		.mode		= 0644,
		.proc_handler	= proc_dointvec
	},
	{
		.procname	= "tcp_max_tw_buckets",
		.data		= &tcp_death_row.sysctl_max_tw_buckets,
		.maxlen		= sizeof(int),
		.mode		= 0644,
		.proc_handler	= proc_dointvec
	},
	{
		.procname	= "ip_dynaddr",
		.data		= &sysctl_ip_dynaddr,
		.maxlen		= sizeof(int),
		.mode		= 0644,
		.proc_handler	= proc_dointvec
	},
	{
		.procname	= "tcp_keepalive_time",
		.data		= &sysctl_tcp_keepalive_time,
		.maxlen		= sizeof(int),
		.mode		= 0644,
		.proc_handler	= proc_dointvec_jiffies,
	},
	{
		.procname	= "tcp_keepalive_probes",
		.data		= &sysctl_tcp_keepalive_probes,
		.maxlen		= sizeof(int),
		.mode		= 0644,
		.proc_handler	= proc_dointvec
	},
	{
		.procname	= "tcp_keepalive_intvl",
		.data		= &sysctl_tcp_keepalive_intvl,
		.maxlen		= sizeof(int),
		.mode		= 0644,
		.proc_handler	= proc_dointvec_jiffies,
	},
	{
		.procname	= "tcp_retries1",
		.data		= &sysctl_tcp_retries1,
		.maxlen		= sizeof(int),
		.mode		= 0644,
		.proc_handler	= proc_dointvec_minmax,
		.extra2		= &tcp_retr1_max
	},
	{
		.procname	= "tcp_retries2",
		.data		= &sysctl_tcp_retries2,
		.maxlen		= sizeof(int),
		.mode		= 0644,
		.proc_handler	= proc_dointvec
	},
	{
		.procname	= "tcp_fin_timeout",
		.data		= &sysctl_tcp_fin_timeout,
		.maxlen		= sizeof(int),
		.mode		= 0644,
		.proc_handler	= proc_dointvec_jiffies,
	},
#ifdef CONFIG_SYN_COOKIES
	{
		.procname	= "tcp_syncookies",
		.data		= &sysctl_tcp_syncookies,
		.maxlen		= sizeof(int),
		.mode		= 0644,
		.proc_handler	= proc_dointvec
	},
#endif
	{
		.procname	= "tcp_tw_recycle",
		.data		= &tcp_death_row.sysctl_tw_recycle,
		.maxlen		= sizeof(int),
		.mode		= 0644,
		.proc_handler	= proc_dointvec
	},
	{
		.procname	= "tcp_abort_on_overflow",
		.data		= &sysctl_tcp_abort_on_overflow,
		.maxlen		= sizeof(int),
		.mode		= 0644,
		.proc_handler	= proc_dointvec
	},
	{
		.procname	= "tcp_stdurg",
		.data		= &sysctl_tcp_stdurg,
		.maxlen		= sizeof(int),
		.mode		= 0644,
		.proc_handler	= proc_dointvec
	},
	{
		.procname	= "tcp_rfc1337",
		.data		= &sysctl_tcp_rfc1337,
		.maxlen		= sizeof(int),
		.mode		= 0644,
		.proc_handler	= proc_dointvec
	},
	{
		.procname	= "tcp_max_syn_backlog",
		.data		= &sysctl_max_syn_backlog,
		.maxlen		= sizeof(int),
		.mode		= 0644,
		.proc_handler	= proc_dointvec
	},
	{
		.procname	= "ip_local_port_range",
		.data		= &sysctl_local_ports.range,
		.maxlen		= sizeof(sysctl_local_ports.range),
		.mode		= 0644,
		.proc_handler	= ipv4_local_port_range,
	},
#ifdef CONFIG_IP_MULTICAST
	{
		.procname	= "igmp_max_memberships",
		.data		= &sysctl_igmp_max_memberships,
		.maxlen		= sizeof(int),
		.mode		= 0644,
		.proc_handler	= proc_dointvec
	},

#endif
	{
		.procname	= "igmp_max_msf",
		.data		= &sysctl_igmp_max_msf,
		.maxlen		= sizeof(int),
		.mode		= 0644,
		.proc_handler	= proc_dointvec
	},
	{
		.procname	= "inet_peer_threshold",
		.data		= &inet_peer_threshold,
		.maxlen		= sizeof(int),
		.mode		= 0644,
		.proc_handler	= proc_dointvec
	},
	{
		.procname	= "inet_peer_minttl",
		.data		= &inet_peer_minttl,
		.maxlen		= sizeof(int),
		.mode		= 0644,
		.proc_handler	= proc_dointvec_jiffies,
	},
	{
		.procname	= "inet_peer_maxttl",
		.data		= &inet_peer_maxttl,
		.maxlen		= sizeof(int),
		.mode		= 0644,
		.proc_handler	= proc_dointvec_jiffies,
	},
	{
		.procname	= "inet_peer_gc_mintime",
		.data		= &inet_peer_gc_mintime,
		.maxlen		= sizeof(int),
		.mode		= 0644,
		.proc_handler	= proc_dointvec_jiffies,
	},
	{
		.procname	= "inet_peer_gc_maxtime",
		.data		= &inet_peer_gc_maxtime,
		.maxlen		= sizeof(int),
		.mode		= 0644,
		.proc_handler	= proc_dointvec_jiffies,
	},
	{
		.procname	= "tcp_orphan_retries",
		.data		= &sysctl_tcp_orphan_retries,
		.maxlen		= sizeof(int),
		.mode		= 0644,
		.proc_handler	= proc_dointvec
	},
	{
		.procname	= "tcp_fack",
		.data		= &sysctl_tcp_fack,
		.maxlen		= sizeof(int),
		.mode		= 0644,
		.proc_handler	= proc_dointvec
	},
	{
		.procname	= "tcp_reordering",
		.data		= &sysctl_tcp_reordering,
		.maxlen		= sizeof(int),
		.mode		= 0644,
		.proc_handler	= proc_dointvec
	},
	{
		.procname	= "tcp_ecn",
		.data		= &sysctl_tcp_ecn,
		.maxlen		= sizeof(int),
		.mode		= 0644,
		.proc_handler	= proc_dointvec
	},
	{
		.procname	= "tcp_dsack",
		.data		= &sysctl_tcp_dsack,
		.maxlen		= sizeof(int),
		.mode		= 0644,
		.proc_handler	= proc_dointvec
	},
	{
		.procname	= "tcp_mem",
		.data		= &sysctl_tcp_mem,
		.maxlen		= sizeof(sysctl_tcp_mem),
		.mode		= 0644,
		.proc_handler	= proc_dointvec
	},
	{
		.procname	= "tcp_wmem",
		.data		= &sysctl_tcp_wmem,
		.maxlen		= sizeof(sysctl_tcp_wmem),
		.mode		= 0644,
		.proc_handler	= proc_dointvec
	},
	{
		.procname	= "tcp_rmem",
		.data		= &sysctl_tcp_rmem,
		.maxlen		= sizeof(sysctl_tcp_rmem),
		.mode		= 0644,
		.proc_handler	= proc_dointvec
	},
	{
		.procname	= "tcp_app_win",
		.data		= &sysctl_tcp_app_win,
		.maxlen		= sizeof(int),
		.mode		= 0644,
		.proc_handler	= proc_dointvec
	},
	{
		.procname	= "tcp_adv_win_scale",
		.data		= &sysctl_tcp_adv_win_scale,
		.maxlen		= sizeof(int),
		.mode		= 0644,
		.proc_handler	= proc_dointvec
	},
	{
		.procname	= "tcp_tw_reuse",
		.data		= &sysctl_tcp_tw_reuse,
		.maxlen		= sizeof(int),
		.mode		= 0644,
		.proc_handler	= proc_dointvec
	},
	{
		.procname	= "tcp_frto",
		.data		= &sysctl_tcp_frto,
		.maxlen		= sizeof(int),
		.mode		= 0644,
		.proc_handler	= proc_dointvec
	},
	{
		.procname	= "tcp_frto_response",
		.data		= &sysctl_tcp_frto_response,
		.maxlen		= sizeof(int),
		.mode		= 0644,
		.proc_handler	= proc_dointvec
	},
	{
		.procname	= "tcp_low_latency",
		.data		= &sysctl_tcp_low_latency,
		.maxlen		= sizeof(int),
		.mode		= 0644,
		.proc_handler	= proc_dointvec
	},
	{
		.procname	= "tcp_no_metrics_save",
		.data		= &sysctl_tcp_nometrics_save,
		.maxlen		= sizeof(int),
		.mode		= 0644,
		.proc_handler	= proc_dointvec,
	},
	{
		.procname	= "tcp_moderate_rcvbuf",
		.data		= &sysctl_tcp_moderate_rcvbuf,
		.maxlen		= sizeof(int),
		.mode		= 0644,
		.proc_handler	= proc_dointvec,
	},
	{
		.procname	= "tcp_tso_win_divisor",
		.data		= &sysctl_tcp_tso_win_divisor,
		.maxlen		= sizeof(int),
		.mode		= 0644,
		.proc_handler	= proc_dointvec,
	},
	{
		.procname	= "tcp_congestion_control",
		.mode		= 0644,
		.maxlen		= TCP_CA_NAME_MAX,
		.proc_handler	= proc_tcp_congestion_control,
	},
	{
		.procname	= "tcp_abc",
		.data		= &sysctl_tcp_abc,
		.maxlen		= sizeof(int),
		.mode		= 0644,
		.proc_handler	= proc_dointvec,
	},
	{
		.procname	= "tcp_mtu_probing",
		.data		= &sysctl_tcp_mtu_probing,
		.maxlen		= sizeof(int),
		.mode		= 0644,
		.proc_handler	= proc_dointvec,
	},
	{
		.procname	= "tcp_base_mss",
		.data		= &sysctl_tcp_base_mss,
		.maxlen		= sizeof(int),
		.mode		= 0644,
		.proc_handler	= proc_dointvec,
	},
	{
		.procname	= "tcp_workaround_signed_windows",
		.data		= &sysctl_tcp_workaround_signed_windows,
		.maxlen		= sizeof(int),
		.mode		= 0644,
		.proc_handler	= proc_dointvec
	},
#ifdef CONFIG_NET_DMA
	{
		.procname	= "tcp_dma_copybreak",
		.data		= &sysctl_tcp_dma_copybreak,
		.maxlen		= sizeof(int),
		.mode		= 0644,
		.proc_handler	= proc_dointvec
	},
#endif
	{
		.procname	= "tcp_slow_start_after_idle",
		.data		= &sysctl_tcp_slow_start_after_idle,
		.maxlen		= sizeof(int),
		.mode		= 0644,
		.proc_handler	= proc_dointvec
	},
#ifdef CONFIG_NETLABEL
	{
		.procname	= "cipso_cache_enable",
		.data		= &cipso_v4_cache_enabled,
		.maxlen		= sizeof(int),
		.mode		= 0644,
		.proc_handler	= proc_dointvec,
	},
	{
		.procname	= "cipso_cache_bucket_size",
		.data		= &cipso_v4_cache_bucketsize,
		.maxlen		= sizeof(int),
		.mode		= 0644,
		.proc_handler	= proc_dointvec,
	},
	{
		.procname	= "cipso_rbm_optfmt",
		.data		= &cipso_v4_rbm_optfmt,
		.maxlen		= sizeof(int),
		.mode		= 0644,
		.proc_handler	= proc_dointvec,
	},
	{
		.procname	= "cipso_rbm_strictvalid",
		.data		= &cipso_v4_rbm_strictvalid,
		.maxlen		= sizeof(int),
		.mode		= 0644,
		.proc_handler	= proc_dointvec,
	},
#endif /* CONFIG_NETLABEL */
	{
		.procname	= "tcp_available_congestion_control",
		.maxlen		= TCP_CA_BUF_MAX,
		.mode		= 0444,
		.proc_handler   = proc_tcp_available_congestion_control,
	},
	{
		.procname	= "tcp_allowed_congestion_control",
		.maxlen		= TCP_CA_BUF_MAX,
		.mode		= 0644,
		.proc_handler   = proc_allowed_congestion_control,
	},
	{
		.procname	= "tcp_max_ssthresh",
		.data		= &sysctl_tcp_max_ssthresh,
		.maxlen		= sizeof(int),
		.mode		= 0644,
		.proc_handler	= proc_dointvec,
	},
	{
<<<<<<< HEAD
=======
		.ctl_name	= CTL_UNNUMBERED,
		.procname	= "tcp_cookie_size",
		.data		= &sysctl_tcp_cookie_size,
		.maxlen		= sizeof(int),
		.mode		= 0644,
		.proc_handler	= proc_dointvec
	},
	{
		.ctl_name	= CTL_UNNUMBERED,
>>>>>>> 28b4d5cc
		.procname	= "udp_mem",
		.data		= &sysctl_udp_mem,
		.maxlen		= sizeof(sysctl_udp_mem),
		.mode		= 0644,
		.proc_handler	= proc_dointvec_minmax,
		.extra1		= &zero
	},
	{
		.procname	= "udp_rmem_min",
		.data		= &sysctl_udp_rmem_min,
		.maxlen		= sizeof(sysctl_udp_rmem_min),
		.mode		= 0644,
		.proc_handler	= proc_dointvec_minmax,
		.extra1		= &zero
	},
	{
		.procname	= "udp_wmem_min",
		.data		= &sysctl_udp_wmem_min,
		.maxlen		= sizeof(sysctl_udp_wmem_min),
		.mode		= 0644,
		.proc_handler	= proc_dointvec_minmax,
		.extra1		= &zero
	},
	{ }
};

static struct ctl_table ipv4_net_table[] = {
	{
		.procname	= "icmp_echo_ignore_all",
		.data		= &init_net.ipv4.sysctl_icmp_echo_ignore_all,
		.maxlen		= sizeof(int),
		.mode		= 0644,
		.proc_handler	= proc_dointvec
	},
	{
		.procname	= "icmp_echo_ignore_broadcasts",
		.data		= &init_net.ipv4.sysctl_icmp_echo_ignore_broadcasts,
		.maxlen		= sizeof(int),
		.mode		= 0644,
		.proc_handler	= proc_dointvec
	},
	{
		.procname	= "icmp_ignore_bogus_error_responses",
		.data		= &init_net.ipv4.sysctl_icmp_ignore_bogus_error_responses,
		.maxlen		= sizeof(int),
		.mode		= 0644,
		.proc_handler	= proc_dointvec
	},
	{
		.procname	= "icmp_errors_use_inbound_ifaddr",
		.data		= &init_net.ipv4.sysctl_icmp_errors_use_inbound_ifaddr,
		.maxlen		= sizeof(int),
		.mode		= 0644,
		.proc_handler	= proc_dointvec
	},
	{
		.procname	= "icmp_ratelimit",
		.data		= &init_net.ipv4.sysctl_icmp_ratelimit,
		.maxlen		= sizeof(int),
		.mode		= 0644,
		.proc_handler	= proc_dointvec_ms_jiffies,
	},
	{
		.procname	= "icmp_ratemask",
		.data		= &init_net.ipv4.sysctl_icmp_ratemask,
		.maxlen		= sizeof(int),
		.mode		= 0644,
		.proc_handler	= proc_dointvec
	},
	{
		.procname	= "rt_cache_rebuild_count",
		.data		= &init_net.ipv4.sysctl_rt_cache_rebuild_count,
		.maxlen		= sizeof(int),
		.mode		= 0644,
		.proc_handler	= proc_dointvec
	},
	{ }
};

struct ctl_path net_ipv4_ctl_path[] = {
	{ .procname = "net", },
	{ .procname = "ipv4", },
	{ },
};
EXPORT_SYMBOL_GPL(net_ipv4_ctl_path);

static __net_init int ipv4_sysctl_init_net(struct net *net)
{
	struct ctl_table *table;

	table = ipv4_net_table;
	if (!net_eq(net, &init_net)) {
		table = kmemdup(table, sizeof(ipv4_net_table), GFP_KERNEL);
		if (table == NULL)
			goto err_alloc;

		table[0].data =
			&net->ipv4.sysctl_icmp_echo_ignore_all;
		table[1].data =
			&net->ipv4.sysctl_icmp_echo_ignore_broadcasts;
		table[2].data =
			&net->ipv4.sysctl_icmp_ignore_bogus_error_responses;
		table[3].data =
			&net->ipv4.sysctl_icmp_errors_use_inbound_ifaddr;
		table[4].data =
			&net->ipv4.sysctl_icmp_ratelimit;
		table[5].data =
			&net->ipv4.sysctl_icmp_ratemask;
		table[6].data =
			&net->ipv4.sysctl_rt_cache_rebuild_count;
	}

	net->ipv4.sysctl_rt_cache_rebuild_count = 4;

	net->ipv4.ipv4_hdr = register_net_sysctl_table(net,
			net_ipv4_ctl_path, table);
	if (net->ipv4.ipv4_hdr == NULL)
		goto err_reg;

	return 0;

err_reg:
	if (!net_eq(net, &init_net))
		kfree(table);
err_alloc:
	return -ENOMEM;
}

static __net_exit void ipv4_sysctl_exit_net(struct net *net)
{
	struct ctl_table *table;

	table = net->ipv4.ipv4_hdr->ctl_table_arg;
	unregister_net_sysctl_table(net->ipv4.ipv4_hdr);
	kfree(table);
}

static __net_initdata struct pernet_operations ipv4_sysctl_ops = {
	.init = ipv4_sysctl_init_net,
	.exit = ipv4_sysctl_exit_net,
};

static __init int sysctl_ipv4_init(void)
{
	struct ctl_table_header *hdr;

	hdr = register_sysctl_paths(net_ipv4_ctl_path, ipv4_table);
	if (hdr == NULL)
		return -ENOMEM;

	if (register_pernet_subsys(&ipv4_sysctl_ops)) {
		unregister_sysctl_table(hdr);
		return -ENOMEM;
	}

	return 0;
}

__initcall(sysctl_ipv4_init);<|MERGE_RESOLUTION|>--- conflicted
+++ resolved
@@ -569,9 +569,6 @@
 		.proc_handler	= proc_dointvec,
 	},
 	{
-<<<<<<< HEAD
-=======
-		.ctl_name	= CTL_UNNUMBERED,
 		.procname	= "tcp_cookie_size",
 		.data		= &sysctl_tcp_cookie_size,
 		.maxlen		= sizeof(int),
@@ -579,8 +576,6 @@
 		.proc_handler	= proc_dointvec
 	},
 	{
-		.ctl_name	= CTL_UNNUMBERED,
->>>>>>> 28b4d5cc
 		.procname	= "udp_mem",
 		.data		= &sysctl_udp_mem,
 		.maxlen		= sizeof(sysctl_udp_mem),
