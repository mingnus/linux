--- conflicted
+++ resolved
@@ -623,11 +623,7 @@
 	struct rt6_rtnl_dump_arg arg = {
 		.filter.dump_exceptions = true,
 		.filter.dump_routes = true,
-<<<<<<< HEAD
-		.filter.rtnl_held = true,
-=======
 		.filter.rtnl_held = false,
->>>>>>> 0c383648
 	};
 	const struct nlmsghdr *nlh = cb->nlh;
 	struct net *net = sock_net(skb->sk);
