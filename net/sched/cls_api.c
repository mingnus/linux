/*
 * net/sched/cls_api.c	Packet classifier API.
 *
 *		This program is free software; you can redistribute it and/or
 *		modify it under the terms of the GNU General Public License
 *		as published by the Free Software Foundation; either version
 *		2 of the License, or (at your option) any later version.
 *
 * Authors:	Alexey Kuznetsov, <kuznet@ms2.inr.ac.ru>
 *
 * Changes:
 *
 * Eduardo J. Blanco <ejbs@netlabs.com.uy> :990222: kmod support
 *
 */

#include <linux/module.h>
#include <linux/types.h>
#include <linux/kernel.h>
#include <linux/string.h>
#include <linux/errno.h>
#include <linux/err.h>
#include <linux/skbuff.h>
#include <linux/init.h>
#include <linux/kmod.h>
#include <linux/slab.h>
#include <linux/idr.h>
#include <net/net_namespace.h>
#include <net/sock.h>
#include <net/netlink.h>
#include <net/pkt_sched.h>
#include <net/pkt_cls.h>

extern const struct nla_policy rtm_tca_policy[TCA_MAX + 1];

/* The list of all installed classifier types */
static LIST_HEAD(tcf_proto_base);

/* Protects list of registered TC modules. It is pure SMP lock. */
static DEFINE_RWLOCK(cls_mod_lock);

/* Find classifier type by string name */

static const struct tcf_proto_ops *__tcf_proto_lookup_ops(const char *kind)
{
	const struct tcf_proto_ops *t, *res = NULL;

	if (kind) {
		read_lock(&cls_mod_lock);
		list_for_each_entry(t, &tcf_proto_base, head) {
			if (strcmp(kind, t->kind) == 0) {
				if (try_module_get(t->owner))
					res = t;
				break;
			}
		}
		read_unlock(&cls_mod_lock);
	}
	return res;
}

static const struct tcf_proto_ops *
tcf_proto_lookup_ops(const char *kind, struct netlink_ext_ack *extack)
{
	const struct tcf_proto_ops *ops;

	ops = __tcf_proto_lookup_ops(kind);
	if (ops)
		return ops;
#ifdef CONFIG_MODULES
	rtnl_unlock();
	request_module("cls_%s", kind);
	rtnl_lock();
	ops = __tcf_proto_lookup_ops(kind);
	/* We dropped the RTNL semaphore in order to perform
	 * the module load. So, even if we succeeded in loading
	 * the module we have to replay the request. We indicate
	 * this using -EAGAIN.
	 */
	if (ops) {
		module_put(ops->owner);
		return ERR_PTR(-EAGAIN);
	}
#endif
	NL_SET_ERR_MSG(extack, "TC classifier not found");
	return ERR_PTR(-ENOENT);
}

/* Register(unregister) new classifier type */

int register_tcf_proto_ops(struct tcf_proto_ops *ops)
{
	struct tcf_proto_ops *t;
	int rc = -EEXIST;

	write_lock(&cls_mod_lock);
	list_for_each_entry(t, &tcf_proto_base, head)
		if (!strcmp(ops->kind, t->kind))
			goto out;

	list_add_tail(&ops->head, &tcf_proto_base);
	rc = 0;
out:
	write_unlock(&cls_mod_lock);
	return rc;
}
EXPORT_SYMBOL(register_tcf_proto_ops);

static struct workqueue_struct *tc_filter_wq;

int unregister_tcf_proto_ops(struct tcf_proto_ops *ops)
{
	struct tcf_proto_ops *t;
	int rc = -ENOENT;

	/* Wait for outstanding call_rcu()s, if any, from a
	 * tcf_proto_ops's destroy() handler.
	 */
	rcu_barrier();
	flush_workqueue(tc_filter_wq);

	write_lock(&cls_mod_lock);
	list_for_each_entry(t, &tcf_proto_base, head) {
		if (t == ops) {
			list_del(&t->head);
			rc = 0;
			break;
		}
	}
	write_unlock(&cls_mod_lock);
	return rc;
}
EXPORT_SYMBOL(unregister_tcf_proto_ops);

bool tcf_queue_work(struct rcu_work *rwork, work_func_t func)
{
	INIT_RCU_WORK(rwork, func);
	return queue_rcu_work(tc_filter_wq, rwork);
}
EXPORT_SYMBOL(tcf_queue_work);

/* Select new prio value from the range, managed by kernel. */

static inline u32 tcf_auto_prio(struct tcf_proto *tp)
{
	u32 first = TC_H_MAKE(0xC0000000U, 0U);

	if (tp)
		first = tp->prio - 1;

	return TC_H_MAJ(first);
}

static struct tcf_proto *tcf_proto_create(const char *kind, u32 protocol,
					  u32 prio, struct tcf_chain *chain,
					  struct netlink_ext_ack *extack)
{
	struct tcf_proto *tp;
	int err;

	tp = kzalloc(sizeof(*tp), GFP_KERNEL);
	if (!tp)
		return ERR_PTR(-ENOBUFS);

	tp->ops = tcf_proto_lookup_ops(kind, extack);
	if (IS_ERR(tp->ops)) {
		err = PTR_ERR(tp->ops);
		goto errout;
	}
	tp->classify = tp->ops->classify;
	tp->protocol = protocol;
	tp->prio = prio;
	tp->chain = chain;

	err = tp->ops->init(tp);
	if (err) {
		module_put(tp->ops->owner);
		goto errout;
	}
	return tp;

errout:
	kfree(tp);
	return ERR_PTR(err);
}

static void tcf_proto_destroy(struct tcf_proto *tp,
			      struct netlink_ext_ack *extack)
{
	tp->ops->destroy(tp, extack);
	module_put(tp->ops->owner);
	kfree_rcu(tp, rcu);
}

struct tcf_filter_chain_list_item {
	struct list_head list;
	tcf_chain_head_change_t *chain_head_change;
	void *chain_head_change_priv;
};

static struct tcf_chain *tcf_chain_create(struct tcf_block *block,
					  u32 chain_index)
{
	struct tcf_chain *chain;

	chain = kzalloc(sizeof(*chain), GFP_KERNEL);
	if (!chain)
		return NULL;
	list_add_tail(&chain->list, &block->chain_list);
	chain->block = block;
	chain->index = chain_index;
	chain->refcnt = 1;
	if (!chain->index)
		block->chain0.chain = chain;
	return chain;
}

static void tcf_chain_head_change_item(struct tcf_filter_chain_list_item *item,
				       struct tcf_proto *tp_head)
{
	if (item->chain_head_change)
		item->chain_head_change(tp_head, item->chain_head_change_priv);
}

static void tcf_chain0_head_change(struct tcf_chain *chain,
				   struct tcf_proto *tp_head)
{
	struct tcf_filter_chain_list_item *item;
	struct tcf_block *block = chain->block;

	if (chain->index)
		return;
	list_for_each_entry(item, &block->chain0.filter_chain_list, list)
		tcf_chain_head_change_item(item, tp_head);
}

static void tcf_chain_destroy(struct tcf_chain *chain)
{
	struct tcf_block *block = chain->block;

	list_del(&chain->list);
	if (!chain->index)
		block->chain0.chain = NULL;
	kfree(chain);
	if (list_empty(&block->chain_list) && !refcount_read(&block->refcnt))
		kfree_rcu(block, rcu);
}

static void tcf_chain_hold(struct tcf_chain *chain)
{
	++chain->refcnt;
}

static bool tcf_chain_held_by_acts_only(struct tcf_chain *chain)
{
	/* In case all the references are action references, this
	 * chain should not be shown to the user.
	 */
	return chain->refcnt == chain->action_refcnt;
}

static struct tcf_chain *tcf_chain_lookup(struct tcf_block *block,
					  u32 chain_index)
{
	struct tcf_chain *chain;

	list_for_each_entry(chain, &block->chain_list, list) {
		if (chain->index == chain_index)
			return chain;
	}
	return NULL;
}

static int tc_chain_notify(struct tcf_chain *chain, struct sk_buff *oskb,
			   u32 seq, u16 flags, int event, bool unicast);

static struct tcf_chain *__tcf_chain_get(struct tcf_block *block,
					 u32 chain_index, bool create,
					 bool by_act)
{
	struct tcf_chain *chain = tcf_chain_lookup(block, chain_index);

	if (chain) {
		tcf_chain_hold(chain);
	} else {
		if (!create)
			return NULL;
		chain = tcf_chain_create(block, chain_index);
		if (!chain)
			return NULL;
	}

	if (by_act)
		++chain->action_refcnt;

	/* Send notification only in case we got the first
	 * non-action reference. Until then, the chain acts only as
	 * a placeholder for actions pointing to it and user ought
	 * not know about them.
	 */
	if (chain->refcnt - chain->action_refcnt == 1 && !by_act)
		tc_chain_notify(chain, NULL, 0, NLM_F_CREATE | NLM_F_EXCL,
				RTM_NEWCHAIN, false);

	return chain;
}

static struct tcf_chain *tcf_chain_get(struct tcf_block *block, u32 chain_index,
				       bool create)
{
	return __tcf_chain_get(block, chain_index, create, false);
}

struct tcf_chain *tcf_chain_get_by_act(struct tcf_block *block, u32 chain_index)
{
	return __tcf_chain_get(block, chain_index, true, true);
}
EXPORT_SYMBOL(tcf_chain_get_by_act);

static void tc_chain_tmplt_del(struct tcf_chain *chain);

static void __tcf_chain_put(struct tcf_chain *chain, bool by_act)
{
	if (by_act)
		chain->action_refcnt--;
	chain->refcnt--;

	/* The last dropped non-action reference will trigger notification. */
	if (chain->refcnt - chain->action_refcnt == 0 && !by_act)
		tc_chain_notify(chain, NULL, 0, 0, RTM_DELCHAIN, false);

	if (chain->refcnt == 0) {
		tc_chain_tmplt_del(chain);
		tcf_chain_destroy(chain);
	}
}

static void tcf_chain_put(struct tcf_chain *chain)
{
	__tcf_chain_put(chain, false);
}

void tcf_chain_put_by_act(struct tcf_chain *chain)
{
	__tcf_chain_put(chain, true);
}
EXPORT_SYMBOL(tcf_chain_put_by_act);

static void tcf_chain_put_explicitly_created(struct tcf_chain *chain)
{
	if (chain->explicitly_created)
		tcf_chain_put(chain);
}

static void tcf_chain_flush(struct tcf_chain *chain)
{
	struct tcf_proto *tp = rtnl_dereference(chain->filter_chain);

	tcf_chain0_head_change(chain, NULL);
	while (tp) {
		RCU_INIT_POINTER(chain->filter_chain, tp->next);
		tcf_proto_destroy(tp, NULL);
		tp = rtnl_dereference(chain->filter_chain);
		tcf_chain_put(chain);
	}
}

static bool tcf_block_offload_in_use(struct tcf_block *block)
{
	return block->offloadcnt;
}

static int tcf_block_offload_cmd(struct tcf_block *block,
				 struct net_device *dev,
				 struct tcf_block_ext_info *ei,
				 enum tc_block_command command,
				 struct netlink_ext_ack *extack)
{
	struct tc_block_offload bo = {};

	bo.command = command;
	bo.binder_type = ei->binder_type;
	bo.block = block;
	bo.extack = extack;
	return dev->netdev_ops->ndo_setup_tc(dev, TC_SETUP_BLOCK, &bo);
}

static int tcf_block_offload_bind(struct tcf_block *block, struct Qdisc *q,
				  struct tcf_block_ext_info *ei,
				  struct netlink_ext_ack *extack)
{
	struct net_device *dev = q->dev_queue->dev;
	int err;

	if (!dev->netdev_ops->ndo_setup_tc)
		goto no_offload_dev_inc;

	/* If tc offload feature is disabled and the block we try to bind
	 * to already has some offloaded filters, forbid to bind.
	 */
	if (!tc_can_offload(dev) && tcf_block_offload_in_use(block)) {
		NL_SET_ERR_MSG(extack, "Bind to offloaded block failed as dev has offload disabled");
		return -EOPNOTSUPP;
	}

	err = tcf_block_offload_cmd(block, dev, ei, TC_BLOCK_BIND, extack);
	if (err == -EOPNOTSUPP)
		goto no_offload_dev_inc;
	return err;

no_offload_dev_inc:
	if (tcf_block_offload_in_use(block))
		return -EOPNOTSUPP;
	block->nooffloaddevcnt++;
	return 0;
}

static void tcf_block_offload_unbind(struct tcf_block *block, struct Qdisc *q,
				     struct tcf_block_ext_info *ei)
{
	struct net_device *dev = q->dev_queue->dev;
	int err;

	if (!dev->netdev_ops->ndo_setup_tc)
		goto no_offload_dev_dec;
	err = tcf_block_offload_cmd(block, dev, ei, TC_BLOCK_UNBIND, NULL);
	if (err == -EOPNOTSUPP)
		goto no_offload_dev_dec;
	return;

no_offload_dev_dec:
	WARN_ON(block->nooffloaddevcnt-- == 0);
}

static int
tcf_chain0_head_change_cb_add(struct tcf_block *block,
			      struct tcf_block_ext_info *ei,
			      struct netlink_ext_ack *extack)
{
	struct tcf_chain *chain0 = block->chain0.chain;
	struct tcf_filter_chain_list_item *item;

	item = kmalloc(sizeof(*item), GFP_KERNEL);
	if (!item) {
		NL_SET_ERR_MSG(extack, "Memory allocation for head change callback item failed");
		return -ENOMEM;
	}
	item->chain_head_change = ei->chain_head_change;
	item->chain_head_change_priv = ei->chain_head_change_priv;
	if (chain0 && chain0->filter_chain)
		tcf_chain_head_change_item(item, chain0->filter_chain);
	list_add(&item->list, &block->chain0.filter_chain_list);
	return 0;
}

static void
tcf_chain0_head_change_cb_del(struct tcf_block *block,
			      struct tcf_block_ext_info *ei)
{
	struct tcf_chain *chain0 = block->chain0.chain;
	struct tcf_filter_chain_list_item *item;

	list_for_each_entry(item, &block->chain0.filter_chain_list, list) {
		if ((!ei->chain_head_change && !ei->chain_head_change_priv) ||
		    (item->chain_head_change == ei->chain_head_change &&
		     item->chain_head_change_priv == ei->chain_head_change_priv)) {
			if (chain0)
				tcf_chain_head_change_item(item, NULL);
			list_del(&item->list);
			kfree(item);
			return;
		}
	}
	WARN_ON(1);
}

struct tcf_net {
	spinlock_t idr_lock; /* Protects idr */
	struct idr idr;
};

static unsigned int tcf_net_id;

static int tcf_block_insert(struct tcf_block *block, struct net *net,
			    struct netlink_ext_ack *extack)
{
	struct tcf_net *tn = net_generic(net, tcf_net_id);
	int err;

	idr_preload(GFP_KERNEL);
	spin_lock(&tn->idr_lock);
	err = idr_alloc_u32(&tn->idr, block, &block->index, block->index,
			    GFP_NOWAIT);
	spin_unlock(&tn->idr_lock);
	idr_preload_end();

	return err;
}

static void tcf_block_remove(struct tcf_block *block, struct net *net)
{
	struct tcf_net *tn = net_generic(net, tcf_net_id);

	spin_lock(&tn->idr_lock);
	idr_remove(&tn->idr, block->index);
	spin_unlock(&tn->idr_lock);
}

static struct tcf_block *tcf_block_create(struct net *net, struct Qdisc *q,
					  u32 block_index,
					  struct netlink_ext_ack *extack)
{
	struct tcf_block *block;

	block = kzalloc(sizeof(*block), GFP_KERNEL);
	if (!block) {
		NL_SET_ERR_MSG(extack, "Memory allocation for block failed");
		return ERR_PTR(-ENOMEM);
	}
	INIT_LIST_HEAD(&block->chain_list);
	INIT_LIST_HEAD(&block->cb_list);
	INIT_LIST_HEAD(&block->owner_list);
	INIT_LIST_HEAD(&block->chain0.filter_chain_list);

	refcount_set(&block->refcnt, 1);
	block->net = net;
	block->index = block_index;

	/* Don't store q pointer for blocks which are shared */
	if (!tcf_block_shared(block))
		block->q = q;
	return block;
}

static struct tcf_block *tcf_block_lookup(struct net *net, u32 block_index)
{
	struct tcf_net *tn = net_generic(net, tcf_net_id);

	return idr_find(&tn->idr, block_index);
}

static struct tcf_block *tcf_block_refcnt_get(struct net *net, u32 block_index)
{
	struct tcf_block *block;

	rcu_read_lock();
	block = tcf_block_lookup(net, block_index);
	if (block && !refcount_inc_not_zero(&block->refcnt))
		block = NULL;
	rcu_read_unlock();

	return block;
}

static void tcf_block_flush_all_chains(struct tcf_block *block)
{
	struct tcf_chain *chain;

	/* Hold a refcnt for all chains, so that they don't disappear
	 * while we are iterating.
	 */
	list_for_each_entry(chain, &block->chain_list, list)
		tcf_chain_hold(chain);

	list_for_each_entry(chain, &block->chain_list, list)
		tcf_chain_flush(chain);
}

static void tcf_block_put_all_chains(struct tcf_block *block)
{
	struct tcf_chain *chain, *tmp;

	/* At this point, all the chains should have refcnt >= 1. */
	list_for_each_entry_safe(chain, tmp, &block->chain_list, list) {
		tcf_chain_put_explicitly_created(chain);
		tcf_chain_put(chain);
	}
}

static void __tcf_block_put(struct tcf_block *block, struct Qdisc *q,
			    struct tcf_block_ext_info *ei)
{
	if (refcount_dec_and_test(&block->refcnt)) {
		/* Flushing/putting all chains will cause the block to be
		 * deallocated when last chain is freed. However, if chain_list
		 * is empty, block has to be manually deallocated. After block
		 * reference counter reached 0, it is no longer possible to
		 * increment it or add new chains to block.
		 */
		bool free_block = list_empty(&block->chain_list);

		if (tcf_block_shared(block))
			tcf_block_remove(block, block->net);
		if (!free_block)
			tcf_block_flush_all_chains(block);

		if (q)
			tcf_block_offload_unbind(block, q, ei);

		if (free_block)
			kfree_rcu(block, rcu);
		else
			tcf_block_put_all_chains(block);
	} else if (q) {
		tcf_block_offload_unbind(block, q, ei);
	}
}

static void tcf_block_refcnt_put(struct tcf_block *block)
{
	__tcf_block_put(block, NULL, NULL);
}

/* Find tcf block.
 * Set q, parent, cl when appropriate.
 */

static struct tcf_block *tcf_block_find(struct net *net, struct Qdisc **q,
					u32 *parent, unsigned long *cl,
					int ifindex, u32 block_index,
					struct netlink_ext_ack *extack)
{
	struct tcf_block *block;
	int err = 0;

	if (ifindex == TCM_IFINDEX_MAGIC_BLOCK) {
		block = tcf_block_refcnt_get(net, block_index);
		if (!block) {
			NL_SET_ERR_MSG(extack, "Block of given index was not found");
			return ERR_PTR(-EINVAL);
		}
	} else {
		const struct Qdisc_class_ops *cops;
		struct net_device *dev;

		rcu_read_lock();

		/* Find link */
		dev = dev_get_by_index_rcu(net, ifindex);
		if (!dev) {
			rcu_read_unlock();
			return ERR_PTR(-ENODEV);
		}

		/* Find qdisc */
		if (!*parent) {
			*q = dev->qdisc;
			*parent = (*q)->handle;
		} else {
			*q = qdisc_lookup_rcu(dev, TC_H_MAJ(*parent));
			if (!*q) {
				NL_SET_ERR_MSG(extack, "Parent Qdisc doesn't exists");
				err = -EINVAL;
				goto errout_rcu;
			}
		}

		*q = qdisc_refcount_inc_nz(*q);
		if (!*q) {
			NL_SET_ERR_MSG(extack, "Parent Qdisc doesn't exists");
			err = -EINVAL;
			goto errout_rcu;
		}

		/* Is it classful? */
		cops = (*q)->ops->cl_ops;
		if (!cops) {
			NL_SET_ERR_MSG(extack, "Qdisc not classful");
			err = -EINVAL;
			goto errout_rcu;
		}

		if (!cops->tcf_block) {
			NL_SET_ERR_MSG(extack, "Class doesn't support blocks");
			err = -EOPNOTSUPP;
			goto errout_rcu;
		}

		/* At this point we know that qdisc is not noop_qdisc,
		 * which means that qdisc holds a reference to net_device
		 * and we hold a reference to qdisc, so it is safe to release
		 * rcu read lock.
		 */
		rcu_read_unlock();

		/* Do we search for filter, attached to class? */
		if (TC_H_MIN(*parent)) {
			*cl = cops->find(*q, *parent);
			if (*cl == 0) {
				NL_SET_ERR_MSG(extack, "Specified class doesn't exist");
				err = -ENOENT;
				goto errout_qdisc;
			}
		}

		/* And the last stroke */
		block = cops->tcf_block(*q, *cl, extack);
		if (!block) {
			err = -EINVAL;
			goto errout_qdisc;
		}
		if (tcf_block_shared(block)) {
			NL_SET_ERR_MSG(extack, "This filter block is shared. Please use the block index to manipulate the filters");
			err = -EOPNOTSUPP;
			goto errout_qdisc;
		}

		/* Always take reference to block in order to support execution
		 * of rules update path of cls API without rtnl lock. Caller
		 * must release block when it is finished using it. 'if' block
		 * of this conditional obtain reference to block by calling
		 * tcf_block_refcnt_get().
		 */
		refcount_inc(&block->refcnt);
	}

	return block;

errout_rcu:
	rcu_read_unlock();
errout_qdisc:
	if (*q) {
		qdisc_put(*q);
		*q = NULL;
	}
	return ERR_PTR(err);
}

static void tcf_block_release(struct Qdisc *q, struct tcf_block *block)
{
	if (!IS_ERR_OR_NULL(block))
		tcf_block_refcnt_put(block);

	if (q)
		qdisc_put(q);
}

struct tcf_block_owner_item {
	struct list_head list;
	struct Qdisc *q;
	enum tcf_block_binder_type binder_type;
};

static void
tcf_block_owner_netif_keep_dst(struct tcf_block *block,
			       struct Qdisc *q,
			       enum tcf_block_binder_type binder_type)
{
	if (block->keep_dst &&
	    binder_type != TCF_BLOCK_BINDER_TYPE_CLSACT_INGRESS &&
	    binder_type != TCF_BLOCK_BINDER_TYPE_CLSACT_EGRESS)
		netif_keep_dst(qdisc_dev(q));
}

void tcf_block_netif_keep_dst(struct tcf_block *block)
{
	struct tcf_block_owner_item *item;

	block->keep_dst = true;
	list_for_each_entry(item, &block->owner_list, list)
		tcf_block_owner_netif_keep_dst(block, item->q,
					       item->binder_type);
}
EXPORT_SYMBOL(tcf_block_netif_keep_dst);

static int tcf_block_owner_add(struct tcf_block *block,
			       struct Qdisc *q,
			       enum tcf_block_binder_type binder_type)
{
	struct tcf_block_owner_item *item;

	item = kmalloc(sizeof(*item), GFP_KERNEL);
	if (!item)
		return -ENOMEM;
	item->q = q;
	item->binder_type = binder_type;
	list_add(&item->list, &block->owner_list);
	return 0;
}

static void tcf_block_owner_del(struct tcf_block *block,
				struct Qdisc *q,
				enum tcf_block_binder_type binder_type)
{
	struct tcf_block_owner_item *item;

	list_for_each_entry(item, &block->owner_list, list) {
		if (item->q == q && item->binder_type == binder_type) {
			list_del(&item->list);
			kfree(item);
			return;
		}
	}
	WARN_ON(1);
}

int tcf_block_get_ext(struct tcf_block **p_block, struct Qdisc *q,
		      struct tcf_block_ext_info *ei,
		      struct netlink_ext_ack *extack)
{
	struct net *net = qdisc_net(q);
	struct tcf_block *block = NULL;
	int err;

	if (ei->block_index)
		/* block_index not 0 means the shared block is requested */
		block = tcf_block_refcnt_get(net, ei->block_index);

	if (!block) {
		block = tcf_block_create(net, q, ei->block_index, extack);
		if (IS_ERR(block))
			return PTR_ERR(block);
		if (tcf_block_shared(block)) {
			err = tcf_block_insert(block, net, extack);
			if (err)
				goto err_block_insert;
		}
	}

	err = tcf_block_owner_add(block, q, ei->binder_type);
	if (err)
		goto err_block_owner_add;

	tcf_block_owner_netif_keep_dst(block, q, ei->binder_type);

	err = tcf_chain0_head_change_cb_add(block, ei, extack);
	if (err)
		goto err_chain0_head_change_cb_add;

	err = tcf_block_offload_bind(block, q, ei, extack);
	if (err)
		goto err_block_offload_bind;

	*p_block = block;
	return 0;

err_block_offload_bind:
	tcf_chain0_head_change_cb_del(block, ei);
err_chain0_head_change_cb_add:
	tcf_block_owner_del(block, q, ei->binder_type);
err_block_owner_add:
err_block_insert:
	tcf_block_refcnt_put(block);
	return err;
}
EXPORT_SYMBOL(tcf_block_get_ext);

static void tcf_chain_head_change_dflt(struct tcf_proto *tp_head, void *priv)
{
	struct tcf_proto __rcu **p_filter_chain = priv;

	rcu_assign_pointer(*p_filter_chain, tp_head);
}

int tcf_block_get(struct tcf_block **p_block,
		  struct tcf_proto __rcu **p_filter_chain, struct Qdisc *q,
		  struct netlink_ext_ack *extack)
{
	struct tcf_block_ext_info ei = {
		.chain_head_change = tcf_chain_head_change_dflt,
		.chain_head_change_priv = p_filter_chain,
	};

	WARN_ON(!p_filter_chain);
	return tcf_block_get_ext(p_block, q, &ei, extack);
}
EXPORT_SYMBOL(tcf_block_get);

/* XXX: Standalone actions are not allowed to jump to any chain, and bound
 * actions should be all removed after flushing.
 */
void tcf_block_put_ext(struct tcf_block *block, struct Qdisc *q,
		       struct tcf_block_ext_info *ei)
{
	if (!block)
		return;
	tcf_chain0_head_change_cb_del(block, ei);
	tcf_block_owner_del(block, q, ei->binder_type);

	__tcf_block_put(block, q, ei);
}
EXPORT_SYMBOL(tcf_block_put_ext);

void tcf_block_put(struct tcf_block *block)
{
	struct tcf_block_ext_info ei = {0, };

	if (!block)
		return;
	tcf_block_put_ext(block, block->q, &ei);
}

EXPORT_SYMBOL(tcf_block_put);

struct tcf_block_cb {
	struct list_head list;
	tc_setup_cb_t *cb;
	void *cb_ident;
	void *cb_priv;
	unsigned int refcnt;
};

void *tcf_block_cb_priv(struct tcf_block_cb *block_cb)
{
	return block_cb->cb_priv;
}
EXPORT_SYMBOL(tcf_block_cb_priv);

struct tcf_block_cb *tcf_block_cb_lookup(struct tcf_block *block,
					 tc_setup_cb_t *cb, void *cb_ident)
{	struct tcf_block_cb *block_cb;

	list_for_each_entry(block_cb, &block->cb_list, list)
		if (block_cb->cb == cb && block_cb->cb_ident == cb_ident)
			return block_cb;
	return NULL;
}
EXPORT_SYMBOL(tcf_block_cb_lookup);

void tcf_block_cb_incref(struct tcf_block_cb *block_cb)
{
	block_cb->refcnt++;
}
EXPORT_SYMBOL(tcf_block_cb_incref);

unsigned int tcf_block_cb_decref(struct tcf_block_cb *block_cb)
{
	return --block_cb->refcnt;
}
EXPORT_SYMBOL(tcf_block_cb_decref);

static int
tcf_block_playback_offloads(struct tcf_block *block, tc_setup_cb_t *cb,
			    void *cb_priv, bool add, bool offload_in_use,
			    struct netlink_ext_ack *extack)
{
	struct tcf_chain *chain;
	struct tcf_proto *tp;
	int err;

	list_for_each_entry(chain, &block->chain_list, list) {
		for (tp = rtnl_dereference(chain->filter_chain); tp;
		     tp = rtnl_dereference(tp->next)) {
			if (tp->ops->reoffload) {
				err = tp->ops->reoffload(tp, add, cb, cb_priv,
							 extack);
				if (err && add)
					goto err_playback_remove;
			} else if (add && offload_in_use) {
				err = -EOPNOTSUPP;
				NL_SET_ERR_MSG(extack, "Filter HW offload failed - classifier without re-offloading support");
				goto err_playback_remove;
			}
		}
	}

	return 0;

err_playback_remove:
	tcf_block_playback_offloads(block, cb, cb_priv, false, offload_in_use,
				    extack);
	return err;
}

struct tcf_block_cb *__tcf_block_cb_register(struct tcf_block *block,
					     tc_setup_cb_t *cb, void *cb_ident,
					     void *cb_priv,
					     struct netlink_ext_ack *extack)
{
	struct tcf_block_cb *block_cb;
	int err;

	/* Replay any already present rules */
	err = tcf_block_playback_offloads(block, cb, cb_priv, true,
					  tcf_block_offload_in_use(block),
					  extack);
	if (err)
		return ERR_PTR(err);

	block_cb = kzalloc(sizeof(*block_cb), GFP_KERNEL);
	if (!block_cb)
		return ERR_PTR(-ENOMEM);
	block_cb->cb = cb;
	block_cb->cb_ident = cb_ident;
	block_cb->cb_priv = cb_priv;
	list_add(&block_cb->list, &block->cb_list);
	return block_cb;
}
EXPORT_SYMBOL(__tcf_block_cb_register);

int tcf_block_cb_register(struct tcf_block *block,
			  tc_setup_cb_t *cb, void *cb_ident,
			  void *cb_priv, struct netlink_ext_ack *extack)
{
	struct tcf_block_cb *block_cb;

	block_cb = __tcf_block_cb_register(block, cb, cb_ident, cb_priv,
					   extack);
	return PTR_ERR_OR_ZERO(block_cb);
}
EXPORT_SYMBOL(tcf_block_cb_register);

void __tcf_block_cb_unregister(struct tcf_block *block,
			       struct tcf_block_cb *block_cb)
{
	tcf_block_playback_offloads(block, block_cb->cb, block_cb->cb_priv,
				    false, tcf_block_offload_in_use(block),
				    NULL);
	list_del(&block_cb->list);
	kfree(block_cb);
}
EXPORT_SYMBOL(__tcf_block_cb_unregister);

void tcf_block_cb_unregister(struct tcf_block *block,
			     tc_setup_cb_t *cb, void *cb_ident)
{
	struct tcf_block_cb *block_cb;

	block_cb = tcf_block_cb_lookup(block, cb, cb_ident);
	if (!block_cb)
		return;
	__tcf_block_cb_unregister(block, block_cb);
}
EXPORT_SYMBOL(tcf_block_cb_unregister);

static int tcf_block_cb_call(struct tcf_block *block, enum tc_setup_type type,
			     void *type_data, bool err_stop)
{
	struct tcf_block_cb *block_cb;
	int ok_count = 0;
	int err;

	/* Make sure all netdevs sharing this block are offload-capable. */
	if (block->nooffloaddevcnt && err_stop)
		return -EOPNOTSUPP;

	list_for_each_entry(block_cb, &block->cb_list, list) {
		err = block_cb->cb(type, type_data, block_cb->cb_priv);
		if (err) {
			if (err_stop)
				return err;
		} else {
			ok_count++;
		}
	}
	return ok_count;
}

/* Main classifier routine: scans classifier chain attached
 * to this qdisc, (optionally) tests for protocol and asks
 * specific classifiers.
 */
int tcf_classify(struct sk_buff *skb, const struct tcf_proto *tp,
		 struct tcf_result *res, bool compat_mode)
{
	__be16 protocol = tc_skb_protocol(skb);
#ifdef CONFIG_NET_CLS_ACT
	const int max_reclassify_loop = 4;
	const struct tcf_proto *orig_tp = tp;
	const struct tcf_proto *first_tp;
	int limit = 0;

reclassify:
#endif
	for (; tp; tp = rcu_dereference_bh(tp->next)) {
		int err;

		if (tp->protocol != protocol &&
		    tp->protocol != htons(ETH_P_ALL))
			continue;

		err = tp->classify(skb, tp, res);
#ifdef CONFIG_NET_CLS_ACT
		if (unlikely(err == TC_ACT_RECLASSIFY && !compat_mode)) {
			first_tp = orig_tp;
			goto reset;
		} else if (unlikely(TC_ACT_EXT_CMP(err, TC_ACT_GOTO_CHAIN))) {
			first_tp = res->goto_tp;
			goto reset;
		}
#endif
		if (err >= 0)
			return err;
	}

	return TC_ACT_UNSPEC; /* signal: continue lookup */
#ifdef CONFIG_NET_CLS_ACT
reset:
	if (unlikely(limit++ >= max_reclassify_loop)) {
		net_notice_ratelimited("%u: reclassify loop, rule prio %u, protocol %02x\n",
				       tp->chain->block->index,
				       tp->prio & 0xffff,
				       ntohs(tp->protocol));
		return TC_ACT_SHOT;
	}

	tp = first_tp;
	protocol = tc_skb_protocol(skb);
	goto reclassify;
#endif
}
EXPORT_SYMBOL(tcf_classify);

struct tcf_chain_info {
	struct tcf_proto __rcu **pprev;
	struct tcf_proto __rcu *next;
};

static struct tcf_proto *tcf_chain_tp_prev(struct tcf_chain_info *chain_info)
{
	return rtnl_dereference(*chain_info->pprev);
}

static void tcf_chain_tp_insert(struct tcf_chain *chain,
				struct tcf_chain_info *chain_info,
				struct tcf_proto *tp)
{
	if (*chain_info->pprev == chain->filter_chain)
		tcf_chain0_head_change(chain, tp);
	RCU_INIT_POINTER(tp->next, tcf_chain_tp_prev(chain_info));
	rcu_assign_pointer(*chain_info->pprev, tp);
	tcf_chain_hold(chain);
}

static void tcf_chain_tp_remove(struct tcf_chain *chain,
				struct tcf_chain_info *chain_info,
				struct tcf_proto *tp)
{
	struct tcf_proto *next = rtnl_dereference(chain_info->next);

	if (tp == chain->filter_chain)
		tcf_chain0_head_change(chain, next);
	RCU_INIT_POINTER(*chain_info->pprev, next);
	tcf_chain_put(chain);
}

static struct tcf_proto *tcf_chain_tp_find(struct tcf_chain *chain,
					   struct tcf_chain_info *chain_info,
					   u32 protocol, u32 prio,
					   bool prio_allocate)
{
	struct tcf_proto **pprev;
	struct tcf_proto *tp;

	/* Check the chain for existence of proto-tcf with this priority */
	for (pprev = &chain->filter_chain;
	     (tp = rtnl_dereference(*pprev)); pprev = &tp->next) {
		if (tp->prio >= prio) {
			if (tp->prio == prio) {
				if (prio_allocate ||
				    (tp->protocol != protocol && protocol))
					return ERR_PTR(-EINVAL);
			} else {
				tp = NULL;
			}
			break;
		}
	}
	chain_info->pprev = pprev;
	chain_info->next = tp ? tp->next : NULL;
	return tp;
}

static int tcf_fill_node(struct net *net, struct sk_buff *skb,
			 struct tcf_proto *tp, struct tcf_block *block,
			 struct Qdisc *q, u32 parent, void *fh,
			 u32 portid, u32 seq, u16 flags, int event)
{
	struct tcmsg *tcm;
	struct nlmsghdr  *nlh;
	unsigned char *b = skb_tail_pointer(skb);

	nlh = nlmsg_put(skb, portid, seq, event, sizeof(*tcm), flags);
	if (!nlh)
		goto out_nlmsg_trim;
	tcm = nlmsg_data(nlh);
	tcm->tcm_family = AF_UNSPEC;
	tcm->tcm__pad1 = 0;
	tcm->tcm__pad2 = 0;
	if (q) {
		tcm->tcm_ifindex = qdisc_dev(q)->ifindex;
		tcm->tcm_parent = parent;
	} else {
		tcm->tcm_ifindex = TCM_IFINDEX_MAGIC_BLOCK;
		tcm->tcm_block_index = block->index;
	}
	tcm->tcm_info = TC_H_MAKE(tp->prio, tp->protocol);
	if (nla_put_string(skb, TCA_KIND, tp->ops->kind))
		goto nla_put_failure;
	if (nla_put_u32(skb, TCA_CHAIN, tp->chain->index))
		goto nla_put_failure;
	if (!fh) {
		tcm->tcm_handle = 0;
	} else {
		if (tp->ops->dump && tp->ops->dump(net, tp, fh, skb, tcm) < 0)
			goto nla_put_failure;
	}
	nlh->nlmsg_len = skb_tail_pointer(skb) - b;
	return skb->len;

out_nlmsg_trim:
nla_put_failure:
	nlmsg_trim(skb, b);
	return -1;
}

static int tfilter_notify(struct net *net, struct sk_buff *oskb,
			  struct nlmsghdr *n, struct tcf_proto *tp,
			  struct tcf_block *block, struct Qdisc *q,
			  u32 parent, void *fh, int event, bool unicast)
{
	struct sk_buff *skb;
	u32 portid = oskb ? NETLINK_CB(oskb).portid : 0;

	skb = alloc_skb(NLMSG_GOODSIZE, GFP_KERNEL);
	if (!skb)
		return -ENOBUFS;

	if (tcf_fill_node(net, skb, tp, block, q, parent, fh, portid,
			  n->nlmsg_seq, n->nlmsg_flags, event) <= 0) {
		kfree_skb(skb);
		return -EINVAL;
	}

	if (unicast)
		return netlink_unicast(net->rtnl, skb, portid, MSG_DONTWAIT);

	return rtnetlink_send(skb, net, portid, RTNLGRP_TC,
			      n->nlmsg_flags & NLM_F_ECHO);
}

static int tfilter_del_notify(struct net *net, struct sk_buff *oskb,
			      struct nlmsghdr *n, struct tcf_proto *tp,
			      struct tcf_block *block, struct Qdisc *q,
			      u32 parent, void *fh, bool unicast, bool *last,
			      struct netlink_ext_ack *extack)
{
	struct sk_buff *skb;
	u32 portid = oskb ? NETLINK_CB(oskb).portid : 0;
	int err;

	skb = alloc_skb(NLMSG_GOODSIZE, GFP_KERNEL);
	if (!skb)
		return -ENOBUFS;

	if (tcf_fill_node(net, skb, tp, block, q, parent, fh, portid,
			  n->nlmsg_seq, n->nlmsg_flags, RTM_DELTFILTER) <= 0) {
		NL_SET_ERR_MSG(extack, "Failed to build del event notification");
		kfree_skb(skb);
		return -EINVAL;
	}

	err = tp->ops->delete(tp, fh, last, extack);
	if (err) {
		kfree_skb(skb);
		return err;
	}

	if (unicast)
		return netlink_unicast(net->rtnl, skb, portid, MSG_DONTWAIT);

	err = rtnetlink_send(skb, net, portid, RTNLGRP_TC,
			     n->nlmsg_flags & NLM_F_ECHO);
	if (err < 0)
		NL_SET_ERR_MSG(extack, "Failed to send filter delete notification");
	return err;
}

static void tfilter_notify_chain(struct net *net, struct sk_buff *oskb,
				 struct tcf_block *block, struct Qdisc *q,
				 u32 parent, struct nlmsghdr *n,
				 struct tcf_chain *chain, int event)
{
	struct tcf_proto *tp;

	for (tp = rtnl_dereference(chain->filter_chain);
	     tp; tp = rtnl_dereference(tp->next))
		tfilter_notify(net, oskb, n, tp, block,
			       q, parent, NULL, event, false);
}

static int tc_new_tfilter(struct sk_buff *skb, struct nlmsghdr *n,
			  struct netlink_ext_ack *extack)
{
	struct net *net = sock_net(skb->sk);
	struct nlattr *tca[TCA_MAX + 1];
	struct tcmsg *t;
	u32 protocol;
	u32 prio;
	bool prio_allocate;
	u32 parent;
	u32 chain_index;
	struct Qdisc *q = NULL;
	struct tcf_chain_info chain_info;
	struct tcf_chain *chain = NULL;
	struct tcf_block *block;
	struct tcf_proto *tp;
	unsigned long cl;
	void *fh;
	int err;
	int tp_created;

	if (!netlink_ns_capable(skb, net->user_ns, CAP_NET_ADMIN))
		return -EPERM;

replay:
	tp_created = 0;

	err = nlmsg_parse(n, sizeof(*t), tca, TCA_MAX, rtm_tca_policy, extack);
	if (err < 0)
		return err;

	t = nlmsg_data(n);
	protocol = TC_H_MIN(t->tcm_info);
	prio = TC_H_MAJ(t->tcm_info);
	prio_allocate = false;
	parent = t->tcm_parent;
	cl = 0;

	if (prio == 0) {
		/* If no priority is provided by the user,
		 * we allocate one.
		 */
		if (n->nlmsg_flags & NLM_F_CREATE) {
			prio = TC_H_MAKE(0x80000000U, 0U);
			prio_allocate = true;
		} else {
			NL_SET_ERR_MSG(extack, "Invalid filter command with priority of zero");
			return -ENOENT;
		}
	}

	/* Find head of filter chain. */

	block = tcf_block_find(net, &q, &parent, &cl,
			       t->tcm_ifindex, t->tcm_block_index, extack);
	if (IS_ERR(block)) {
		err = PTR_ERR(block);
		goto errout;
	}

	chain_index = tca[TCA_CHAIN] ? nla_get_u32(tca[TCA_CHAIN]) : 0;
	if (chain_index > TC_ACT_EXT_VAL_MASK) {
		NL_SET_ERR_MSG(extack, "Specified chain index exceeds upper limit");
		err = -EINVAL;
		goto errout;
	}
	chain = tcf_chain_get(block, chain_index, true);
	if (!chain) {
		NL_SET_ERR_MSG(extack, "Cannot create specified filter chain");
		err = -ENOMEM;
		goto errout;
	}

	tp = tcf_chain_tp_find(chain, &chain_info, protocol,
			       prio, prio_allocate);
	if (IS_ERR(tp)) {
		NL_SET_ERR_MSG(extack, "Filter with specified priority/protocol not found");
		err = PTR_ERR(tp);
		goto errout;
	}

	if (tp == NULL) {
		/* Proto-tcf does not exist, create new one */

		if (tca[TCA_KIND] == NULL || !protocol) {
			NL_SET_ERR_MSG(extack, "Filter kind and protocol must be specified");
			err = -EINVAL;
			goto errout;
		}

		if (!(n->nlmsg_flags & NLM_F_CREATE)) {
			NL_SET_ERR_MSG(extack, "Need both RTM_NEWTFILTER and NLM_F_CREATE to create a new filter");
			err = -ENOENT;
			goto errout;
		}

		if (prio_allocate)
			prio = tcf_auto_prio(tcf_chain_tp_prev(&chain_info));

		tp = tcf_proto_create(nla_data(tca[TCA_KIND]),
				      protocol, prio, chain, extack);
		if (IS_ERR(tp)) {
			err = PTR_ERR(tp);
			goto errout;
		}
		tp_created = 1;
	} else if (tca[TCA_KIND] && nla_strcmp(tca[TCA_KIND], tp->ops->kind)) {
		NL_SET_ERR_MSG(extack, "Specified filter kind does not match existing one");
		err = -EINVAL;
		goto errout;
	}

	fh = tp->ops->get(tp, t->tcm_handle);

	if (!fh) {
		if (!(n->nlmsg_flags & NLM_F_CREATE)) {
			NL_SET_ERR_MSG(extack, "Need both RTM_NEWTFILTER and NLM_F_CREATE to create a new filter");
			err = -ENOENT;
			goto errout;
		}
	} else if (n->nlmsg_flags & NLM_F_EXCL) {
		NL_SET_ERR_MSG(extack, "Filter already exists");
		err = -EEXIST;
		goto errout;
	}

	if (chain->tmplt_ops && chain->tmplt_ops != tp->ops) {
		NL_SET_ERR_MSG(extack, "Chain template is set to a different filter kind");
		err = -EINVAL;
		goto errout;
	}

	err = tp->ops->change(net, skb, tp, cl, t->tcm_handle, tca, &fh,
			      n->nlmsg_flags & NLM_F_CREATE ? TCA_ACT_NOREPLACE : TCA_ACT_REPLACE,
			      extack);
	if (err == 0) {
		if (tp_created)
			tcf_chain_tp_insert(chain, &chain_info, tp);
		tfilter_notify(net, skb, n, tp, block, q, parent, fh,
			       RTM_NEWTFILTER, false);
	} else {
		if (tp_created)
			tcf_proto_destroy(tp, NULL);
	}

errout:
	if (chain)
		tcf_chain_put(chain);
	tcf_block_release(q, block);
	if (err == -EAGAIN)
		/* Replay the request. */
		goto replay;
	return err;
}

static int tc_del_tfilter(struct sk_buff *skb, struct nlmsghdr *n,
			  struct netlink_ext_ack *extack)
{
	struct net *net = sock_net(skb->sk);
	struct nlattr *tca[TCA_MAX + 1];
	struct tcmsg *t;
	u32 protocol;
	u32 prio;
	u32 parent;
	u32 chain_index;
	struct Qdisc *q = NULL;
	struct tcf_chain_info chain_info;
	struct tcf_chain *chain = NULL;
	struct tcf_block *block;
	struct tcf_proto *tp = NULL;
	unsigned long cl = 0;
	void *fh = NULL;
	int err;

	if (!netlink_ns_capable(skb, net->user_ns, CAP_NET_ADMIN))
		return -EPERM;

	err = nlmsg_parse(n, sizeof(*t), tca, TCA_MAX, rtm_tca_policy, extack);
	if (err < 0)
		return err;

	t = nlmsg_data(n);
	protocol = TC_H_MIN(t->tcm_info);
	prio = TC_H_MAJ(t->tcm_info);
	parent = t->tcm_parent;

	if (prio == 0 && (protocol || t->tcm_handle || tca[TCA_KIND])) {
		NL_SET_ERR_MSG(extack, "Cannot flush filters with protocol, handle or kind set");
		return -ENOENT;
	}

	/* Find head of filter chain. */

	block = tcf_block_find(net, &q, &parent, &cl,
			       t->tcm_ifindex, t->tcm_block_index, extack);
	if (IS_ERR(block)) {
		err = PTR_ERR(block);
		goto errout;
	}

	chain_index = tca[TCA_CHAIN] ? nla_get_u32(tca[TCA_CHAIN]) : 0;
	if (chain_index > TC_ACT_EXT_VAL_MASK) {
		NL_SET_ERR_MSG(extack, "Specified chain index exceeds upper limit");
		err = -EINVAL;
		goto errout;
	}
	chain = tcf_chain_get(block, chain_index, false);
	if (!chain) {
		/* User requested flush on non-existent chain. Nothing to do,
		 * so just return success.
		 */
		if (prio == 0) {
			err = 0;
			goto errout;
		}
		NL_SET_ERR_MSG(extack, "Cannot find specified filter chain");
		err = -ENOENT;
		goto errout;
	}

	if (prio == 0) {
		tfilter_notify_chain(net, skb, block, q, parent, n,
				     chain, RTM_DELTFILTER);
		tcf_chain_flush(chain);
		err = 0;
		goto errout;
	}

	tp = tcf_chain_tp_find(chain, &chain_info, protocol,
			       prio, false);
	if (!tp || IS_ERR(tp)) {
		NL_SET_ERR_MSG(extack, "Filter with specified priority/protocol not found");
		err = tp ? PTR_ERR(tp) : -ENOENT;
		goto errout;
	} else if (tca[TCA_KIND] && nla_strcmp(tca[TCA_KIND], tp->ops->kind)) {
		NL_SET_ERR_MSG(extack, "Specified filter kind does not match existing one");
		err = -EINVAL;
		goto errout;
	}

	fh = tp->ops->get(tp, t->tcm_handle);

	if (!fh) {
		if (t->tcm_handle == 0) {
			tcf_chain_tp_remove(chain, &chain_info, tp);
			tfilter_notify(net, skb, n, tp, block, q, parent, fh,
				       RTM_DELTFILTER, false);
			tcf_proto_destroy(tp, extack);
			err = 0;
		} else {
			NL_SET_ERR_MSG(extack, "Specified filter handle not found");
			err = -ENOENT;
		}
	} else {
		bool last;

		err = tfilter_del_notify(net, skb, n, tp, block,
					 q, parent, fh, false, &last,
					 extack);
		if (err)
			goto errout;
		if (last) {
			tcf_chain_tp_remove(chain, &chain_info, tp);
			tcf_proto_destroy(tp, extack);
		}
	}

errout:
	if (chain)
		tcf_chain_put(chain);
	tcf_block_release(q, block);
	return err;
}

static int tc_get_tfilter(struct sk_buff *skb, struct nlmsghdr *n,
			  struct netlink_ext_ack *extack)
{
	struct net *net = sock_net(skb->sk);
	struct nlattr *tca[TCA_MAX + 1];
	struct tcmsg *t;
	u32 protocol;
	u32 prio;
	u32 parent;
	u32 chain_index;
	struct Qdisc *q = NULL;
	struct tcf_chain_info chain_info;
	struct tcf_chain *chain = NULL;
	struct tcf_block *block;
	struct tcf_proto *tp = NULL;
	unsigned long cl = 0;
	void *fh = NULL;
	int err;

	err = nlmsg_parse(n, sizeof(*t), tca, TCA_MAX, rtm_tca_policy, extack);
	if (err < 0)
		return err;

	t = nlmsg_data(n);
	protocol = TC_H_MIN(t->tcm_info);
	prio = TC_H_MAJ(t->tcm_info);
	parent = t->tcm_parent;

	if (prio == 0) {
		NL_SET_ERR_MSG(extack, "Invalid filter command with priority of zero");
		return -ENOENT;
	}

	/* Find head of filter chain. */

	block = tcf_block_find(net, &q, &parent, &cl,
			       t->tcm_ifindex, t->tcm_block_index, extack);
	if (IS_ERR(block)) {
		err = PTR_ERR(block);
		goto errout;
	}

	chain_index = tca[TCA_CHAIN] ? nla_get_u32(tca[TCA_CHAIN]) : 0;
	if (chain_index > TC_ACT_EXT_VAL_MASK) {
		NL_SET_ERR_MSG(extack, "Specified chain index exceeds upper limit");
		err = -EINVAL;
		goto errout;
	}
	chain = tcf_chain_get(block, chain_index, false);
	if (!chain) {
		NL_SET_ERR_MSG(extack, "Cannot find specified filter chain");
		err = -EINVAL;
		goto errout;
	}

	tp = tcf_chain_tp_find(chain, &chain_info, protocol,
			       prio, false);
	if (!tp || IS_ERR(tp)) {
		NL_SET_ERR_MSG(extack, "Filter with specified priority/protocol not found");
		err = tp ? PTR_ERR(tp) : -ENOENT;
		goto errout;
	} else if (tca[TCA_KIND] && nla_strcmp(tca[TCA_KIND], tp->ops->kind)) {
		NL_SET_ERR_MSG(extack, "Specified filter kind does not match existing one");
		err = -EINVAL;
		goto errout;
	}

	fh = tp->ops->get(tp, t->tcm_handle);

	if (!fh) {
		NL_SET_ERR_MSG(extack, "Specified filter handle not found");
		err = -ENOENT;
	} else {
		err = tfilter_notify(net, skb, n, tp, block, q, parent,
				     fh, RTM_NEWTFILTER, true);
		if (err < 0)
			NL_SET_ERR_MSG(extack, "Failed to send filter notify message");
	}

errout:
	if (chain)
		tcf_chain_put(chain);
	tcf_block_release(q, block);
	return err;
}

struct tcf_dump_args {
	struct tcf_walker w;
	struct sk_buff *skb;
	struct netlink_callback *cb;
	struct tcf_block *block;
	struct Qdisc *q;
	u32 parent;
};

static int tcf_node_dump(struct tcf_proto *tp, void *n, struct tcf_walker *arg)
{
	struct tcf_dump_args *a = (void *)arg;
	struct net *net = sock_net(a->skb->sk);

	return tcf_fill_node(net, a->skb, tp, a->block, a->q, a->parent,
			     n, NETLINK_CB(a->cb->skb).portid,
			     a->cb->nlh->nlmsg_seq, NLM_F_MULTI,
			     RTM_NEWTFILTER);
}

static bool tcf_chain_dump(struct tcf_chain *chain, struct Qdisc *q, u32 parent,
			   struct sk_buff *skb, struct netlink_callback *cb,
			   long index_start, long *p_index)
{
	struct net *net = sock_net(skb->sk);
	struct tcf_block *block = chain->block;
	struct tcmsg *tcm = nlmsg_data(cb->nlh);
	struct tcf_dump_args arg;
	struct tcf_proto *tp;

	for (tp = rtnl_dereference(chain->filter_chain);
	     tp; tp = rtnl_dereference(tp->next), (*p_index)++) {
		if (*p_index < index_start)
			continue;
		if (TC_H_MAJ(tcm->tcm_info) &&
		    TC_H_MAJ(tcm->tcm_info) != tp->prio)
			continue;
		if (TC_H_MIN(tcm->tcm_info) &&
		    TC_H_MIN(tcm->tcm_info) != tp->protocol)
			continue;
		if (*p_index > index_start)
			memset(&cb->args[1], 0,
			       sizeof(cb->args) - sizeof(cb->args[0]));
		if (cb->args[1] == 0) {
			if (tcf_fill_node(net, skb, tp, block, q, parent, NULL,
					  NETLINK_CB(cb->skb).portid,
					  cb->nlh->nlmsg_seq, NLM_F_MULTI,
					  RTM_NEWTFILTER) <= 0)
				return false;

			cb->args[1] = 1;
		}
		if (!tp->ops->walk)
			continue;
		arg.w.fn = tcf_node_dump;
		arg.skb = skb;
		arg.cb = cb;
		arg.block = block;
		arg.q = q;
		arg.parent = parent;
		arg.w.stop = 0;
		arg.w.skip = cb->args[1] - 1;
		arg.w.count = 0;
		arg.w.cookie = cb->args[2];
		tp->ops->walk(tp, &arg.w);
		cb->args[2] = arg.w.cookie;
		cb->args[1] = arg.w.count + 1;
		if (arg.w.stop)
			return false;
	}
	return true;
}

/* called with RTNL */
static int tc_dump_tfilter(struct sk_buff *skb, struct netlink_callback *cb)
{
	struct net *net = sock_net(skb->sk);
	struct nlattr *tca[TCA_MAX + 1];
	struct Qdisc *q = NULL;
	struct tcf_block *block;
	struct tcf_chain *chain;
	struct tcmsg *tcm = nlmsg_data(cb->nlh);
	long index_start;
	long index;
	u32 parent;
	int err;

	if (nlmsg_len(cb->nlh) < sizeof(*tcm))
		return skb->len;

	err = nlmsg_parse(cb->nlh, sizeof(*tcm), tca, TCA_MAX, NULL,
			  cb->extack);
	if (err)
		return err;

	if (tcm->tcm_ifindex == TCM_IFINDEX_MAGIC_BLOCK) {
		block = tcf_block_refcnt_get(net, tcm->tcm_block_index);
		if (!block)
			goto out;
		/* If we work with block index, q is NULL and parent value
		 * will never be used in the following code. The check
		 * in tcf_fill_node prevents it. However, compiler does not
		 * see that far, so set parent to zero to silence the warning
		 * about parent being uninitialized.
		 */
		parent = 0;
	} else {
		const struct Qdisc_class_ops *cops;
		struct net_device *dev;
		unsigned long cl = 0;

		dev = __dev_get_by_index(net, tcm->tcm_ifindex);
		if (!dev)
			return skb->len;

		parent = tcm->tcm_parent;
		if (!parent) {
			q = dev->qdisc;
			parent = q->handle;
		} else {
			q = qdisc_lookup(dev, TC_H_MAJ(tcm->tcm_parent));
		}
		if (!q)
			goto out;
		cops = q->ops->cl_ops;
		if (!cops)
			goto out;
		if (!cops->tcf_block)
			goto out;
		if (TC_H_MIN(tcm->tcm_parent)) {
			cl = cops->find(q, tcm->tcm_parent);
			if (cl == 0)
				goto out;
		}
		block = cops->tcf_block(q, cl, NULL);
		if (!block)
			goto out;
		if (tcf_block_shared(block))
			q = NULL;
	}

	index_start = cb->args[0];
	index = 0;

	list_for_each_entry(chain, &block->chain_list, list) {
		if (tca[TCA_CHAIN] &&
		    nla_get_u32(tca[TCA_CHAIN]) != chain->index)
			continue;
		if (!tcf_chain_dump(chain, q, parent, skb, cb,
				    index_start, &index)) {
			err = -EMSGSIZE;
			break;
		}
	}

	if (tcm->tcm_ifindex == TCM_IFINDEX_MAGIC_BLOCK)
		tcf_block_refcnt_put(block);
	cb->args[0] = index;

out:
	/* If we did no progress, the error (EMSGSIZE) is real */
	if (skb->len == 0 && err)
		return err;
	return skb->len;
}

static int tc_chain_fill_node(struct tcf_chain *chain, struct net *net,
			      struct sk_buff *skb, struct tcf_block *block,
			      u32 portid, u32 seq, u16 flags, int event)
{
	unsigned char *b = skb_tail_pointer(skb);
	const struct tcf_proto_ops *ops;
	struct nlmsghdr *nlh;
	struct tcmsg *tcm;
	void *priv;

	ops = chain->tmplt_ops;
	priv = chain->tmplt_priv;

	nlh = nlmsg_put(skb, portid, seq, event, sizeof(*tcm), flags);
	if (!nlh)
		goto out_nlmsg_trim;
	tcm = nlmsg_data(nlh);
	tcm->tcm_family = AF_UNSPEC;
	tcm->tcm__pad1 = 0;
	tcm->tcm__pad2 = 0;
	tcm->tcm_handle = 0;
	if (block->q) {
		tcm->tcm_ifindex = qdisc_dev(block->q)->ifindex;
		tcm->tcm_parent = block->q->handle;
	} else {
		tcm->tcm_ifindex = TCM_IFINDEX_MAGIC_BLOCK;
		tcm->tcm_block_index = block->index;
	}

	if (nla_put_u32(skb, TCA_CHAIN, chain->index))
		goto nla_put_failure;

	if (ops) {
		if (nla_put_string(skb, TCA_KIND, ops->kind))
			goto nla_put_failure;
		if (ops->tmplt_dump(skb, net, priv) < 0)
			goto nla_put_failure;
	}

	nlh->nlmsg_len = skb_tail_pointer(skb) - b;
	return skb->len;

out_nlmsg_trim:
nla_put_failure:
	nlmsg_trim(skb, b);
	return -EMSGSIZE;
}

static int tc_chain_notify(struct tcf_chain *chain, struct sk_buff *oskb,
			   u32 seq, u16 flags, int event, bool unicast)
{
	u32 portid = oskb ? NETLINK_CB(oskb).portid : 0;
	struct tcf_block *block = chain->block;
	struct net *net = block->net;
	struct sk_buff *skb;

	skb = alloc_skb(NLMSG_GOODSIZE, GFP_KERNEL);
	if (!skb)
		return -ENOBUFS;

	if (tc_chain_fill_node(chain, net, skb, block, portid,
			       seq, flags, event) <= 0) {
		kfree_skb(skb);
		return -EINVAL;
	}

	if (unicast)
		return netlink_unicast(net->rtnl, skb, portid, MSG_DONTWAIT);

	return rtnetlink_send(skb, net, portid, RTNLGRP_TC, flags & NLM_F_ECHO);
}

static int tc_chain_tmplt_add(struct tcf_chain *chain, struct net *net,
			      struct nlattr **tca,
			      struct netlink_ext_ack *extack)
{
	const struct tcf_proto_ops *ops;
	void *tmplt_priv;

	/* If kind is not set, user did not specify template. */
	if (!tca[TCA_KIND])
		return 0;

	ops = tcf_proto_lookup_ops(nla_data(tca[TCA_KIND]), extack);
	if (IS_ERR(ops))
		return PTR_ERR(ops);
	if (!ops->tmplt_create || !ops->tmplt_destroy || !ops->tmplt_dump) {
		NL_SET_ERR_MSG(extack, "Chain templates are not supported with specified classifier");
		return -EOPNOTSUPP;
	}

	tmplt_priv = ops->tmplt_create(net, chain, tca, extack);
	if (IS_ERR(tmplt_priv)) {
		module_put(ops->owner);
		return PTR_ERR(tmplt_priv);
	}
	chain->tmplt_ops = ops;
	chain->tmplt_priv = tmplt_priv;
	return 0;
}

static void tc_chain_tmplt_del(struct tcf_chain *chain)
{
	const struct tcf_proto_ops *ops = chain->tmplt_ops;

	/* If template ops are set, no work to do for us. */
	if (!ops)
		return;

	ops->tmplt_destroy(chain->tmplt_priv);
	module_put(ops->owner);
}

/* Add/delete/get a chain */

static int tc_ctl_chain(struct sk_buff *skb, struct nlmsghdr *n,
			struct netlink_ext_ack *extack)
{
	struct net *net = sock_net(skb->sk);
	struct nlattr *tca[TCA_MAX + 1];
	struct tcmsg *t;
	u32 parent;
	u32 chain_index;
	struct Qdisc *q = NULL;
	struct tcf_chain *chain = NULL;
	struct tcf_block *block;
	unsigned long cl;
	int err;

	if (n->nlmsg_type != RTM_GETCHAIN &&
	    !netlink_ns_capable(skb, net->user_ns, CAP_NET_ADMIN))
		return -EPERM;

replay:
	err = nlmsg_parse(n, sizeof(*t), tca, TCA_MAX, rtm_tca_policy, extack);
	if (err < 0)
		return err;

	t = nlmsg_data(n);
	parent = t->tcm_parent;
	cl = 0;

	block = tcf_block_find(net, &q, &parent, &cl,
			       t->tcm_ifindex, t->tcm_block_index, extack);
	if (IS_ERR(block))
		return PTR_ERR(block);

	chain_index = tca[TCA_CHAIN] ? nla_get_u32(tca[TCA_CHAIN]) : 0;
	if (chain_index > TC_ACT_EXT_VAL_MASK) {
		NL_SET_ERR_MSG(extack, "Specified chain index exceeds upper limit");
		err = -EINVAL;
		goto errout_block;
	}
	chain = tcf_chain_lookup(block, chain_index);
	if (n->nlmsg_type == RTM_NEWCHAIN) {
		if (chain) {
			if (tcf_chain_held_by_acts_only(chain)) {
				/* The chain exists only because there is
				 * some action referencing it.
				 */
				tcf_chain_hold(chain);
			} else {
				NL_SET_ERR_MSG(extack, "Filter chain already exists");
				err = -EEXIST;
				goto errout_block;
			}
		} else {
			if (!(n->nlmsg_flags & NLM_F_CREATE)) {
				NL_SET_ERR_MSG(extack, "Need both RTM_NEWCHAIN and NLM_F_CREATE to create a new chain");
				err = -ENOENT;
				goto errout_block;
			}
			chain = tcf_chain_create(block, chain_index);
			if (!chain) {
				NL_SET_ERR_MSG(extack, "Failed to create filter chain");
				err = -ENOMEM;
				goto errout_block;
			}
		}
	} else {
		if (!chain || tcf_chain_held_by_acts_only(chain)) {
			NL_SET_ERR_MSG(extack, "Cannot find specified filter chain");
			err = -EINVAL;
			goto errout_block;
		}
		tcf_chain_hold(chain);
	}

	switch (n->nlmsg_type) {
	case RTM_NEWCHAIN:
		err = tc_chain_tmplt_add(chain, net, tca, extack);
		if (err)
			goto errout;
		/* In case the chain was successfully added, take a reference
		 * to the chain. This ensures that an empty chain
		 * does not disappear at the end of this function.
		 */
		tcf_chain_hold(chain);
		chain->explicitly_created = true;
		tc_chain_notify(chain, NULL, 0, NLM_F_CREATE | NLM_F_EXCL,
				RTM_NEWCHAIN, false);
		break;
	case RTM_DELCHAIN:
		tfilter_notify_chain(net, skb, block, q, parent, n,
				     chain, RTM_DELTFILTER);
		/* Flush the chain first as the user requested chain removal. */
		tcf_chain_flush(chain);
		/* In case the chain was successfully deleted, put a reference
		 * to the chain previously taken during addition.
		 */
		tcf_chain_put_explicitly_created(chain);
		chain->explicitly_created = false;
		break;
	case RTM_GETCHAIN:
		err = tc_chain_notify(chain, skb, n->nlmsg_seq,
				      n->nlmsg_seq, n->nlmsg_type, true);
		if (err < 0)
			NL_SET_ERR_MSG(extack, "Failed to send chain notify message");
		break;
	default:
		err = -EOPNOTSUPP;
		NL_SET_ERR_MSG(extack, "Unsupported message type");
		goto errout;
	}

errout:
	tcf_chain_put(chain);
errout_block:
	tcf_block_release(q, block);
	if (err == -EAGAIN)
		/* Replay the request. */
		goto replay;
	return err;
}

/* called with RTNL */
static int tc_dump_chain(struct sk_buff *skb, struct netlink_callback *cb)
{
	struct net *net = sock_net(skb->sk);
	struct nlattr *tca[TCA_MAX + 1];
	struct Qdisc *q = NULL;
	struct tcf_block *block;
	struct tcf_chain *chain;
	struct tcmsg *tcm = nlmsg_data(cb->nlh);
	long index_start;
	long index;
	u32 parent;
	int err;

	if (nlmsg_len(cb->nlh) < sizeof(*tcm))
		return skb->len;

<<<<<<< HEAD
	err = nlmsg_parse(cb->nlh, sizeof(*tcm), tca, TCA_MAX, NULL,
			  cb->extack);
=======
	err = nlmsg_parse(cb->nlh, sizeof(*tcm), tca, TCA_MAX, rtm_tca_policy,
			  NULL);
>>>>>>> 48995423
	if (err)
		return err;

	if (tcm->tcm_ifindex == TCM_IFINDEX_MAGIC_BLOCK) {
		block = tcf_block_refcnt_get(net, tcm->tcm_block_index);
		if (!block)
			goto out;
		/* If we work with block index, q is NULL and parent value
		 * will never be used in the following code. The check
		 * in tcf_fill_node prevents it. However, compiler does not
		 * see that far, so set parent to zero to silence the warning
		 * about parent being uninitialized.
		 */
		parent = 0;
	} else {
		const struct Qdisc_class_ops *cops;
		struct net_device *dev;
		unsigned long cl = 0;

		dev = __dev_get_by_index(net, tcm->tcm_ifindex);
		if (!dev)
			return skb->len;

		parent = tcm->tcm_parent;
		if (!parent) {
			q = dev->qdisc;
			parent = q->handle;
		} else {
			q = qdisc_lookup(dev, TC_H_MAJ(tcm->tcm_parent));
		}
		if (!q)
			goto out;
		cops = q->ops->cl_ops;
		if (!cops)
			goto out;
		if (!cops->tcf_block)
			goto out;
		if (TC_H_MIN(tcm->tcm_parent)) {
			cl = cops->find(q, tcm->tcm_parent);
			if (cl == 0)
				goto out;
		}
		block = cops->tcf_block(q, cl, NULL);
		if (!block)
			goto out;
		if (tcf_block_shared(block))
			q = NULL;
	}

	index_start = cb->args[0];
	index = 0;

	list_for_each_entry(chain, &block->chain_list, list) {
		if ((tca[TCA_CHAIN] &&
		     nla_get_u32(tca[TCA_CHAIN]) != chain->index))
			continue;
		if (index < index_start) {
			index++;
			continue;
		}
		if (tcf_chain_held_by_acts_only(chain))
			continue;
		err = tc_chain_fill_node(chain, net, skb, block,
					 NETLINK_CB(cb->skb).portid,
					 cb->nlh->nlmsg_seq, NLM_F_MULTI,
					 RTM_NEWCHAIN);
		if (err <= 0)
			break;
		index++;
	}

	if (tcm->tcm_ifindex == TCM_IFINDEX_MAGIC_BLOCK)
		tcf_block_refcnt_put(block);
	cb->args[0] = index;

out:
	/* If we did no progress, the error (EMSGSIZE) is real */
	if (skb->len == 0 && err)
		return err;
	return skb->len;
}

void tcf_exts_destroy(struct tcf_exts *exts)
{
#ifdef CONFIG_NET_CLS_ACT
	tcf_action_destroy(exts->actions, TCA_ACT_UNBIND);
	kfree(exts->actions);
	exts->nr_actions = 0;
#endif
}
EXPORT_SYMBOL(tcf_exts_destroy);

int tcf_exts_validate(struct net *net, struct tcf_proto *tp, struct nlattr **tb,
		      struct nlattr *rate_tlv, struct tcf_exts *exts, bool ovr,
		      struct netlink_ext_ack *extack)
{
#ifdef CONFIG_NET_CLS_ACT
	{
		struct tc_action *act;
		size_t attr_size = 0;

		if (exts->police && tb[exts->police]) {
			act = tcf_action_init_1(net, tp, tb[exts->police],
						rate_tlv, "police", ovr,
						TCA_ACT_BIND, true, extack);
			if (IS_ERR(act))
				return PTR_ERR(act);

			act->type = exts->type = TCA_OLD_COMPAT;
			exts->actions[0] = act;
			exts->nr_actions = 1;
		} else if (exts->action && tb[exts->action]) {
			int err;

			err = tcf_action_init(net, tp, tb[exts->action],
					      rate_tlv, NULL, ovr, TCA_ACT_BIND,
					      exts->actions, &attr_size, true,
					      extack);
			if (err < 0)
				return err;
			exts->nr_actions = err;
		}
		exts->net = net;
	}
#else
	if ((exts->action && tb[exts->action]) ||
	    (exts->police && tb[exts->police])) {
		NL_SET_ERR_MSG(extack, "Classifier actions are not supported per compile options (CONFIG_NET_CLS_ACT)");
		return -EOPNOTSUPP;
	}
#endif

	return 0;
}
EXPORT_SYMBOL(tcf_exts_validate);

void tcf_exts_change(struct tcf_exts *dst, struct tcf_exts *src)
{
#ifdef CONFIG_NET_CLS_ACT
	struct tcf_exts old = *dst;

	*dst = *src;
	tcf_exts_destroy(&old);
#endif
}
EXPORT_SYMBOL(tcf_exts_change);

#ifdef CONFIG_NET_CLS_ACT
static struct tc_action *tcf_exts_first_act(struct tcf_exts *exts)
{
	if (exts->nr_actions == 0)
		return NULL;
	else
		return exts->actions[0];
}
#endif

int tcf_exts_dump(struct sk_buff *skb, struct tcf_exts *exts)
{
#ifdef CONFIG_NET_CLS_ACT
	struct nlattr *nest;

	if (exts->action && tcf_exts_has_actions(exts)) {
		/*
		 * again for backward compatible mode - we want
		 * to work with both old and new modes of entering
		 * tc data even if iproute2  was newer - jhs
		 */
		if (exts->type != TCA_OLD_COMPAT) {
			nest = nla_nest_start(skb, exts->action);
			if (nest == NULL)
				goto nla_put_failure;

			if (tcf_action_dump(skb, exts->actions, 0, 0) < 0)
				goto nla_put_failure;
			nla_nest_end(skb, nest);
		} else if (exts->police) {
			struct tc_action *act = tcf_exts_first_act(exts);
			nest = nla_nest_start(skb, exts->police);
			if (nest == NULL || !act)
				goto nla_put_failure;
			if (tcf_action_dump_old(skb, act, 0, 0) < 0)
				goto nla_put_failure;
			nla_nest_end(skb, nest);
		}
	}
	return 0;

nla_put_failure:
	nla_nest_cancel(skb, nest);
	return -1;
#else
	return 0;
#endif
}
EXPORT_SYMBOL(tcf_exts_dump);


int tcf_exts_dump_stats(struct sk_buff *skb, struct tcf_exts *exts)
{
#ifdef CONFIG_NET_CLS_ACT
	struct tc_action *a = tcf_exts_first_act(exts);
	if (a != NULL && tcf_action_copy_stats(skb, a, 1) < 0)
		return -1;
#endif
	return 0;
}
EXPORT_SYMBOL(tcf_exts_dump_stats);

static int tc_exts_setup_cb_egdev_call(struct tcf_exts *exts,
				       enum tc_setup_type type,
				       void *type_data, bool err_stop)
{
	int ok_count = 0;
#ifdef CONFIG_NET_CLS_ACT
	const struct tc_action *a;
	struct net_device *dev;
	int i, ret;

	if (!tcf_exts_has_actions(exts))
		return 0;

	for (i = 0; i < exts->nr_actions; i++) {
		a = exts->actions[i];
		if (!a->ops->get_dev)
			continue;
		dev = a->ops->get_dev(a);
		if (!dev)
			continue;
		ret = tc_setup_cb_egdev_call(dev, type, type_data, err_stop);
		a->ops->put_dev(dev);
		if (ret < 0)
			return ret;
		ok_count += ret;
	}
#endif
	return ok_count;
}

int tc_setup_cb_call(struct tcf_block *block, struct tcf_exts *exts,
		     enum tc_setup_type type, void *type_data, bool err_stop)
{
	int ok_count;
	int ret;

	ret = tcf_block_cb_call(block, type, type_data, err_stop);
	if (ret < 0)
		return ret;
	ok_count = ret;

	if (!exts || ok_count)
		return ok_count;
	ret = tc_exts_setup_cb_egdev_call(exts, type, type_data, err_stop);
	if (ret < 0)
		return ret;
	ok_count += ret;

	return ok_count;
}
EXPORT_SYMBOL(tc_setup_cb_call);

static __net_init int tcf_net_init(struct net *net)
{
	struct tcf_net *tn = net_generic(net, tcf_net_id);

	spin_lock_init(&tn->idr_lock);
	idr_init(&tn->idr);
	return 0;
}

static void __net_exit tcf_net_exit(struct net *net)
{
	struct tcf_net *tn = net_generic(net, tcf_net_id);

	idr_destroy(&tn->idr);
}

static struct pernet_operations tcf_net_ops = {
	.init = tcf_net_init,
	.exit = tcf_net_exit,
	.id   = &tcf_net_id,
	.size = sizeof(struct tcf_net),
};

static int __init tc_filter_init(void)
{
	int err;

	tc_filter_wq = alloc_ordered_workqueue("tc_filter_workqueue", 0);
	if (!tc_filter_wq)
		return -ENOMEM;

	err = register_pernet_subsys(&tcf_net_ops);
	if (err)
		goto err_register_pernet_subsys;

	rtnl_register(PF_UNSPEC, RTM_NEWTFILTER, tc_new_tfilter, NULL, 0);
	rtnl_register(PF_UNSPEC, RTM_DELTFILTER, tc_del_tfilter, NULL, 0);
	rtnl_register(PF_UNSPEC, RTM_GETTFILTER, tc_get_tfilter,
		      tc_dump_tfilter, 0);
	rtnl_register(PF_UNSPEC, RTM_NEWCHAIN, tc_ctl_chain, NULL, 0);
	rtnl_register(PF_UNSPEC, RTM_DELCHAIN, tc_ctl_chain, NULL, 0);
	rtnl_register(PF_UNSPEC, RTM_GETCHAIN, tc_ctl_chain,
		      tc_dump_chain, 0);

	return 0;

err_register_pernet_subsys:
	destroy_workqueue(tc_filter_wq);
	return err;
}

subsys_initcall(tc_filter_init);<|MERGE_RESOLUTION|>--- conflicted
+++ resolved
@@ -2057,13 +2057,8 @@
 	if (nlmsg_len(cb->nlh) < sizeof(*tcm))
 		return skb->len;
 
-<<<<<<< HEAD
-	err = nlmsg_parse(cb->nlh, sizeof(*tcm), tca, TCA_MAX, NULL,
+	err = nlmsg_parse(cb->nlh, sizeof(*tcm), tca, TCA_MAX, rtm_tca_policy,
 			  cb->extack);
-=======
-	err = nlmsg_parse(cb->nlh, sizeof(*tcm), tca, TCA_MAX, rtm_tca_policy,
-			  NULL);
->>>>>>> 48995423
 	if (err)
 		return err;
 
