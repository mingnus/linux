--- conflicted
+++ resolved
@@ -7755,10 +7755,7 @@
 
 PCI DRIVER FOR SYNOPSIS DESIGNWARE
 M:	Jingoo Han <jingoohan1@gmail.com>
-<<<<<<< HEAD
 M:	Pratyush Anand <pratyush.anand@gmail.com>
-=======
->>>>>>> 2879e43f
 L:	linux-pci@vger.kernel.org
 S:	Maintained
 F:	drivers/pci/host/*designware*
