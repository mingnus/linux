// SPDX-License-Identifier: GPL-2.0
/*
 * ring buffer based function tracer
 *
 * Copyright (C) 2007-2012 Steven Rostedt <srostedt@redhat.com>
 * Copyright (C) 2008 Ingo Molnar <mingo@redhat.com>
 *
 * Originally taken from the RT patch by:
 *    Arnaldo Carvalho de Melo <acme@redhat.com>
 *
 * Based on code from the latency_tracer, that is:
 *  Copyright (C) 2004-2006 Ingo Molnar
 *  Copyright (C) 2004 Nadia Yvette Chambers
 */
#include <linux/ring_buffer.h>
#include <linux/utsname.h>
#include <linux/stacktrace.h>
#include <linux/writeback.h>
#include <linux/kallsyms.h>
#include <linux/security.h>
#include <linux/seq_file.h>
#include <linux/irqflags.h>
#include <linux/debugfs.h>
#include <linux/tracefs.h>
#include <linux/pagemap.h>
#include <linux/hardirq.h>
#include <linux/linkage.h>
#include <linux/uaccess.h>
#include <linux/cleanup.h>
#include <linux/vmalloc.h>
#include <linux/ftrace.h>
#include <linux/module.h>
#include <linux/percpu.h>
#include <linux/splice.h>
#include <linux/kdebug.h>
#include <linux/string.h>
#include <linux/mount.h>
#include <linux/rwsem.h>
#include <linux/slab.h>
#include <linux/ctype.h>
#include <linux/init.h>
#include <linux/panic_notifier.h>
#include <linux/poll.h>
#include <linux/nmi.h>
#include <linux/fs.h>
#include <linux/trace.h>
#include <linux/sched/clock.h>
#include <linux/sched/rt.h>
#include <linux/fsnotify.h>
#include <linux/irq_work.h>
#include <linux/workqueue.h>

#include <asm/setup.h> /* COMMAND_LINE_SIZE */

#include "trace.h"
#include "trace_output.h"

#ifdef CONFIG_FTRACE_STARTUP_TEST
/*
 * We need to change this state when a selftest is running.
 * A selftest will lurk into the ring-buffer to count the
 * entries inserted during the selftest although some concurrent
 * insertions into the ring-buffer such as trace_printk could occurred
 * at the same time, giving false positive or negative results.
 */
static bool __read_mostly tracing_selftest_running;

/*
 * If boot-time tracing including tracers/events via kernel cmdline
 * is running, we do not want to run SELFTEST.
 */
bool __read_mostly tracing_selftest_disabled;

void __init disable_tracing_selftest(const char *reason)
{
	if (!tracing_selftest_disabled) {
		tracing_selftest_disabled = true;
		pr_info("Ftrace startup test is disabled due to %s\n", reason);
	}
}
#else
#define tracing_selftest_running	0
#define tracing_selftest_disabled	0
#endif

/* Pipe tracepoints to printk */
static struct trace_iterator *tracepoint_print_iter;
int tracepoint_printk;
static bool tracepoint_printk_stop_on_boot __initdata;
static DEFINE_STATIC_KEY_FALSE(tracepoint_printk_key);

/* For tracers that don't implement custom flags */
static struct tracer_opt dummy_tracer_opt[] = {
	{ }
};

static int
dummy_set_flag(struct trace_array *tr, u32 old_flags, u32 bit, int set)
{
	return 0;
}

/*
 * To prevent the comm cache from being overwritten when no
 * tracing is active, only save the comm when a trace event
 * occurred.
 */
DEFINE_PER_CPU(bool, trace_taskinfo_save);

/*
 * Kill all tracing for good (never come back).
 * It is initialized to 1 but will turn to zero if the initialization
 * of the tracer is successful. But that is the only place that sets
 * this back to zero.
 */
static int tracing_disabled = 1;

cpumask_var_t __read_mostly	tracing_buffer_mask;

/*
 * ftrace_dump_on_oops - variable to dump ftrace buffer on oops
 *
 * If there is an oops (or kernel panic) and the ftrace_dump_on_oops
 * is set, then ftrace_dump is called. This will output the contents
 * of the ftrace buffers to the console.  This is very useful for
 * capturing traces that lead to crashes and outputing it to a
 * serial console.
 *
 * It is default off, but you can enable it with either specifying
 * "ftrace_dump_on_oops" in the kernel command line, or setting
 * /proc/sys/kernel/ftrace_dump_on_oops
 * Set 1 if you want to dump buffers of all CPUs
 * Set 2 if you want to dump the buffer of the CPU that triggered oops
 * Set instance name if you want to dump the specific trace instance
 * Multiple instance dump is also supported, and instances are seperated
 * by commas.
 */
/* Set to string format zero to disable by default */
char ftrace_dump_on_oops[MAX_TRACER_SIZE] = "0";

/* When set, tracing will stop when a WARN*() is hit */
int __disable_trace_on_warning;

#ifdef CONFIG_TRACE_EVAL_MAP_FILE
/* Map of enums to their values, for "eval_map" file */
struct trace_eval_map_head {
	struct module			*mod;
	unsigned long			length;
};

union trace_eval_map_item;

struct trace_eval_map_tail {
	/*
	 * "end" is first and points to NULL as it must be different
	 * than "mod" or "eval_string"
	 */
	union trace_eval_map_item	*next;
	const char			*end;	/* points to NULL */
};

static DEFINE_MUTEX(trace_eval_mutex);

/*
 * The trace_eval_maps are saved in an array with two extra elements,
 * one at the beginning, and one at the end. The beginning item contains
 * the count of the saved maps (head.length), and the module they
 * belong to if not built in (head.mod). The ending item contains a
 * pointer to the next array of saved eval_map items.
 */
union trace_eval_map_item {
	struct trace_eval_map		map;
	struct trace_eval_map_head	head;
	struct trace_eval_map_tail	tail;
};

static union trace_eval_map_item *trace_eval_maps;
#endif /* CONFIG_TRACE_EVAL_MAP_FILE */

int tracing_set_tracer(struct trace_array *tr, const char *buf);
static void ftrace_trace_userstack(struct trace_array *tr,
				   struct trace_buffer *buffer,
				   unsigned int trace_ctx);

static char bootup_tracer_buf[MAX_TRACER_SIZE] __initdata;
static char *default_bootup_tracer;

static bool allocate_snapshot;
static bool snapshot_at_boot;

static char boot_instance_info[COMMAND_LINE_SIZE] __initdata;
static int boot_instance_index;

static char boot_snapshot_info[COMMAND_LINE_SIZE] __initdata;
static int boot_snapshot_index;

static int __init set_cmdline_ftrace(char *str)
{
	strscpy(bootup_tracer_buf, str, MAX_TRACER_SIZE);
	default_bootup_tracer = bootup_tracer_buf;
	/* We are using ftrace early, expand it */
	trace_set_ring_buffer_expanded(NULL);
	return 1;
}
__setup("ftrace=", set_cmdline_ftrace);

int ftrace_dump_on_oops_enabled(void)
{
	if (!strcmp("0", ftrace_dump_on_oops))
		return 0;
	else
		return 1;
}

static int __init set_ftrace_dump_on_oops(char *str)
{
	if (!*str) {
		strscpy(ftrace_dump_on_oops, "1", MAX_TRACER_SIZE);
		return 1;
	}

	if (*str == ',') {
		strscpy(ftrace_dump_on_oops, "1", MAX_TRACER_SIZE);
		strscpy(ftrace_dump_on_oops + 1, str, MAX_TRACER_SIZE - 1);
		return 1;
	}

	if (*str++ == '=') {
		strscpy(ftrace_dump_on_oops, str, MAX_TRACER_SIZE);
		return 1;
	}

	return 0;
}
__setup("ftrace_dump_on_oops", set_ftrace_dump_on_oops);

static int __init stop_trace_on_warning(char *str)
{
	if ((strcmp(str, "=0") != 0 && strcmp(str, "=off") != 0))
		__disable_trace_on_warning = 1;
	return 1;
}
__setup("traceoff_on_warning", stop_trace_on_warning);

static int __init boot_alloc_snapshot(char *str)
{
	char *slot = boot_snapshot_info + boot_snapshot_index;
	int left = sizeof(boot_snapshot_info) - boot_snapshot_index;
	int ret;

	if (str[0] == '=') {
		str++;
		if (strlen(str) >= left)
			return -1;

		ret = snprintf(slot, left, "%s\t", str);
		boot_snapshot_index += ret;
	} else {
		allocate_snapshot = true;
		/* We also need the main ring buffer expanded */
		trace_set_ring_buffer_expanded(NULL);
	}
	return 1;
}
__setup("alloc_snapshot", boot_alloc_snapshot);


static int __init boot_snapshot(char *str)
{
	snapshot_at_boot = true;
	boot_alloc_snapshot(str);
	return 1;
}
__setup("ftrace_boot_snapshot", boot_snapshot);


static int __init boot_instance(char *str)
{
	char *slot = boot_instance_info + boot_instance_index;
	int left = sizeof(boot_instance_info) - boot_instance_index;
	int ret;

	if (strlen(str) >= left)
		return -1;

	ret = snprintf(slot, left, "%s\t", str);
	boot_instance_index += ret;

	return 1;
}
__setup("trace_instance=", boot_instance);


static char trace_boot_options_buf[MAX_TRACER_SIZE] __initdata;

static int __init set_trace_boot_options(char *str)
{
	strscpy(trace_boot_options_buf, str, MAX_TRACER_SIZE);
	return 1;
}
__setup("trace_options=", set_trace_boot_options);

static char trace_boot_clock_buf[MAX_TRACER_SIZE] __initdata;
static char *trace_boot_clock __initdata;

static int __init set_trace_boot_clock(char *str)
{
	strscpy(trace_boot_clock_buf, str, MAX_TRACER_SIZE);
	trace_boot_clock = trace_boot_clock_buf;
	return 1;
}
__setup("trace_clock=", set_trace_boot_clock);

static int __init set_tracepoint_printk(char *str)
{
	/* Ignore the "tp_printk_stop_on_boot" param */
	if (*str == '_')
		return 0;

	if ((strcmp(str, "=0") != 0 && strcmp(str, "=off") != 0))
		tracepoint_printk = 1;
	return 1;
}
__setup("tp_printk", set_tracepoint_printk);

static int __init set_tracepoint_printk_stop(char *str)
{
	tracepoint_printk_stop_on_boot = true;
	return 1;
}
__setup("tp_printk_stop_on_boot", set_tracepoint_printk_stop);

unsigned long long ns2usecs(u64 nsec)
{
	nsec += 500;
	do_div(nsec, 1000);
	return nsec;
}

static void
trace_process_export(struct trace_export *export,
	       struct ring_buffer_event *event, int flag)
{
	struct trace_entry *entry;
	unsigned int size = 0;

	if (export->flags & flag) {
		entry = ring_buffer_event_data(event);
		size = ring_buffer_event_length(event);
		export->write(export, entry, size);
	}
}

static DEFINE_MUTEX(ftrace_export_lock);

static struct trace_export __rcu *ftrace_exports_list __read_mostly;

static DEFINE_STATIC_KEY_FALSE(trace_function_exports_enabled);
static DEFINE_STATIC_KEY_FALSE(trace_event_exports_enabled);
static DEFINE_STATIC_KEY_FALSE(trace_marker_exports_enabled);

static inline void ftrace_exports_enable(struct trace_export *export)
{
	if (export->flags & TRACE_EXPORT_FUNCTION)
		static_branch_inc(&trace_function_exports_enabled);

	if (export->flags & TRACE_EXPORT_EVENT)
		static_branch_inc(&trace_event_exports_enabled);

	if (export->flags & TRACE_EXPORT_MARKER)
		static_branch_inc(&trace_marker_exports_enabled);
}

static inline void ftrace_exports_disable(struct trace_export *export)
{
	if (export->flags & TRACE_EXPORT_FUNCTION)
		static_branch_dec(&trace_function_exports_enabled);

	if (export->flags & TRACE_EXPORT_EVENT)
		static_branch_dec(&trace_event_exports_enabled);

	if (export->flags & TRACE_EXPORT_MARKER)
		static_branch_dec(&trace_marker_exports_enabled);
}

static void ftrace_exports(struct ring_buffer_event *event, int flag)
{
	struct trace_export *export;

	preempt_disable_notrace();

	export = rcu_dereference_raw_check(ftrace_exports_list);
	while (export) {
		trace_process_export(export, event, flag);
		export = rcu_dereference_raw_check(export->next);
	}

	preempt_enable_notrace();
}

static inline void
add_trace_export(struct trace_export **list, struct trace_export *export)
{
	rcu_assign_pointer(export->next, *list);
	/*
	 * We are entering export into the list but another
	 * CPU might be walking that list. We need to make sure
	 * the export->next pointer is valid before another CPU sees
	 * the export pointer included into the list.
	 */
	rcu_assign_pointer(*list, export);
}

static inline int
rm_trace_export(struct trace_export **list, struct trace_export *export)
{
	struct trace_export **p;

	for (p = list; *p != NULL; p = &(*p)->next)
		if (*p == export)
			break;

	if (*p != export)
		return -1;

	rcu_assign_pointer(*p, (*p)->next);

	return 0;
}

static inline void
add_ftrace_export(struct trace_export **list, struct trace_export *export)
{
	ftrace_exports_enable(export);

	add_trace_export(list, export);
}

static inline int
rm_ftrace_export(struct trace_export **list, struct trace_export *export)
{
	int ret;

	ret = rm_trace_export(list, export);
	ftrace_exports_disable(export);

	return ret;
}

int register_ftrace_export(struct trace_export *export)
{
	if (WARN_ON_ONCE(!export->write))
		return -1;

	mutex_lock(&ftrace_export_lock);

	add_ftrace_export(&ftrace_exports_list, export);

	mutex_unlock(&ftrace_export_lock);

	return 0;
}
EXPORT_SYMBOL_GPL(register_ftrace_export);

int unregister_ftrace_export(struct trace_export *export)
{
	int ret;

	mutex_lock(&ftrace_export_lock);

	ret = rm_ftrace_export(&ftrace_exports_list, export);

	mutex_unlock(&ftrace_export_lock);

	return ret;
}
EXPORT_SYMBOL_GPL(unregister_ftrace_export);

/* trace_flags holds trace_options default values */
#define TRACE_DEFAULT_FLAGS						\
	(FUNCTION_DEFAULT_FLAGS |					\
	 TRACE_ITER_PRINT_PARENT | TRACE_ITER_PRINTK |			\
	 TRACE_ITER_ANNOTATE | TRACE_ITER_CONTEXT_INFO |		\
	 TRACE_ITER_RECORD_CMD | TRACE_ITER_OVERWRITE |			\
	 TRACE_ITER_IRQ_INFO | TRACE_ITER_MARKERS |			\
	 TRACE_ITER_HASH_PTR | TRACE_ITER_TRACE_PRINTK)

/* trace_options that are only supported by global_trace */
#define TOP_LEVEL_TRACE_FLAGS (TRACE_ITER_PRINTK |			\
	       TRACE_ITER_PRINTK_MSGONLY | TRACE_ITER_RECORD_CMD)

/* trace_flags that are default zero for instances */
#define ZEROED_TRACE_FLAGS \
	(TRACE_ITER_EVENT_FORK | TRACE_ITER_FUNC_FORK | TRACE_ITER_TRACE_PRINTK)

/*
 * The global_trace is the descriptor that holds the top-level tracing
 * buffers for the live tracing.
 */
static struct trace_array global_trace = {
	.trace_flags = TRACE_DEFAULT_FLAGS,
};

static struct trace_array *printk_trace = &global_trace;

static __always_inline bool printk_binsafe(struct trace_array *tr)
{
	/*
	 * The binary format of traceprintk can cause a crash if used
	 * by a buffer from another boot. Force the use of the
	 * non binary version of trace_printk if the trace_printk
	 * buffer is a boot mapped ring buffer.
	 */
	return !(tr->flags & TRACE_ARRAY_FL_BOOT);
}

static void update_printk_trace(struct trace_array *tr)
{
	if (printk_trace == tr)
		return;

	printk_trace->trace_flags &= ~TRACE_ITER_TRACE_PRINTK;
	printk_trace = tr;
	tr->trace_flags |= TRACE_ITER_TRACE_PRINTK;
}

void trace_set_ring_buffer_expanded(struct trace_array *tr)
{
	if (!tr)
		tr = &global_trace;
	tr->ring_buffer_expanded = true;
}

LIST_HEAD(ftrace_trace_arrays);

int trace_array_get(struct trace_array *this_tr)
{
	struct trace_array *tr;

	guard(mutex)(&trace_types_lock);
	list_for_each_entry(tr, &ftrace_trace_arrays, list) {
		if (tr == this_tr) {
			tr->ref++;
			return 0;
		}
	}

	return -ENODEV;
}

static void __trace_array_put(struct trace_array *this_tr)
{
	WARN_ON(!this_tr->ref);
	this_tr->ref--;
}

/**
 * trace_array_put - Decrement the reference counter for this trace array.
 * @this_tr : pointer to the trace array
 *
 * NOTE: Use this when we no longer need the trace array returned by
 * trace_array_get_by_name(). This ensures the trace array can be later
 * destroyed.
 *
 */
void trace_array_put(struct trace_array *this_tr)
{
	if (!this_tr)
		return;

	mutex_lock(&trace_types_lock);
	__trace_array_put(this_tr);
	mutex_unlock(&trace_types_lock);
}
EXPORT_SYMBOL_GPL(trace_array_put);

int tracing_check_open_get_tr(struct trace_array *tr)
{
	int ret;

	ret = security_locked_down(LOCKDOWN_TRACEFS);
	if (ret)
		return ret;

	if (tracing_disabled)
		return -ENODEV;

	if (tr && trace_array_get(tr) < 0)
		return -ENODEV;

	return 0;
}

/**
 * trace_find_filtered_pid - check if a pid exists in a filtered_pid list
 * @filtered_pids: The list of pids to check
 * @search_pid: The PID to find in @filtered_pids
 *
 * Returns true if @search_pid is found in @filtered_pids, and false otherwise.
 */
bool
trace_find_filtered_pid(struct trace_pid_list *filtered_pids, pid_t search_pid)
{
	return trace_pid_list_is_set(filtered_pids, search_pid);
}

/**
 * trace_ignore_this_task - should a task be ignored for tracing
 * @filtered_pids: The list of pids to check
 * @filtered_no_pids: The list of pids not to be traced
 * @task: The task that should be ignored if not filtered
 *
 * Checks if @task should be traced or not from @filtered_pids.
 * Returns true if @task should *NOT* be traced.
 * Returns false if @task should be traced.
 */
bool
trace_ignore_this_task(struct trace_pid_list *filtered_pids,
		       struct trace_pid_list *filtered_no_pids,
		       struct task_struct *task)
{
	/*
	 * If filtered_no_pids is not empty, and the task's pid is listed
	 * in filtered_no_pids, then return true.
	 * Otherwise, if filtered_pids is empty, that means we can
	 * trace all tasks. If it has content, then only trace pids
	 * within filtered_pids.
	 */

	return (filtered_pids &&
		!trace_find_filtered_pid(filtered_pids, task->pid)) ||
		(filtered_no_pids &&
		 trace_find_filtered_pid(filtered_no_pids, task->pid));
}

/**
 * trace_filter_add_remove_task - Add or remove a task from a pid_list
 * @pid_list: The list to modify
 * @self: The current task for fork or NULL for exit
 * @task: The task to add or remove
 *
 * If adding a task, if @self is defined, the task is only added if @self
 * is also included in @pid_list. This happens on fork and tasks should
 * only be added when the parent is listed. If @self is NULL, then the
 * @task pid will be removed from the list, which would happen on exit
 * of a task.
 */
void trace_filter_add_remove_task(struct trace_pid_list *pid_list,
				  struct task_struct *self,
				  struct task_struct *task)
{
	if (!pid_list)
		return;

	/* For forks, we only add if the forking task is listed */
	if (self) {
		if (!trace_find_filtered_pid(pid_list, self->pid))
			return;
	}

	/* "self" is set for forks, and NULL for exits */
	if (self)
		trace_pid_list_set(pid_list, task->pid);
	else
		trace_pid_list_clear(pid_list, task->pid);
}

/**
 * trace_pid_next - Used for seq_file to get to the next pid of a pid_list
 * @pid_list: The pid list to show
 * @v: The last pid that was shown (+1 the actual pid to let zero be displayed)
 * @pos: The position of the file
 *
 * This is used by the seq_file "next" operation to iterate the pids
 * listed in a trace_pid_list structure.
 *
 * Returns the pid+1 as we want to display pid of zero, but NULL would
 * stop the iteration.
 */
void *trace_pid_next(struct trace_pid_list *pid_list, void *v, loff_t *pos)
{
	long pid = (unsigned long)v;
	unsigned int next;

	(*pos)++;

	/* pid already is +1 of the actual previous bit */
	if (trace_pid_list_next(pid_list, pid, &next) < 0)
		return NULL;

	pid = next;

	/* Return pid + 1 to allow zero to be represented */
	return (void *)(pid + 1);
}

/**
 * trace_pid_start - Used for seq_file to start reading pid lists
 * @pid_list: The pid list to show
 * @pos: The position of the file
 *
 * This is used by seq_file "start" operation to start the iteration
 * of listing pids.
 *
 * Returns the pid+1 as we want to display pid of zero, but NULL would
 * stop the iteration.
 */
void *trace_pid_start(struct trace_pid_list *pid_list, loff_t *pos)
{
	unsigned long pid;
	unsigned int first;
	loff_t l = 0;

	if (trace_pid_list_first(pid_list, &first) < 0)
		return NULL;

	pid = first;

	/* Return pid + 1 so that zero can be the exit value */
	for (pid++; pid && l < *pos;
	     pid = (unsigned long)trace_pid_next(pid_list, (void *)pid, &l))
		;
	return (void *)pid;
}

/**
 * trace_pid_show - show the current pid in seq_file processing
 * @m: The seq_file structure to write into
 * @v: A void pointer of the pid (+1) value to display
 *
 * Can be directly used by seq_file operations to display the current
 * pid value.
 */
int trace_pid_show(struct seq_file *m, void *v)
{
	unsigned long pid = (unsigned long)v - 1;

	seq_printf(m, "%lu\n", pid);
	return 0;
}

/* 128 should be much more than enough */
#define PID_BUF_SIZE		127

int trace_pid_write(struct trace_pid_list *filtered_pids,
		    struct trace_pid_list **new_pid_list,
		    const char __user *ubuf, size_t cnt)
{
	struct trace_pid_list *pid_list;
	struct trace_parser parser;
	unsigned long val;
	int nr_pids = 0;
	ssize_t read = 0;
	ssize_t ret;
	loff_t pos;
	pid_t pid;

	if (trace_parser_get_init(&parser, PID_BUF_SIZE + 1))
		return -ENOMEM;

	/*
	 * Always recreate a new array. The write is an all or nothing
	 * operation. Always create a new array when adding new pids by
	 * the user. If the operation fails, then the current list is
	 * not modified.
	 */
	pid_list = trace_pid_list_alloc();
	if (!pid_list) {
		trace_parser_put(&parser);
		return -ENOMEM;
	}

	if (filtered_pids) {
		/* copy the current bits to the new max */
		ret = trace_pid_list_first(filtered_pids, &pid);
		while (!ret) {
			trace_pid_list_set(pid_list, pid);
			ret = trace_pid_list_next(filtered_pids, pid + 1, &pid);
			nr_pids++;
		}
	}

	ret = 0;
	while (cnt > 0) {

		pos = 0;

		ret = trace_get_user(&parser, ubuf, cnt, &pos);
		if (ret < 0)
			break;

		read += ret;
		ubuf += ret;
		cnt -= ret;

		if (!trace_parser_loaded(&parser))
			break;

		ret = -EINVAL;
		if (kstrtoul(parser.buffer, 0, &val))
			break;

		pid = (pid_t)val;

		if (trace_pid_list_set(pid_list, pid) < 0) {
			ret = -1;
			break;
		}
		nr_pids++;

		trace_parser_clear(&parser);
		ret = 0;
	}
	trace_parser_put(&parser);

	if (ret < 0) {
		trace_pid_list_free(pid_list);
		return ret;
	}

	if (!nr_pids) {
		/* Cleared the list of pids */
		trace_pid_list_free(pid_list);
		pid_list = NULL;
	}

	*new_pid_list = pid_list;

	return read;
}

static u64 buffer_ftrace_now(struct array_buffer *buf, int cpu)
{
	u64 ts;

	/* Early boot up does not have a buffer yet */
	if (!buf->buffer)
		return trace_clock_local();

	ts = ring_buffer_time_stamp(buf->buffer);
	ring_buffer_normalize_time_stamp(buf->buffer, cpu, &ts);

	return ts;
}

u64 ftrace_now(int cpu)
{
	return buffer_ftrace_now(&global_trace.array_buffer, cpu);
}

/**
 * tracing_is_enabled - Show if global_trace has been enabled
 *
 * Shows if the global trace has been enabled or not. It uses the
 * mirror flag "buffer_disabled" to be used in fast paths such as for
 * the irqsoff tracer. But it may be inaccurate due to races. If you
 * need to know the accurate state, use tracing_is_on() which is a little
 * slower, but accurate.
 */
int tracing_is_enabled(void)
{
	/*
	 * For quick access (irqsoff uses this in fast path), just
	 * return the mirror variable of the state of the ring buffer.
	 * It's a little racy, but we don't really care.
	 */
	smp_rmb();
	return !global_trace.buffer_disabled;
}

/*
 * trace_buf_size is the size in bytes that is allocated
 * for a buffer. Note, the number of bytes is always rounded
 * to page size.
 *
 * This number is purposely set to a low number of 16384.
 * If the dump on oops happens, it will be much appreciated
 * to not have to wait for all that output. Anyway this can be
 * boot time and run time configurable.
 */
#define TRACE_BUF_SIZE_DEFAULT	1441792UL /* 16384 * 88 (sizeof(entry)) */

static unsigned long		trace_buf_size = TRACE_BUF_SIZE_DEFAULT;

/* trace_types holds a link list of available tracers. */
static struct tracer		*trace_types __read_mostly;

/*
 * trace_types_lock is used to protect the trace_types list.
 */
DEFINE_MUTEX(trace_types_lock);

/*
 * serialize the access of the ring buffer
 *
 * ring buffer serializes readers, but it is low level protection.
 * The validity of the events (which returns by ring_buffer_peek() ..etc)
 * are not protected by ring buffer.
 *
 * The content of events may become garbage if we allow other process consumes
 * these events concurrently:
 *   A) the page of the consumed events may become a normal page
 *      (not reader page) in ring buffer, and this page will be rewritten
 *      by events producer.
 *   B) The page of the consumed events may become a page for splice_read,
 *      and this page will be returned to system.
 *
 * These primitives allow multi process access to different cpu ring buffer
 * concurrently.
 *
 * These primitives don't distinguish read-only and read-consume access.
 * Multi read-only access are also serialized.
 */

#ifdef CONFIG_SMP
static DECLARE_RWSEM(all_cpu_access_lock);
static DEFINE_PER_CPU(struct mutex, cpu_access_lock);

static inline void trace_access_lock(int cpu)
{
	if (cpu == RING_BUFFER_ALL_CPUS) {
		/* gain it for accessing the whole ring buffer. */
		down_write(&all_cpu_access_lock);
	} else {
		/* gain it for accessing a cpu ring buffer. */

		/* Firstly block other trace_access_lock(RING_BUFFER_ALL_CPUS). */
		down_read(&all_cpu_access_lock);

		/* Secondly block other access to this @cpu ring buffer. */
		mutex_lock(&per_cpu(cpu_access_lock, cpu));
	}
}

static inline void trace_access_unlock(int cpu)
{
	if (cpu == RING_BUFFER_ALL_CPUS) {
		up_write(&all_cpu_access_lock);
	} else {
		mutex_unlock(&per_cpu(cpu_access_lock, cpu));
		up_read(&all_cpu_access_lock);
	}
}

static inline void trace_access_lock_init(void)
{
	int cpu;

	for_each_possible_cpu(cpu)
		mutex_init(&per_cpu(cpu_access_lock, cpu));
}

#else

static DEFINE_MUTEX(access_lock);

static inline void trace_access_lock(int cpu)
{
	(void)cpu;
	mutex_lock(&access_lock);
}

static inline void trace_access_unlock(int cpu)
{
	(void)cpu;
	mutex_unlock(&access_lock);
}

static inline void trace_access_lock_init(void)
{
}

#endif

#ifdef CONFIG_STACKTRACE
static void __ftrace_trace_stack(struct trace_array *tr,
				 struct trace_buffer *buffer,
				 unsigned int trace_ctx,
				 int skip, struct pt_regs *regs);
static inline void ftrace_trace_stack(struct trace_array *tr,
				      struct trace_buffer *buffer,
				      unsigned int trace_ctx,
				      int skip, struct pt_regs *regs);

#else
static inline void __ftrace_trace_stack(struct trace_array *tr,
					struct trace_buffer *buffer,
					unsigned int trace_ctx,
					int skip, struct pt_regs *regs)
{
}
static inline void ftrace_trace_stack(struct trace_array *tr,
				      struct trace_buffer *buffer,
				      unsigned long trace_ctx,
				      int skip, struct pt_regs *regs)
{
}

#endif

static __always_inline void
trace_event_setup(struct ring_buffer_event *event,
		  int type, unsigned int trace_ctx)
{
	struct trace_entry *ent = ring_buffer_event_data(event);

	tracing_generic_entry_update(ent, type, trace_ctx);
}

static __always_inline struct ring_buffer_event *
__trace_buffer_lock_reserve(struct trace_buffer *buffer,
			  int type,
			  unsigned long len,
			  unsigned int trace_ctx)
{
	struct ring_buffer_event *event;

	event = ring_buffer_lock_reserve(buffer, len);
	if (event != NULL)
		trace_event_setup(event, type, trace_ctx);

	return event;
}

void tracer_tracing_on(struct trace_array *tr)
{
	if (tr->array_buffer.buffer)
		ring_buffer_record_on(tr->array_buffer.buffer);
	/*
	 * This flag is looked at when buffers haven't been allocated
	 * yet, or by some tracers (like irqsoff), that just want to
	 * know if the ring buffer has been disabled, but it can handle
	 * races of where it gets disabled but we still do a record.
	 * As the check is in the fast path of the tracers, it is more
	 * important to be fast than accurate.
	 */
	tr->buffer_disabled = 0;
	/* Make the flag seen by readers */
	smp_wmb();
}

/**
 * tracing_on - enable tracing buffers
 *
 * This function enables tracing buffers that may have been
 * disabled with tracing_off.
 */
void tracing_on(void)
{
	tracer_tracing_on(&global_trace);
}
EXPORT_SYMBOL_GPL(tracing_on);


static __always_inline void
__buffer_unlock_commit(struct trace_buffer *buffer, struct ring_buffer_event *event)
{
	__this_cpu_write(trace_taskinfo_save, true);

	/* If this is the temp buffer, we need to commit fully */
	if (this_cpu_read(trace_buffered_event) == event) {
		/* Length is in event->array[0] */
		ring_buffer_write(buffer, event->array[0], &event->array[1]);
		/* Release the temp buffer */
		this_cpu_dec(trace_buffered_event_cnt);
		/* ring_buffer_unlock_commit() enables preemption */
		preempt_enable_notrace();
	} else
		ring_buffer_unlock_commit(buffer);
}

int __trace_array_puts(struct trace_array *tr, unsigned long ip,
		       const char *str, int size)
{
	struct ring_buffer_event *event;
	struct trace_buffer *buffer;
	struct print_entry *entry;
	unsigned int trace_ctx;
	int alloc;

	if (!(tr->trace_flags & TRACE_ITER_PRINTK))
		return 0;

	if (unlikely(tracing_selftest_running && tr == &global_trace))
		return 0;

	if (unlikely(tracing_disabled))
		return 0;

	alloc = sizeof(*entry) + size + 2; /* possible \n added */

	trace_ctx = tracing_gen_ctx();
	buffer = tr->array_buffer.buffer;
	ring_buffer_nest_start(buffer);
	event = __trace_buffer_lock_reserve(buffer, TRACE_PRINT, alloc,
					    trace_ctx);
	if (!event) {
		size = 0;
		goto out;
	}

	entry = ring_buffer_event_data(event);
	entry->ip = ip;

	memcpy(&entry->buf, str, size);

	/* Add a newline if necessary */
	if (entry->buf[size - 1] != '\n') {
		entry->buf[size] = '\n';
		entry->buf[size + 1] = '\0';
	} else
		entry->buf[size] = '\0';

	__buffer_unlock_commit(buffer, event);
	ftrace_trace_stack(tr, buffer, trace_ctx, 4, NULL);
 out:
	ring_buffer_nest_end(buffer);
	return size;
}
EXPORT_SYMBOL_GPL(__trace_array_puts);

/**
 * __trace_puts - write a constant string into the trace buffer.
 * @ip:	   The address of the caller
 * @str:   The constant string to write
 * @size:  The size of the string.
 */
int __trace_puts(unsigned long ip, const char *str, int size)
{
	return __trace_array_puts(printk_trace, ip, str, size);
}
EXPORT_SYMBOL_GPL(__trace_puts);

/**
 * __trace_bputs - write the pointer to a constant string into trace buffer
 * @ip:	   The address of the caller
 * @str:   The constant string to write to the buffer to
 */
int __trace_bputs(unsigned long ip, const char *str)
{
	struct trace_array *tr = READ_ONCE(printk_trace);
	struct ring_buffer_event *event;
	struct trace_buffer *buffer;
	struct bputs_entry *entry;
	unsigned int trace_ctx;
	int size = sizeof(struct bputs_entry);
	int ret = 0;

	if (!printk_binsafe(tr))
		return __trace_puts(ip, str, strlen(str));

	if (!(tr->trace_flags & TRACE_ITER_PRINTK))
		return 0;

	if (unlikely(tracing_selftest_running || tracing_disabled))
		return 0;

	trace_ctx = tracing_gen_ctx();
	buffer = tr->array_buffer.buffer;

	ring_buffer_nest_start(buffer);
	event = __trace_buffer_lock_reserve(buffer, TRACE_BPUTS, size,
					    trace_ctx);
	if (!event)
		goto out;

	entry = ring_buffer_event_data(event);
	entry->ip			= ip;
	entry->str			= str;

	__buffer_unlock_commit(buffer, event);
	ftrace_trace_stack(tr, buffer, trace_ctx, 4, NULL);

	ret = 1;
 out:
	ring_buffer_nest_end(buffer);
	return ret;
}
EXPORT_SYMBOL_GPL(__trace_bputs);

#ifdef CONFIG_TRACER_SNAPSHOT
static void tracing_snapshot_instance_cond(struct trace_array *tr,
					   void *cond_data)
{
	struct tracer *tracer = tr->current_trace;
	unsigned long flags;

	if (in_nmi()) {
		trace_array_puts(tr, "*** SNAPSHOT CALLED FROM NMI CONTEXT ***\n");
		trace_array_puts(tr, "*** snapshot is being ignored        ***\n");
		return;
	}

	if (!tr->allocated_snapshot) {
		trace_array_puts(tr, "*** SNAPSHOT NOT ALLOCATED ***\n");
		trace_array_puts(tr, "*** stopping trace here!   ***\n");
		tracer_tracing_off(tr);
		return;
	}

	/* Note, snapshot can not be used when the tracer uses it */
	if (tracer->use_max_tr) {
		trace_array_puts(tr, "*** LATENCY TRACER ACTIVE ***\n");
		trace_array_puts(tr, "*** Can not use snapshot (sorry) ***\n");
		return;
	}

	if (tr->mapped) {
		trace_array_puts(tr, "*** BUFFER MEMORY MAPPED ***\n");
		trace_array_puts(tr, "*** Can not use snapshot (sorry) ***\n");
		return;
	}

	local_irq_save(flags);
	update_max_tr(tr, current, smp_processor_id(), cond_data);
	local_irq_restore(flags);
}

void tracing_snapshot_instance(struct trace_array *tr)
{
	tracing_snapshot_instance_cond(tr, NULL);
}

/**
 * tracing_snapshot - take a snapshot of the current buffer.
 *
 * This causes a swap between the snapshot buffer and the current live
 * tracing buffer. You can use this to take snapshots of the live
 * trace when some condition is triggered, but continue to trace.
 *
 * Note, make sure to allocate the snapshot with either
 * a tracing_snapshot_alloc(), or by doing it manually
 * with: echo 1 > /sys/kernel/tracing/snapshot
 *
 * If the snapshot buffer is not allocated, it will stop tracing.
 * Basically making a permanent snapshot.
 */
void tracing_snapshot(void)
{
	struct trace_array *tr = &global_trace;

	tracing_snapshot_instance(tr);
}
EXPORT_SYMBOL_GPL(tracing_snapshot);

/**
 * tracing_snapshot_cond - conditionally take a snapshot of the current buffer.
 * @tr:		The tracing instance to snapshot
 * @cond_data:	The data to be tested conditionally, and possibly saved
 *
 * This is the same as tracing_snapshot() except that the snapshot is
 * conditional - the snapshot will only happen if the
 * cond_snapshot.update() implementation receiving the cond_data
 * returns true, which means that the trace array's cond_snapshot
 * update() operation used the cond_data to determine whether the
 * snapshot should be taken, and if it was, presumably saved it along
 * with the snapshot.
 */
void tracing_snapshot_cond(struct trace_array *tr, void *cond_data)
{
	tracing_snapshot_instance_cond(tr, cond_data);
}
EXPORT_SYMBOL_GPL(tracing_snapshot_cond);

/**
 * tracing_cond_snapshot_data - get the user data associated with a snapshot
 * @tr:		The tracing instance
 *
 * When the user enables a conditional snapshot using
 * tracing_snapshot_cond_enable(), the user-defined cond_data is saved
 * with the snapshot.  This accessor is used to retrieve it.
 *
 * Should not be called from cond_snapshot.update(), since it takes
 * the tr->max_lock lock, which the code calling
 * cond_snapshot.update() has already done.
 *
 * Returns the cond_data associated with the trace array's snapshot.
 */
void *tracing_cond_snapshot_data(struct trace_array *tr)
{
	void *cond_data = NULL;

	local_irq_disable();
	arch_spin_lock(&tr->max_lock);

	if (tr->cond_snapshot)
		cond_data = tr->cond_snapshot->cond_data;

	arch_spin_unlock(&tr->max_lock);
	local_irq_enable();

	return cond_data;
}
EXPORT_SYMBOL_GPL(tracing_cond_snapshot_data);

static int resize_buffer_duplicate_size(struct array_buffer *trace_buf,
					struct array_buffer *size_buf, int cpu_id);
static void set_buffer_entries(struct array_buffer *buf, unsigned long val);

int tracing_alloc_snapshot_instance(struct trace_array *tr)
{
	int order;
	int ret;

	if (!tr->allocated_snapshot) {

		/* Make the snapshot buffer have the same order as main buffer */
		order = ring_buffer_subbuf_order_get(tr->array_buffer.buffer);
		ret = ring_buffer_subbuf_order_set(tr->max_buffer.buffer, order);
		if (ret < 0)
			return ret;

		/* allocate spare buffer */
		ret = resize_buffer_duplicate_size(&tr->max_buffer,
				   &tr->array_buffer, RING_BUFFER_ALL_CPUS);
		if (ret < 0)
			return ret;

		tr->allocated_snapshot = true;
	}

	return 0;
}

static void free_snapshot(struct trace_array *tr)
{
	/*
	 * We don't free the ring buffer. instead, resize it because
	 * The max_tr ring buffer has some state (e.g. ring->clock) and
	 * we want preserve it.
	 */
	ring_buffer_subbuf_order_set(tr->max_buffer.buffer, 0);
	ring_buffer_resize(tr->max_buffer.buffer, 1, RING_BUFFER_ALL_CPUS);
	set_buffer_entries(&tr->max_buffer, 1);
	tracing_reset_online_cpus(&tr->max_buffer);
	tr->allocated_snapshot = false;
}

static int tracing_arm_snapshot_locked(struct trace_array *tr)
{
	int ret;

	lockdep_assert_held(&trace_types_lock);

	spin_lock(&tr->snapshot_trigger_lock);
	if (tr->snapshot == UINT_MAX || tr->mapped) {
		spin_unlock(&tr->snapshot_trigger_lock);
		return -EBUSY;
	}

	tr->snapshot++;
	spin_unlock(&tr->snapshot_trigger_lock);

	ret = tracing_alloc_snapshot_instance(tr);
	if (ret) {
		spin_lock(&tr->snapshot_trigger_lock);
		tr->snapshot--;
		spin_unlock(&tr->snapshot_trigger_lock);
	}

	return ret;
}

int tracing_arm_snapshot(struct trace_array *tr)
{
	int ret;

	mutex_lock(&trace_types_lock);
	ret = tracing_arm_snapshot_locked(tr);
	mutex_unlock(&trace_types_lock);

	return ret;
}

void tracing_disarm_snapshot(struct trace_array *tr)
{
	spin_lock(&tr->snapshot_trigger_lock);
	if (!WARN_ON(!tr->snapshot))
		tr->snapshot--;
	spin_unlock(&tr->snapshot_trigger_lock);
}

/**
 * tracing_alloc_snapshot - allocate snapshot buffer.
 *
 * This only allocates the snapshot buffer if it isn't already
 * allocated - it doesn't also take a snapshot.
 *
 * This is meant to be used in cases where the snapshot buffer needs
 * to be set up for events that can't sleep but need to be able to
 * trigger a snapshot.
 */
int tracing_alloc_snapshot(void)
{
	struct trace_array *tr = &global_trace;
	int ret;

	ret = tracing_alloc_snapshot_instance(tr);
	WARN_ON(ret < 0);

	return ret;
}
EXPORT_SYMBOL_GPL(tracing_alloc_snapshot);

/**
 * tracing_snapshot_alloc - allocate and take a snapshot of the current buffer.
 *
 * This is similar to tracing_snapshot(), but it will allocate the
 * snapshot buffer if it isn't already allocated. Use this only
 * where it is safe to sleep, as the allocation may sleep.
 *
 * This causes a swap between the snapshot buffer and the current live
 * tracing buffer. You can use this to take snapshots of the live
 * trace when some condition is triggered, but continue to trace.
 */
void tracing_snapshot_alloc(void)
{
	int ret;

	ret = tracing_alloc_snapshot();
	if (ret < 0)
		return;

	tracing_snapshot();
}
EXPORT_SYMBOL_GPL(tracing_snapshot_alloc);

/**
 * tracing_snapshot_cond_enable - enable conditional snapshot for an instance
 * @tr:		The tracing instance
 * @cond_data:	User data to associate with the snapshot
 * @update:	Implementation of the cond_snapshot update function
 *
 * Check whether the conditional snapshot for the given instance has
 * already been enabled, or if the current tracer is already using a
 * snapshot; if so, return -EBUSY, else create a cond_snapshot and
 * save the cond_data and update function inside.
 *
 * Returns 0 if successful, error otherwise.
 */
int tracing_snapshot_cond_enable(struct trace_array *tr, void *cond_data,
				 cond_update_fn_t update)
{
	struct cond_snapshot *cond_snapshot __free(kfree) =
		kzalloc(sizeof(*cond_snapshot), GFP_KERNEL);
	int ret;

	if (!cond_snapshot)
		return -ENOMEM;

	cond_snapshot->cond_data = cond_data;
	cond_snapshot->update = update;

	guard(mutex)(&trace_types_lock);

	if (tr->current_trace->use_max_tr)
		return -EBUSY;

	/*
	 * The cond_snapshot can only change to NULL without the
	 * trace_types_lock. We don't care if we race with it going
	 * to NULL, but we want to make sure that it's not set to
	 * something other than NULL when we get here, which we can
	 * do safely with only holding the trace_types_lock and not
	 * having to take the max_lock.
	 */
	if (tr->cond_snapshot)
		return -EBUSY;

	ret = tracing_arm_snapshot_locked(tr);
	if (ret)
		return ret;

	local_irq_disable();
	arch_spin_lock(&tr->max_lock);
	tr->cond_snapshot = no_free_ptr(cond_snapshot);
	arch_spin_unlock(&tr->max_lock);
	local_irq_enable();

	return 0;
}
EXPORT_SYMBOL_GPL(tracing_snapshot_cond_enable);

/**
 * tracing_snapshot_cond_disable - disable conditional snapshot for an instance
 * @tr:		The tracing instance
 *
 * Check whether the conditional snapshot for the given instance is
 * enabled; if so, free the cond_snapshot associated with it,
 * otherwise return -EINVAL.
 *
 * Returns 0 if successful, error otherwise.
 */
int tracing_snapshot_cond_disable(struct trace_array *tr)
{
	int ret = 0;

	local_irq_disable();
	arch_spin_lock(&tr->max_lock);

	if (!tr->cond_snapshot)
		ret = -EINVAL;
	else {
		kfree(tr->cond_snapshot);
		tr->cond_snapshot = NULL;
	}

	arch_spin_unlock(&tr->max_lock);
	local_irq_enable();

	tracing_disarm_snapshot(tr);

	return ret;
}
EXPORT_SYMBOL_GPL(tracing_snapshot_cond_disable);
#else
void tracing_snapshot(void)
{
	WARN_ONCE(1, "Snapshot feature not enabled, but internal snapshot used");
}
EXPORT_SYMBOL_GPL(tracing_snapshot);
void tracing_snapshot_cond(struct trace_array *tr, void *cond_data)
{
	WARN_ONCE(1, "Snapshot feature not enabled, but internal conditional snapshot used");
}
EXPORT_SYMBOL_GPL(tracing_snapshot_cond);
int tracing_alloc_snapshot(void)
{
	WARN_ONCE(1, "Snapshot feature not enabled, but snapshot allocation used");
	return -ENODEV;
}
EXPORT_SYMBOL_GPL(tracing_alloc_snapshot);
void tracing_snapshot_alloc(void)
{
	/* Give warning */
	tracing_snapshot();
}
EXPORT_SYMBOL_GPL(tracing_snapshot_alloc);
void *tracing_cond_snapshot_data(struct trace_array *tr)
{
	return NULL;
}
EXPORT_SYMBOL_GPL(tracing_cond_snapshot_data);
int tracing_snapshot_cond_enable(struct trace_array *tr, void *cond_data, cond_update_fn_t update)
{
	return -ENODEV;
}
EXPORT_SYMBOL_GPL(tracing_snapshot_cond_enable);
int tracing_snapshot_cond_disable(struct trace_array *tr)
{
	return false;
}
EXPORT_SYMBOL_GPL(tracing_snapshot_cond_disable);
#define free_snapshot(tr)	do { } while (0)
#define tracing_arm_snapshot_locked(tr) ({ -EBUSY; })
#endif /* CONFIG_TRACER_SNAPSHOT */

void tracer_tracing_off(struct trace_array *tr)
{
	if (tr->array_buffer.buffer)
		ring_buffer_record_off(tr->array_buffer.buffer);
	/*
	 * This flag is looked at when buffers haven't been allocated
	 * yet, or by some tracers (like irqsoff), that just want to
	 * know if the ring buffer has been disabled, but it can handle
	 * races of where it gets disabled but we still do a record.
	 * As the check is in the fast path of the tracers, it is more
	 * important to be fast than accurate.
	 */
	tr->buffer_disabled = 1;
	/* Make the flag seen by readers */
	smp_wmb();
}

/**
 * tracing_off - turn off tracing buffers
 *
 * This function stops the tracing buffers from recording data.
 * It does not disable any overhead the tracers themselves may
 * be causing. This function simply causes all recording to
 * the ring buffers to fail.
 */
void tracing_off(void)
{
	tracer_tracing_off(&global_trace);
}
EXPORT_SYMBOL_GPL(tracing_off);

void disable_trace_on_warning(void)
{
	if (__disable_trace_on_warning) {
		trace_array_printk_buf(global_trace.array_buffer.buffer, _THIS_IP_,
			"Disabling tracing due to warning\n");
		tracing_off();
	}
}

/**
 * tracer_tracing_is_on - show real state of ring buffer enabled
 * @tr : the trace array to know if ring buffer is enabled
 *
 * Shows real state of the ring buffer if it is enabled or not.
 */
bool tracer_tracing_is_on(struct trace_array *tr)
{
	if (tr->array_buffer.buffer)
		return ring_buffer_record_is_set_on(tr->array_buffer.buffer);
	return !tr->buffer_disabled;
}

/**
 * tracing_is_on - show state of ring buffers enabled
 */
int tracing_is_on(void)
{
	return tracer_tracing_is_on(&global_trace);
}
EXPORT_SYMBOL_GPL(tracing_is_on);

static int __init set_buf_size(char *str)
{
	unsigned long buf_size;

	if (!str)
		return 0;
	buf_size = memparse(str, &str);
	/*
	 * nr_entries can not be zero and the startup
	 * tests require some buffer space. Therefore
	 * ensure we have at least 4096 bytes of buffer.
	 */
	trace_buf_size = max(4096UL, buf_size);
	return 1;
}
__setup("trace_buf_size=", set_buf_size);

static int __init set_tracing_thresh(char *str)
{
	unsigned long threshold;
	int ret;

	if (!str)
		return 0;
	ret = kstrtoul(str, 0, &threshold);
	if (ret < 0)
		return 0;
	tracing_thresh = threshold * 1000;
	return 1;
}
__setup("tracing_thresh=", set_tracing_thresh);

unsigned long nsecs_to_usecs(unsigned long nsecs)
{
	return nsecs / 1000;
}

/*
 * TRACE_FLAGS is defined as a tuple matching bit masks with strings.
 * It uses C(a, b) where 'a' is the eval (enum) name and 'b' is the string that
 * matches it. By defining "C(a, b) b", TRACE_FLAGS becomes a list
 * of strings in the order that the evals (enum) were defined.
 */
#undef C
#define C(a, b) b

/* These must match the bit positions in trace_iterator_flags */
static const char *trace_options[] = {
	TRACE_FLAGS
	NULL
};

static struct {
	u64 (*func)(void);
	const char *name;
	int in_ns;		/* is this clock in nanoseconds? */
} trace_clocks[] = {
	{ trace_clock_local,		"local",	1 },
	{ trace_clock_global,		"global",	1 },
	{ trace_clock_counter,		"counter",	0 },
	{ trace_clock_jiffies,		"uptime",	0 },
	{ trace_clock,			"perf",		1 },
	{ ktime_get_mono_fast_ns,	"mono",		1 },
	{ ktime_get_raw_fast_ns,	"mono_raw",	1 },
	{ ktime_get_boot_fast_ns,	"boot",		1 },
	{ ktime_get_tai_fast_ns,	"tai",		1 },
	ARCH_TRACE_CLOCKS
};

bool trace_clock_in_ns(struct trace_array *tr)
{
	if (trace_clocks[tr->clock_id].in_ns)
		return true;

	return false;
}

/*
 * trace_parser_get_init - gets the buffer for trace parser
 */
int trace_parser_get_init(struct trace_parser *parser, int size)
{
	memset(parser, 0, sizeof(*parser));

	parser->buffer = kmalloc(size, GFP_KERNEL);
	if (!parser->buffer)
		return 1;

	parser->size = size;
	return 0;
}

/*
 * trace_parser_put - frees the buffer for trace parser
 */
void trace_parser_put(struct trace_parser *parser)
{
	kfree(parser->buffer);
	parser->buffer = NULL;
}

/*
 * trace_get_user - reads the user input string separated by  space
 * (matched by isspace(ch))
 *
 * For each string found the 'struct trace_parser' is updated,
 * and the function returns.
 *
 * Returns number of bytes read.
 *
 * See kernel/trace/trace.h for 'struct trace_parser' details.
 */
int trace_get_user(struct trace_parser *parser, const char __user *ubuf,
	size_t cnt, loff_t *ppos)
{
	char ch;
	size_t read = 0;
	ssize_t ret;

	if (!*ppos)
		trace_parser_clear(parser);

	ret = get_user(ch, ubuf++);
	if (ret)
		goto out;

	read++;
	cnt--;

	/*
	 * The parser is not finished with the last write,
	 * continue reading the user input without skipping spaces.
	 */
	if (!parser->cont) {
		/* skip white space */
		while (cnt && isspace(ch)) {
			ret = get_user(ch, ubuf++);
			if (ret)
				goto out;
			read++;
			cnt--;
		}

		parser->idx = 0;

		/* only spaces were written */
		if (isspace(ch) || !ch) {
			*ppos += read;
			ret = read;
			goto out;
		}
	}

	/* read the non-space input */
	while (cnt && !isspace(ch) && ch) {
		if (parser->idx < parser->size - 1)
			parser->buffer[parser->idx++] = ch;
		else {
			ret = -EINVAL;
			goto out;
		}
		ret = get_user(ch, ubuf++);
		if (ret)
			goto out;
		read++;
		cnt--;
	}

	/* We either got finished input or we have to wait for another call. */
	if (isspace(ch) || !ch) {
		parser->buffer[parser->idx] = 0;
		parser->cont = false;
	} else if (parser->idx < parser->size - 1) {
		parser->cont = true;
		parser->buffer[parser->idx++] = ch;
		/* Make sure the parsed string always terminates with '\0'. */
		parser->buffer[parser->idx] = 0;
	} else {
		ret = -EINVAL;
		goto out;
	}

	*ppos += read;
	ret = read;

out:
	return ret;
}

/* TODO add a seq_buf_to_buffer() */
static ssize_t trace_seq_to_buffer(struct trace_seq *s, void *buf, size_t cnt)
{
	int len;

	if (trace_seq_used(s) <= s->readpos)
		return -EBUSY;

	len = trace_seq_used(s) - s->readpos;
	if (cnt > len)
		cnt = len;
	memcpy(buf, s->buffer + s->readpos, cnt);

	s->readpos += cnt;
	return cnt;
}

unsigned long __read_mostly	tracing_thresh;

#ifdef CONFIG_TRACER_MAX_TRACE
static const struct file_operations tracing_max_lat_fops;

#ifdef LATENCY_FS_NOTIFY

static struct workqueue_struct *fsnotify_wq;

static void latency_fsnotify_workfn(struct work_struct *work)
{
	struct trace_array *tr = container_of(work, struct trace_array,
					      fsnotify_work);
	fsnotify_inode(tr->d_max_latency->d_inode, FS_MODIFY);
}

static void latency_fsnotify_workfn_irq(struct irq_work *iwork)
{
	struct trace_array *tr = container_of(iwork, struct trace_array,
					      fsnotify_irqwork);
	queue_work(fsnotify_wq, &tr->fsnotify_work);
}

static void trace_create_maxlat_file(struct trace_array *tr,
				     struct dentry *d_tracer)
{
	INIT_WORK(&tr->fsnotify_work, latency_fsnotify_workfn);
	init_irq_work(&tr->fsnotify_irqwork, latency_fsnotify_workfn_irq);
	tr->d_max_latency = trace_create_file("tracing_max_latency",
					      TRACE_MODE_WRITE,
					      d_tracer, tr,
					      &tracing_max_lat_fops);
}

__init static int latency_fsnotify_init(void)
{
	fsnotify_wq = alloc_workqueue("tr_max_lat_wq",
				      WQ_UNBOUND | WQ_HIGHPRI, 0);
	if (!fsnotify_wq) {
		pr_err("Unable to allocate tr_max_lat_wq\n");
		return -ENOMEM;
	}
	return 0;
}

late_initcall_sync(latency_fsnotify_init);

void latency_fsnotify(struct trace_array *tr)
{
	if (!fsnotify_wq)
		return;
	/*
	 * We cannot call queue_work(&tr->fsnotify_work) from here because it's
	 * possible that we are called from __schedule() or do_idle(), which
	 * could cause a deadlock.
	 */
	irq_work_queue(&tr->fsnotify_irqwork);
}

#else /* !LATENCY_FS_NOTIFY */

#define trace_create_maxlat_file(tr, d_tracer)				\
	trace_create_file("tracing_max_latency", TRACE_MODE_WRITE,	\
			  d_tracer, tr, &tracing_max_lat_fops)

#endif

/*
 * Copy the new maximum trace into the separate maximum-trace
 * structure. (this way the maximum trace is permanently saved,
 * for later retrieval via /sys/kernel/tracing/tracing_max_latency)
 */
static void
__update_max_tr(struct trace_array *tr, struct task_struct *tsk, int cpu)
{
	struct array_buffer *trace_buf = &tr->array_buffer;
	struct array_buffer *max_buf = &tr->max_buffer;
	struct trace_array_cpu *data = per_cpu_ptr(trace_buf->data, cpu);
	struct trace_array_cpu *max_data = per_cpu_ptr(max_buf->data, cpu);

	max_buf->cpu = cpu;
	max_buf->time_start = data->preempt_timestamp;

	max_data->saved_latency = tr->max_latency;
	max_data->critical_start = data->critical_start;
	max_data->critical_end = data->critical_end;

	strscpy(max_data->comm, tsk->comm);
	max_data->pid = tsk->pid;
	/*
	 * If tsk == current, then use current_uid(), as that does not use
	 * RCU. The irq tracer can be called out of RCU scope.
	 */
	if (tsk == current)
		max_data->uid = current_uid();
	else
		max_data->uid = task_uid(tsk);

	max_data->nice = tsk->static_prio - 20 - MAX_RT_PRIO;
	max_data->policy = tsk->policy;
	max_data->rt_priority = tsk->rt_priority;

	/* record this tasks comm */
	tracing_record_cmdline(tsk);
	latency_fsnotify(tr);
}

/**
 * update_max_tr - snapshot all trace buffers from global_trace to max_tr
 * @tr: tracer
 * @tsk: the task with the latency
 * @cpu: The cpu that initiated the trace.
 * @cond_data: User data associated with a conditional snapshot
 *
 * Flip the buffers between the @tr and the max_tr and record information
 * about which task was the cause of this latency.
 */
void
update_max_tr(struct trace_array *tr, struct task_struct *tsk, int cpu,
	      void *cond_data)
{
	if (tr->stop_count)
		return;

	WARN_ON_ONCE(!irqs_disabled());

	if (!tr->allocated_snapshot) {
		/* Only the nop tracer should hit this when disabling */
		WARN_ON_ONCE(tr->current_trace != &nop_trace);
		return;
	}

	arch_spin_lock(&tr->max_lock);

	/* Inherit the recordable setting from array_buffer */
	if (ring_buffer_record_is_set_on(tr->array_buffer.buffer))
		ring_buffer_record_on(tr->max_buffer.buffer);
	else
		ring_buffer_record_off(tr->max_buffer.buffer);

#ifdef CONFIG_TRACER_SNAPSHOT
	if (tr->cond_snapshot && !tr->cond_snapshot->update(tr, cond_data)) {
		arch_spin_unlock(&tr->max_lock);
		return;
	}
#endif
	swap(tr->array_buffer.buffer, tr->max_buffer.buffer);

	__update_max_tr(tr, tsk, cpu);

	arch_spin_unlock(&tr->max_lock);

	/* Any waiters on the old snapshot buffer need to wake up */
	ring_buffer_wake_waiters(tr->array_buffer.buffer, RING_BUFFER_ALL_CPUS);
}

/**
 * update_max_tr_single - only copy one trace over, and reset the rest
 * @tr: tracer
 * @tsk: task with the latency
 * @cpu: the cpu of the buffer to copy.
 *
 * Flip the trace of a single CPU buffer between the @tr and the max_tr.
 */
void
update_max_tr_single(struct trace_array *tr, struct task_struct *tsk, int cpu)
{
	int ret;

	if (tr->stop_count)
		return;

	WARN_ON_ONCE(!irqs_disabled());
	if (!tr->allocated_snapshot) {
		/* Only the nop tracer should hit this when disabling */
		WARN_ON_ONCE(tr->current_trace != &nop_trace);
		return;
	}

	arch_spin_lock(&tr->max_lock);

	ret = ring_buffer_swap_cpu(tr->max_buffer.buffer, tr->array_buffer.buffer, cpu);

	if (ret == -EBUSY) {
		/*
		 * We failed to swap the buffer due to a commit taking
		 * place on this CPU. We fail to record, but we reset
		 * the max trace buffer (no one writes directly to it)
		 * and flag that it failed.
		 * Another reason is resize is in progress.
		 */
		trace_array_printk_buf(tr->max_buffer.buffer, _THIS_IP_,
			"Failed to swap buffers due to commit or resize in progress\n");
	}

	WARN_ON_ONCE(ret && ret != -EAGAIN && ret != -EBUSY);

	__update_max_tr(tr, tsk, cpu);
	arch_spin_unlock(&tr->max_lock);
}

#endif /* CONFIG_TRACER_MAX_TRACE */

struct pipe_wait {
	struct trace_iterator		*iter;
	int				wait_index;
};

static bool wait_pipe_cond(void *data)
{
	struct pipe_wait *pwait = data;
	struct trace_iterator *iter = pwait->iter;

	if (atomic_read_acquire(&iter->wait_index) != pwait->wait_index)
		return true;

	return iter->closed;
}

static int wait_on_pipe(struct trace_iterator *iter, int full)
{
	struct pipe_wait pwait;
	int ret;

	/* Iterators are static, they should be filled or empty */
	if (trace_buffer_iter(iter, iter->cpu_file))
		return 0;

	pwait.wait_index = atomic_read_acquire(&iter->wait_index);
	pwait.iter = iter;

	ret = ring_buffer_wait(iter->array_buffer->buffer, iter->cpu_file, full,
			       wait_pipe_cond, &pwait);

#ifdef CONFIG_TRACER_MAX_TRACE
	/*
	 * Make sure this is still the snapshot buffer, as if a snapshot were
	 * to happen, this would now be the main buffer.
	 */
	if (iter->snapshot)
		iter->array_buffer = &iter->tr->max_buffer;
#endif
	return ret;
}

#ifdef CONFIG_FTRACE_STARTUP_TEST
static bool selftests_can_run;

struct trace_selftests {
	struct list_head		list;
	struct tracer			*type;
};

static LIST_HEAD(postponed_selftests);

static int save_selftest(struct tracer *type)
{
	struct trace_selftests *selftest;

	selftest = kmalloc(sizeof(*selftest), GFP_KERNEL);
	if (!selftest)
		return -ENOMEM;

	selftest->type = type;
	list_add(&selftest->list, &postponed_selftests);
	return 0;
}

static int run_tracer_selftest(struct tracer *type)
{
	struct trace_array *tr = &global_trace;
	struct tracer *saved_tracer = tr->current_trace;
	int ret;

	if (!type->selftest || tracing_selftest_disabled)
		return 0;

	/*
	 * If a tracer registers early in boot up (before scheduling is
	 * initialized and such), then do not run its selftests yet.
	 * Instead, run it a little later in the boot process.
	 */
	if (!selftests_can_run)
		return save_selftest(type);

	if (!tracing_is_on()) {
		pr_warn("Selftest for tracer %s skipped due to tracing disabled\n",
			type->name);
		return 0;
	}

	/*
	 * Run a selftest on this tracer.
	 * Here we reset the trace buffer, and set the current
	 * tracer to be this tracer. The tracer can then run some
	 * internal tracing to verify that everything is in order.
	 * If we fail, we do not register this tracer.
	 */
	tracing_reset_online_cpus(&tr->array_buffer);

	tr->current_trace = type;

#ifdef CONFIG_TRACER_MAX_TRACE
	if (type->use_max_tr) {
		/* If we expanded the buffers, make sure the max is expanded too */
		if (tr->ring_buffer_expanded)
			ring_buffer_resize(tr->max_buffer.buffer, trace_buf_size,
					   RING_BUFFER_ALL_CPUS);
		tr->allocated_snapshot = true;
	}
#endif

	/* the test is responsible for initializing and enabling */
	pr_info("Testing tracer %s: ", type->name);
	ret = type->selftest(type, tr);
	/* the test is responsible for resetting too */
	tr->current_trace = saved_tracer;
	if (ret) {
		printk(KERN_CONT "FAILED!\n");
		/* Add the warning after printing 'FAILED' */
		WARN_ON(1);
		return -1;
	}
	/* Only reset on passing, to avoid touching corrupted buffers */
	tracing_reset_online_cpus(&tr->array_buffer);

#ifdef CONFIG_TRACER_MAX_TRACE
	if (type->use_max_tr) {
		tr->allocated_snapshot = false;

		/* Shrink the max buffer again */
		if (tr->ring_buffer_expanded)
			ring_buffer_resize(tr->max_buffer.buffer, 1,
					   RING_BUFFER_ALL_CPUS);
	}
#endif

	printk(KERN_CONT "PASSED\n");
	return 0;
}

static int do_run_tracer_selftest(struct tracer *type)
{
	int ret;

	/*
	 * Tests can take a long time, especially if they are run one after the
	 * other, as does happen during bootup when all the tracers are
	 * registered. This could cause the soft lockup watchdog to trigger.
	 */
	cond_resched();

	tracing_selftest_running = true;
	ret = run_tracer_selftest(type);
	tracing_selftest_running = false;

	return ret;
}

static __init int init_trace_selftests(void)
{
	struct trace_selftests *p, *n;
	struct tracer *t, **last;
	int ret;

	selftests_can_run = true;

	guard(mutex)(&trace_types_lock);

	if (list_empty(&postponed_selftests))
		return 0;

	pr_info("Running postponed tracer tests:\n");

	tracing_selftest_running = true;
	list_for_each_entry_safe(p, n, &postponed_selftests, list) {
		/* This loop can take minutes when sanitizers are enabled, so
		 * lets make sure we allow RCU processing.
		 */
		cond_resched();
		ret = run_tracer_selftest(p->type);
		/* If the test fails, then warn and remove from available_tracers */
		if (ret < 0) {
			WARN(1, "tracer: %s failed selftest, disabling\n",
			     p->type->name);
			last = &trace_types;
			for (t = trace_types; t; t = t->next) {
				if (t == p->type) {
					*last = t->next;
					break;
				}
				last = &t->next;
			}
		}
		list_del(&p->list);
		kfree(p);
	}
	tracing_selftest_running = false;

	return 0;
}
core_initcall(init_trace_selftests);
#else
static inline int do_run_tracer_selftest(struct tracer *type)
{
	return 0;
}
#endif /* CONFIG_FTRACE_STARTUP_TEST */

static void add_tracer_options(struct trace_array *tr, struct tracer *t);

static void __init apply_trace_boot_options(void);

/**
 * register_tracer - register a tracer with the ftrace system.
 * @type: the plugin for the tracer
 *
 * Register a new plugin tracer.
 */
int __init register_tracer(struct tracer *type)
{
	struct tracer *t;
	int ret = 0;

	if (!type->name) {
		pr_info("Tracer must have a name\n");
		return -1;
	}

	if (strlen(type->name) >= MAX_TRACER_SIZE) {
		pr_info("Tracer has a name longer than %d\n", MAX_TRACER_SIZE);
		return -1;
	}

	if (security_locked_down(LOCKDOWN_TRACEFS)) {
		pr_warn("Can not register tracer %s due to lockdown\n",
			   type->name);
		return -EPERM;
	}

	mutex_lock(&trace_types_lock);

	for (t = trace_types; t; t = t->next) {
		if (strcmp(type->name, t->name) == 0) {
			/* already found */
			pr_info("Tracer %s already registered\n",
				type->name);
			ret = -1;
			goto out;
		}
	}

	if (!type->set_flag)
		type->set_flag = &dummy_set_flag;
	if (!type->flags) {
		/*allocate a dummy tracer_flags*/
		type->flags = kmalloc(sizeof(*type->flags), GFP_KERNEL);
		if (!type->flags) {
			ret = -ENOMEM;
			goto out;
		}
		type->flags->val = 0;
		type->flags->opts = dummy_tracer_opt;
	} else
		if (!type->flags->opts)
			type->flags->opts = dummy_tracer_opt;

	/* store the tracer for __set_tracer_option */
	type->flags->trace = type;

	ret = do_run_tracer_selftest(type);
	if (ret < 0)
		goto out;

	type->next = trace_types;
	trace_types = type;
	add_tracer_options(&global_trace, type);

 out:
	mutex_unlock(&trace_types_lock);

	if (ret || !default_bootup_tracer)
		goto out_unlock;

	if (strncmp(default_bootup_tracer, type->name, MAX_TRACER_SIZE))
		goto out_unlock;

	printk(KERN_INFO "Starting tracer '%s'\n", type->name);
	/* Do we want this tracer to start on bootup? */
	tracing_set_tracer(&global_trace, type->name);
	default_bootup_tracer = NULL;

	apply_trace_boot_options();

	/* disable other selftests, since this will break it. */
	disable_tracing_selftest("running a tracer");

 out_unlock:
	return ret;
}

static void tracing_reset_cpu(struct array_buffer *buf, int cpu)
{
	struct trace_buffer *buffer = buf->buffer;

	if (!buffer)
		return;

	ring_buffer_record_disable(buffer);

	/* Make sure all commits have finished */
	synchronize_rcu();
	ring_buffer_reset_cpu(buffer, cpu);

	ring_buffer_record_enable(buffer);
}

void tracing_reset_online_cpus(struct array_buffer *buf)
{
	struct trace_buffer *buffer = buf->buffer;

	if (!buffer)
		return;

	ring_buffer_record_disable(buffer);

	/* Make sure all commits have finished */
	synchronize_rcu();

	buf->time_start = buffer_ftrace_now(buf, buf->cpu);

	ring_buffer_reset_online_cpus(buffer);

	ring_buffer_record_enable(buffer);
}

static void tracing_reset_all_cpus(struct array_buffer *buf)
{
	struct trace_buffer *buffer = buf->buffer;

	if (!buffer)
		return;

	ring_buffer_record_disable(buffer);

	/* Make sure all commits have finished */
	synchronize_rcu();

	buf->time_start = buffer_ftrace_now(buf, buf->cpu);

	ring_buffer_reset(buffer);

	ring_buffer_record_enable(buffer);
}

/* Must have trace_types_lock held */
void tracing_reset_all_online_cpus_unlocked(void)
{
	struct trace_array *tr;

	lockdep_assert_held(&trace_types_lock);

	list_for_each_entry(tr, &ftrace_trace_arrays, list) {
		if (!tr->clear_trace)
			continue;
		tr->clear_trace = false;
		tracing_reset_online_cpus(&tr->array_buffer);
#ifdef CONFIG_TRACER_MAX_TRACE
		tracing_reset_online_cpus(&tr->max_buffer);
#endif
	}
}

void tracing_reset_all_online_cpus(void)
{
	mutex_lock(&trace_types_lock);
	tracing_reset_all_online_cpus_unlocked();
	mutex_unlock(&trace_types_lock);
}

int is_tracing_stopped(void)
{
	return global_trace.stop_count;
}

static void tracing_start_tr(struct trace_array *tr)
{
	struct trace_buffer *buffer;
	unsigned long flags;

	if (tracing_disabled)
		return;

	raw_spin_lock_irqsave(&tr->start_lock, flags);
	if (--tr->stop_count) {
		if (WARN_ON_ONCE(tr->stop_count < 0)) {
			/* Someone screwed up their debugging */
			tr->stop_count = 0;
		}
		goto out;
	}

	/* Prevent the buffers from switching */
	arch_spin_lock(&tr->max_lock);

	buffer = tr->array_buffer.buffer;
	if (buffer)
		ring_buffer_record_enable(buffer);

#ifdef CONFIG_TRACER_MAX_TRACE
	buffer = tr->max_buffer.buffer;
	if (buffer)
		ring_buffer_record_enable(buffer);
#endif

	arch_spin_unlock(&tr->max_lock);

 out:
	raw_spin_unlock_irqrestore(&tr->start_lock, flags);
}

/**
 * tracing_start - quick start of the tracer
 *
 * If tracing is enabled but was stopped by tracing_stop,
 * this will start the tracer back up.
 */
void tracing_start(void)

{
	return tracing_start_tr(&global_trace);
}

static void tracing_stop_tr(struct trace_array *tr)
{
	struct trace_buffer *buffer;
	unsigned long flags;

	raw_spin_lock_irqsave(&tr->start_lock, flags);
	if (tr->stop_count++)
		goto out;

	/* Prevent the buffers from switching */
	arch_spin_lock(&tr->max_lock);

	buffer = tr->array_buffer.buffer;
	if (buffer)
		ring_buffer_record_disable(buffer);

#ifdef CONFIG_TRACER_MAX_TRACE
	buffer = tr->max_buffer.buffer;
	if (buffer)
		ring_buffer_record_disable(buffer);
#endif

	arch_spin_unlock(&tr->max_lock);

 out:
	raw_spin_unlock_irqrestore(&tr->start_lock, flags);
}

/**
 * tracing_stop - quick stop of the tracer
 *
 * Light weight way to stop tracing. Use in conjunction with
 * tracing_start.
 */
void tracing_stop(void)
{
	return tracing_stop_tr(&global_trace);
}

/*
 * Several functions return TRACE_TYPE_PARTIAL_LINE if the trace_seq
 * overflowed, and TRACE_TYPE_HANDLED otherwise. This helper function
 * simplifies those functions and keeps them in sync.
 */
enum print_line_t trace_handle_return(struct trace_seq *s)
{
	return trace_seq_has_overflowed(s) ?
		TRACE_TYPE_PARTIAL_LINE : TRACE_TYPE_HANDLED;
}
EXPORT_SYMBOL_GPL(trace_handle_return);

static unsigned short migration_disable_value(void)
{
#if defined(CONFIG_SMP)
	return current->migration_disabled;
#else
	return 0;
#endif
}

unsigned int tracing_gen_ctx_irq_test(unsigned int irqs_status)
{
	unsigned int trace_flags = irqs_status;
	unsigned int pc;

	pc = preempt_count();

	if (pc & NMI_MASK)
		trace_flags |= TRACE_FLAG_NMI;
	if (pc & HARDIRQ_MASK)
		trace_flags |= TRACE_FLAG_HARDIRQ;
	if (in_serving_softirq())
		trace_flags |= TRACE_FLAG_SOFTIRQ;
	if (softirq_count() >> (SOFTIRQ_SHIFT + 1))
		trace_flags |= TRACE_FLAG_BH_OFF;

	if (tif_need_resched())
		trace_flags |= TRACE_FLAG_NEED_RESCHED;
	if (test_preempt_need_resched())
		trace_flags |= TRACE_FLAG_PREEMPT_RESCHED;
	if (IS_ENABLED(CONFIG_ARCH_HAS_PREEMPT_LAZY) && tif_test_bit(TIF_NEED_RESCHED_LAZY))
		trace_flags |= TRACE_FLAG_NEED_RESCHED_LAZY;
	return (trace_flags << 16) | (min_t(unsigned int, pc & 0xff, 0xf)) |
		(min_t(unsigned int, migration_disable_value(), 0xf)) << 4;
}

struct ring_buffer_event *
trace_buffer_lock_reserve(struct trace_buffer *buffer,
			  int type,
			  unsigned long len,
			  unsigned int trace_ctx)
{
	return __trace_buffer_lock_reserve(buffer, type, len, trace_ctx);
}

DEFINE_PER_CPU(struct ring_buffer_event *, trace_buffered_event);
DEFINE_PER_CPU(int, trace_buffered_event_cnt);
static int trace_buffered_event_ref;

/**
 * trace_buffered_event_enable - enable buffering events
 *
 * When events are being filtered, it is quicker to use a temporary
 * buffer to write the event data into if there's a likely chance
 * that it will not be committed. The discard of the ring buffer
 * is not as fast as committing, and is much slower than copying
 * a commit.
 *
 * When an event is to be filtered, allocate per cpu buffers to
 * write the event data into, and if the event is filtered and discarded
 * it is simply dropped, otherwise, the entire data is to be committed
 * in one shot.
 */
void trace_buffered_event_enable(void)
{
	struct ring_buffer_event *event;
	struct page *page;
	int cpu;

	WARN_ON_ONCE(!mutex_is_locked(&event_mutex));

	if (trace_buffered_event_ref++)
		return;

	for_each_tracing_cpu(cpu) {
		page = alloc_pages_node(cpu_to_node(cpu),
					GFP_KERNEL | __GFP_NORETRY, 0);
		/* This is just an optimization and can handle failures */
		if (!page) {
			pr_err("Failed to allocate event buffer\n");
			break;
		}

		event = page_address(page);
		memset(event, 0, sizeof(*event));

		per_cpu(trace_buffered_event, cpu) = event;

		preempt_disable();
		if (cpu == smp_processor_id() &&
		    __this_cpu_read(trace_buffered_event) !=
		    per_cpu(trace_buffered_event, cpu))
			WARN_ON_ONCE(1);
		preempt_enable();
	}
}

static void enable_trace_buffered_event(void *data)
{
	/* Probably not needed, but do it anyway */
	smp_rmb();
	this_cpu_dec(trace_buffered_event_cnt);
}

static void disable_trace_buffered_event(void *data)
{
	this_cpu_inc(trace_buffered_event_cnt);
}

/**
 * trace_buffered_event_disable - disable buffering events
 *
 * When a filter is removed, it is faster to not use the buffered
 * events, and to commit directly into the ring buffer. Free up
 * the temp buffers when there are no more users. This requires
 * special synchronization with current events.
 */
void trace_buffered_event_disable(void)
{
	int cpu;

	WARN_ON_ONCE(!mutex_is_locked(&event_mutex));

	if (WARN_ON_ONCE(!trace_buffered_event_ref))
		return;

	if (--trace_buffered_event_ref)
		return;

	/* For each CPU, set the buffer as used. */
	on_each_cpu_mask(tracing_buffer_mask, disable_trace_buffered_event,
			 NULL, true);

	/* Wait for all current users to finish */
	synchronize_rcu();

	for_each_tracing_cpu(cpu) {
		free_page((unsigned long)per_cpu(trace_buffered_event, cpu));
		per_cpu(trace_buffered_event, cpu) = NULL;
	}

	/*
	 * Wait for all CPUs that potentially started checking if they can use
	 * their event buffer only after the previous synchronize_rcu() call and
	 * they still read a valid pointer from trace_buffered_event. It must be
	 * ensured they don't see cleared trace_buffered_event_cnt else they
	 * could wrongly decide to use the pointed-to buffer which is now freed.
	 */
	synchronize_rcu();

	/* For each CPU, relinquish the buffer */
	on_each_cpu_mask(tracing_buffer_mask, enable_trace_buffered_event, NULL,
			 true);
}

static struct trace_buffer *temp_buffer;

struct ring_buffer_event *
trace_event_buffer_lock_reserve(struct trace_buffer **current_rb,
			  struct trace_event_file *trace_file,
			  int type, unsigned long len,
			  unsigned int trace_ctx)
{
	struct ring_buffer_event *entry;
	struct trace_array *tr = trace_file->tr;
	int val;

	*current_rb = tr->array_buffer.buffer;

	if (!tr->no_filter_buffering_ref &&
	    (trace_file->flags & (EVENT_FILE_FL_SOFT_DISABLED | EVENT_FILE_FL_FILTERED))) {
		preempt_disable_notrace();
		/*
		 * Filtering is on, so try to use the per cpu buffer first.
		 * This buffer will simulate a ring_buffer_event,
		 * where the type_len is zero and the array[0] will
		 * hold the full length.
		 * (see include/linux/ring-buffer.h for details on
		 *  how the ring_buffer_event is structured).
		 *
		 * Using a temp buffer during filtering and copying it
		 * on a matched filter is quicker than writing directly
		 * into the ring buffer and then discarding it when
		 * it doesn't match. That is because the discard
		 * requires several atomic operations to get right.
		 * Copying on match and doing nothing on a failed match
		 * is still quicker than no copy on match, but having
		 * to discard out of the ring buffer on a failed match.
		 */
		if ((entry = __this_cpu_read(trace_buffered_event))) {
			int max_len = PAGE_SIZE - struct_size(entry, array, 1);

			val = this_cpu_inc_return(trace_buffered_event_cnt);

			/*
			 * Preemption is disabled, but interrupts and NMIs
			 * can still come in now. If that happens after
			 * the above increment, then it will have to go
			 * back to the old method of allocating the event
			 * on the ring buffer, and if the filter fails, it
			 * will have to call ring_buffer_discard_commit()
			 * to remove it.
			 *
			 * Need to also check the unlikely case that the
			 * length is bigger than the temp buffer size.
			 * If that happens, then the reserve is pretty much
			 * guaranteed to fail, as the ring buffer currently
			 * only allows events less than a page. But that may
			 * change in the future, so let the ring buffer reserve
			 * handle the failure in that case.
			 */
			if (val == 1 && likely(len <= max_len)) {
				trace_event_setup(entry, type, trace_ctx);
				entry->array[0] = len;
				/* Return with preemption disabled */
				return entry;
			}
			this_cpu_dec(trace_buffered_event_cnt);
		}
		/* __trace_buffer_lock_reserve() disables preemption */
		preempt_enable_notrace();
	}

	entry = __trace_buffer_lock_reserve(*current_rb, type, len,
					    trace_ctx);
	/*
	 * If tracing is off, but we have triggers enabled
	 * we still need to look at the event data. Use the temp_buffer
	 * to store the trace event for the trigger to use. It's recursive
	 * safe and will not be recorded anywhere.
	 */
	if (!entry && trace_file->flags & EVENT_FILE_FL_TRIGGER_COND) {
		*current_rb = temp_buffer;
		entry = __trace_buffer_lock_reserve(*current_rb, type, len,
						    trace_ctx);
	}
	return entry;
}
EXPORT_SYMBOL_GPL(trace_event_buffer_lock_reserve);

static DEFINE_RAW_SPINLOCK(tracepoint_iter_lock);
static DEFINE_MUTEX(tracepoint_printk_mutex);

static void output_printk(struct trace_event_buffer *fbuffer)
{
	struct trace_event_call *event_call;
	struct trace_event_file *file;
	struct trace_event *event;
	unsigned long flags;
	struct trace_iterator *iter = tracepoint_print_iter;

	/* We should never get here if iter is NULL */
	if (WARN_ON_ONCE(!iter))
		return;

	event_call = fbuffer->trace_file->event_call;
	if (!event_call || !event_call->event.funcs ||
	    !event_call->event.funcs->trace)
		return;

	file = fbuffer->trace_file;
	if (test_bit(EVENT_FILE_FL_SOFT_DISABLED_BIT, &file->flags) ||
	    (unlikely(file->flags & EVENT_FILE_FL_FILTERED) &&
	     !filter_match_preds(file->filter, fbuffer->entry)))
		return;

	event = &fbuffer->trace_file->event_call->event;

	raw_spin_lock_irqsave(&tracepoint_iter_lock, flags);
	trace_seq_init(&iter->seq);
	iter->ent = fbuffer->entry;
	event_call->event.funcs->trace(iter, 0, event);
	trace_seq_putc(&iter->seq, 0);
	printk("%s", iter->seq.buffer);

	raw_spin_unlock_irqrestore(&tracepoint_iter_lock, flags);
}

int tracepoint_printk_sysctl(const struct ctl_table *table, int write,
			     void *buffer, size_t *lenp,
			     loff_t *ppos)
{
	int save_tracepoint_printk;
	int ret;

	guard(mutex)(&tracepoint_printk_mutex);
	save_tracepoint_printk = tracepoint_printk;

	ret = proc_dointvec(table, write, buffer, lenp, ppos);

	/*
	 * This will force exiting early, as tracepoint_printk
	 * is always zero when tracepoint_printk_iter is not allocated
	 */
	if (!tracepoint_print_iter)
		tracepoint_printk = 0;

	if (save_tracepoint_printk == tracepoint_printk)
		return ret;

	if (tracepoint_printk)
		static_key_enable(&tracepoint_printk_key.key);
	else
		static_key_disable(&tracepoint_printk_key.key);

	return ret;
}

void trace_event_buffer_commit(struct trace_event_buffer *fbuffer)
{
	enum event_trigger_type tt = ETT_NONE;
	struct trace_event_file *file = fbuffer->trace_file;

	if (__event_trigger_test_discard(file, fbuffer->buffer, fbuffer->event,
			fbuffer->entry, &tt))
		goto discard;

	if (static_key_false(&tracepoint_printk_key.key))
		output_printk(fbuffer);

	if (static_branch_unlikely(&trace_event_exports_enabled))
		ftrace_exports(fbuffer->event, TRACE_EXPORT_EVENT);

	trace_buffer_unlock_commit_regs(file->tr, fbuffer->buffer,
			fbuffer->event, fbuffer->trace_ctx, fbuffer->regs);

discard:
	if (tt)
		event_triggers_post_call(file, tt);

}
EXPORT_SYMBOL_GPL(trace_event_buffer_commit);

/*
 * Skip 3:
 *
 *   trace_buffer_unlock_commit_regs()
 *   trace_event_buffer_commit()
 *   trace_event_raw_event_xxx()
 */
# define STACK_SKIP 3

void trace_buffer_unlock_commit_regs(struct trace_array *tr,
				     struct trace_buffer *buffer,
				     struct ring_buffer_event *event,
				     unsigned int trace_ctx,
				     struct pt_regs *regs)
{
	__buffer_unlock_commit(buffer, event);

	/*
	 * If regs is not set, then skip the necessary functions.
	 * Note, we can still get here via blktrace, wakeup tracer
	 * and mmiotrace, but that's ok if they lose a function or
	 * two. They are not that meaningful.
	 */
	ftrace_trace_stack(tr, buffer, trace_ctx, regs ? 0 : STACK_SKIP, regs);
	ftrace_trace_userstack(tr, buffer, trace_ctx);
}

/*
 * Similar to trace_buffer_unlock_commit_regs() but do not dump stack.
 */
void
trace_buffer_unlock_commit_nostack(struct trace_buffer *buffer,
				   struct ring_buffer_event *event)
{
	__buffer_unlock_commit(buffer, event);
}

void
trace_function(struct trace_array *tr, unsigned long ip, unsigned long
	       parent_ip, unsigned int trace_ctx)
{
	struct trace_buffer *buffer = tr->array_buffer.buffer;
	struct ring_buffer_event *event;
	struct ftrace_entry *entry;

	event = __trace_buffer_lock_reserve(buffer, TRACE_FN, sizeof(*entry),
					    trace_ctx);
	if (!event)
		return;
	entry	= ring_buffer_event_data(event);
	entry->ip			= ip;
	entry->parent_ip		= parent_ip;

	if (static_branch_unlikely(&trace_function_exports_enabled))
		ftrace_exports(event, TRACE_EXPORT_FUNCTION);
	__buffer_unlock_commit(buffer, event);
}

#ifdef CONFIG_STACKTRACE

/* Allow 4 levels of nesting: normal, softirq, irq, NMI */
#define FTRACE_KSTACK_NESTING	4

#define FTRACE_KSTACK_ENTRIES	(SZ_4K / FTRACE_KSTACK_NESTING)

struct ftrace_stack {
	unsigned long		calls[FTRACE_KSTACK_ENTRIES];
};


struct ftrace_stacks {
	struct ftrace_stack	stacks[FTRACE_KSTACK_NESTING];
};

static DEFINE_PER_CPU(struct ftrace_stacks, ftrace_stacks);
static DEFINE_PER_CPU(int, ftrace_stack_reserve);

static void __ftrace_trace_stack(struct trace_array *tr,
				 struct trace_buffer *buffer,
				 unsigned int trace_ctx,
				 int skip, struct pt_regs *regs)
{
	struct ring_buffer_event *event;
	unsigned int size, nr_entries;
	struct ftrace_stack *fstack;
	struct stack_entry *entry;
	int stackidx;

	/*
	 * Add one, for this function and the call to save_stack_trace()
	 * If regs is set, then these functions will not be in the way.
	 */
#ifndef CONFIG_UNWINDER_ORC
	if (!regs)
		skip++;
#endif

	preempt_disable_notrace();

	stackidx = __this_cpu_inc_return(ftrace_stack_reserve) - 1;

	/* This should never happen. If it does, yell once and skip */
	if (WARN_ON_ONCE(stackidx >= FTRACE_KSTACK_NESTING))
		goto out;

	/*
	 * The above __this_cpu_inc_return() is 'atomic' cpu local. An
	 * interrupt will either see the value pre increment or post
	 * increment. If the interrupt happens pre increment it will have
	 * restored the counter when it returns.  We just need a barrier to
	 * keep gcc from moving things around.
	 */
	barrier();

	fstack = this_cpu_ptr(ftrace_stacks.stacks) + stackidx;
	size = ARRAY_SIZE(fstack->calls);

	if (regs) {
		nr_entries = stack_trace_save_regs(regs, fstack->calls,
						   size, skip);
	} else {
		nr_entries = stack_trace_save(fstack->calls, size, skip);
	}

#ifdef CONFIG_DYNAMIC_FTRACE
	/* Mark entry of stack trace as trampoline code */
	if (tr->ops && tr->ops->trampoline) {
		unsigned long tramp_start = tr->ops->trampoline;
		unsigned long tramp_end = tramp_start + tr->ops->trampoline_size;
		unsigned long *calls = fstack->calls;

		for (int i = 0; i < nr_entries; i++) {
			if (calls[i] >= tramp_start && calls[i] < tramp_end)
				calls[i] = FTRACE_TRAMPOLINE_MARKER;
		}
	}
#endif

	event = __trace_buffer_lock_reserve(buffer, TRACE_STACK,
				    struct_size(entry, caller, nr_entries),
				    trace_ctx);
	if (!event)
		goto out;
	entry = ring_buffer_event_data(event);

	entry->size = nr_entries;
	memcpy(&entry->caller, fstack->calls,
	       flex_array_size(entry, caller, nr_entries));

	__buffer_unlock_commit(buffer, event);

 out:
	/* Again, don't let gcc optimize things here */
	barrier();
	__this_cpu_dec(ftrace_stack_reserve);
	preempt_enable_notrace();

}

static inline void ftrace_trace_stack(struct trace_array *tr,
				      struct trace_buffer *buffer,
				      unsigned int trace_ctx,
				      int skip, struct pt_regs *regs)
{
	if (!(tr->trace_flags & TRACE_ITER_STACKTRACE))
		return;

	__ftrace_trace_stack(tr, buffer, trace_ctx, skip, regs);
}

void __trace_stack(struct trace_array *tr, unsigned int trace_ctx,
		   int skip)
{
	struct trace_buffer *buffer = tr->array_buffer.buffer;

	if (rcu_is_watching()) {
		__ftrace_trace_stack(tr, buffer, trace_ctx, skip, NULL);
		return;
	}

	if (WARN_ON_ONCE(IS_ENABLED(CONFIG_GENERIC_ENTRY)))
		return;

	/*
	 * When an NMI triggers, RCU is enabled via ct_nmi_enter(),
	 * but if the above rcu_is_watching() failed, then the NMI
	 * triggered someplace critical, and ct_irq_enter() should
	 * not be called from NMI.
	 */
	if (unlikely(in_nmi()))
		return;

	ct_irq_enter_irqson();
	__ftrace_trace_stack(tr, buffer, trace_ctx, skip, NULL);
	ct_irq_exit_irqson();
}

/**
 * trace_dump_stack - record a stack back trace in the trace buffer
 * @skip: Number of functions to skip (helper handlers)
 */
void trace_dump_stack(int skip)
{
	if (tracing_disabled || tracing_selftest_running)
		return;

#ifndef CONFIG_UNWINDER_ORC
	/* Skip 1 to skip this function. */
	skip++;
#endif
	__ftrace_trace_stack(printk_trace, printk_trace->array_buffer.buffer,
				tracing_gen_ctx(), skip, NULL);
}
EXPORT_SYMBOL_GPL(trace_dump_stack);

#ifdef CONFIG_USER_STACKTRACE_SUPPORT
static DEFINE_PER_CPU(int, user_stack_count);

static void
ftrace_trace_userstack(struct trace_array *tr,
		       struct trace_buffer *buffer, unsigned int trace_ctx)
{
	struct ring_buffer_event *event;
	struct userstack_entry *entry;

	if (!(tr->trace_flags & TRACE_ITER_USERSTACKTRACE))
		return;

	/*
	 * NMIs can not handle page faults, even with fix ups.
	 * The save user stack can (and often does) fault.
	 */
	if (unlikely(in_nmi()))
		return;

	/*
	 * prevent recursion, since the user stack tracing may
	 * trigger other kernel events.
	 */
	preempt_disable();
	if (__this_cpu_read(user_stack_count))
		goto out;

	__this_cpu_inc(user_stack_count);

	event = __trace_buffer_lock_reserve(buffer, TRACE_USER_STACK,
					    sizeof(*entry), trace_ctx);
	if (!event)
		goto out_drop_count;
	entry	= ring_buffer_event_data(event);

	entry->tgid		= current->tgid;
	memset(&entry->caller, 0, sizeof(entry->caller));

	stack_trace_save_user(entry->caller, FTRACE_STACK_ENTRIES);
	__buffer_unlock_commit(buffer, event);

 out_drop_count:
	__this_cpu_dec(user_stack_count);
 out:
	preempt_enable();
}
#else /* CONFIG_USER_STACKTRACE_SUPPORT */
static void ftrace_trace_userstack(struct trace_array *tr,
				   struct trace_buffer *buffer,
				   unsigned int trace_ctx)
{
}
#endif /* !CONFIG_USER_STACKTRACE_SUPPORT */

#endif /* CONFIG_STACKTRACE */

static inline void
func_repeats_set_delta_ts(struct func_repeats_entry *entry,
			  unsigned long long delta)
{
	entry->bottom_delta_ts = delta & U32_MAX;
	entry->top_delta_ts = (delta >> 32);
}

void trace_last_func_repeats(struct trace_array *tr,
			     struct trace_func_repeats *last_info,
			     unsigned int trace_ctx)
{
	struct trace_buffer *buffer = tr->array_buffer.buffer;
	struct func_repeats_entry *entry;
	struct ring_buffer_event *event;
	u64 delta;

	event = __trace_buffer_lock_reserve(buffer, TRACE_FUNC_REPEATS,
					    sizeof(*entry), trace_ctx);
	if (!event)
		return;

	delta = ring_buffer_event_time_stamp(buffer, event) -
		last_info->ts_last_call;

	entry = ring_buffer_event_data(event);
	entry->ip = last_info->ip;
	entry->parent_ip = last_info->parent_ip;
	entry->count = last_info->count;
	func_repeats_set_delta_ts(entry, delta);

	__buffer_unlock_commit(buffer, event);
}

/* created for use with alloc_percpu */
struct trace_buffer_struct {
	int nesting;
	char buffer[4][TRACE_BUF_SIZE];
};

static struct trace_buffer_struct __percpu *trace_percpu_buffer;

/*
 * This allows for lockless recording.  If we're nested too deeply, then
 * this returns NULL.
 */
static char *get_trace_buf(void)
{
	struct trace_buffer_struct *buffer = this_cpu_ptr(trace_percpu_buffer);

	if (!trace_percpu_buffer || buffer->nesting >= 4)
		return NULL;

	buffer->nesting++;

	/* Interrupts must see nesting incremented before we use the buffer */
	barrier();
	return &buffer->buffer[buffer->nesting - 1][0];
}

static void put_trace_buf(void)
{
	/* Don't let the decrement of nesting leak before this */
	barrier();
	this_cpu_dec(trace_percpu_buffer->nesting);
}

static int alloc_percpu_trace_buffer(void)
{
	struct trace_buffer_struct __percpu *buffers;

	if (trace_percpu_buffer)
		return 0;

	buffers = alloc_percpu(struct trace_buffer_struct);
	if (MEM_FAIL(!buffers, "Could not allocate percpu trace_printk buffer"))
		return -ENOMEM;

	trace_percpu_buffer = buffers;
	return 0;
}

static int buffers_allocated;

void trace_printk_init_buffers(void)
{
	if (buffers_allocated)
		return;

	if (alloc_percpu_trace_buffer())
		return;

	/* trace_printk() is for debug use only. Don't use it in production. */

	pr_warn("\n");
	pr_warn("**********************************************************\n");
	pr_warn("**   NOTICE NOTICE NOTICE NOTICE NOTICE NOTICE NOTICE   **\n");
	pr_warn("**                                                      **\n");
	pr_warn("** trace_printk() being used. Allocating extra memory.  **\n");
	pr_warn("**                                                      **\n");
	pr_warn("** This means that this is a DEBUG kernel and it is     **\n");
	pr_warn("** unsafe for production use.                           **\n");
	pr_warn("**                                                      **\n");
	pr_warn("** If you see this message and you are not debugging    **\n");
	pr_warn("** the kernel, report this immediately to your vendor!  **\n");
	pr_warn("**                                                      **\n");
	pr_warn("**   NOTICE NOTICE NOTICE NOTICE NOTICE NOTICE NOTICE   **\n");
	pr_warn("**********************************************************\n");

	/* Expand the buffers to set size */
	tracing_update_buffers(&global_trace);

	buffers_allocated = 1;

	/*
	 * trace_printk_init_buffers() can be called by modules.
	 * If that happens, then we need to start cmdline recording
	 * directly here. If the global_trace.buffer is already
	 * allocated here, then this was called by module code.
	 */
	if (global_trace.array_buffer.buffer)
		tracing_start_cmdline_record();
}
EXPORT_SYMBOL_GPL(trace_printk_init_buffers);

void trace_printk_start_comm(void)
{
	/* Start tracing comms if trace printk is set */
	if (!buffers_allocated)
		return;
	tracing_start_cmdline_record();
}

static void trace_printk_start_stop_comm(int enabled)
{
	if (!buffers_allocated)
		return;

	if (enabled)
		tracing_start_cmdline_record();
	else
		tracing_stop_cmdline_record();
}

/**
 * trace_vbprintk - write binary msg to tracing buffer
 * @ip:    The address of the caller
 * @fmt:   The string format to write to the buffer
 * @args:  Arguments for @fmt
 */
int trace_vbprintk(unsigned long ip, const char *fmt, va_list args)
{
	struct ring_buffer_event *event;
	struct trace_buffer *buffer;
	struct trace_array *tr = READ_ONCE(printk_trace);
	struct bprint_entry *entry;
	unsigned int trace_ctx;
	char *tbuffer;
	int len = 0, size;

	if (!printk_binsafe(tr))
		return trace_vprintk(ip, fmt, args);

	if (unlikely(tracing_selftest_running || tracing_disabled))
		return 0;

	/* Don't pollute graph traces with trace_vprintk internals */
	pause_graph_tracing();

	trace_ctx = tracing_gen_ctx();
	preempt_disable_notrace();

	tbuffer = get_trace_buf();
	if (!tbuffer) {
		len = 0;
		goto out_nobuffer;
	}

	len = vbin_printf((u32 *)tbuffer, TRACE_BUF_SIZE/sizeof(int), fmt, args);

	if (len > TRACE_BUF_SIZE/sizeof(int) || len < 0)
		goto out_put;

	size = sizeof(*entry) + sizeof(u32) * len;
	buffer = tr->array_buffer.buffer;
	ring_buffer_nest_start(buffer);
	event = __trace_buffer_lock_reserve(buffer, TRACE_BPRINT, size,
					    trace_ctx);
	if (!event)
		goto out;
	entry = ring_buffer_event_data(event);
	entry->ip			= ip;
	entry->fmt			= fmt;

	memcpy(entry->buf, tbuffer, sizeof(u32) * len);
	__buffer_unlock_commit(buffer, event);
	ftrace_trace_stack(tr, buffer, trace_ctx, 6, NULL);

out:
	ring_buffer_nest_end(buffer);
out_put:
	put_trace_buf();

out_nobuffer:
	preempt_enable_notrace();
	unpause_graph_tracing();

	return len;
}
EXPORT_SYMBOL_GPL(trace_vbprintk);

__printf(3, 0)
static int
__trace_array_vprintk(struct trace_buffer *buffer,
		      unsigned long ip, const char *fmt, va_list args)
{
	struct ring_buffer_event *event;
	int len = 0, size;
	struct print_entry *entry;
	unsigned int trace_ctx;
	char *tbuffer;

	if (tracing_disabled)
		return 0;

	/* Don't pollute graph traces with trace_vprintk internals */
	pause_graph_tracing();

	trace_ctx = tracing_gen_ctx();
	preempt_disable_notrace();


	tbuffer = get_trace_buf();
	if (!tbuffer) {
		len = 0;
		goto out_nobuffer;
	}

	len = vscnprintf(tbuffer, TRACE_BUF_SIZE, fmt, args);

	size = sizeof(*entry) + len + 1;
	ring_buffer_nest_start(buffer);
	event = __trace_buffer_lock_reserve(buffer, TRACE_PRINT, size,
					    trace_ctx);
	if (!event)
		goto out;
	entry = ring_buffer_event_data(event);
	entry->ip = ip;

	memcpy(&entry->buf, tbuffer, len + 1);
	__buffer_unlock_commit(buffer, event);
	ftrace_trace_stack(printk_trace, buffer, trace_ctx, 6, NULL);

out:
	ring_buffer_nest_end(buffer);
	put_trace_buf();

out_nobuffer:
	preempt_enable_notrace();
	unpause_graph_tracing();

	return len;
}

__printf(3, 0)
int trace_array_vprintk(struct trace_array *tr,
			unsigned long ip, const char *fmt, va_list args)
{
	if (tracing_selftest_running && tr == &global_trace)
		return 0;

	return __trace_array_vprintk(tr->array_buffer.buffer, ip, fmt, args);
}

/**
 * trace_array_printk - Print a message to a specific instance
 * @tr: The instance trace_array descriptor
 * @ip: The instruction pointer that this is called from.
 * @fmt: The format to print (printf format)
 *
 * If a subsystem sets up its own instance, they have the right to
 * printk strings into their tracing instance buffer using this
 * function. Note, this function will not write into the top level
 * buffer (use trace_printk() for that), as writing into the top level
 * buffer should only have events that can be individually disabled.
 * trace_printk() is only used for debugging a kernel, and should not
 * be ever incorporated in normal use.
 *
 * trace_array_printk() can be used, as it will not add noise to the
 * top level tracing buffer.
 *
 * Note, trace_array_init_printk() must be called on @tr before this
 * can be used.
 */
__printf(3, 0)
int trace_array_printk(struct trace_array *tr,
		       unsigned long ip, const char *fmt, ...)
{
	int ret;
	va_list ap;

	if (!tr)
		return -ENOENT;

	/* This is only allowed for created instances */
	if (tr == &global_trace)
		return 0;

	if (!(tr->trace_flags & TRACE_ITER_PRINTK))
		return 0;

	va_start(ap, fmt);
	ret = trace_array_vprintk(tr, ip, fmt, ap);
	va_end(ap);
	return ret;
}
EXPORT_SYMBOL_GPL(trace_array_printk);

/**
 * trace_array_init_printk - Initialize buffers for trace_array_printk()
 * @tr: The trace array to initialize the buffers for
 *
 * As trace_array_printk() only writes into instances, they are OK to
 * have in the kernel (unlike trace_printk()). This needs to be called
 * before trace_array_printk() can be used on a trace_array.
 */
int trace_array_init_printk(struct trace_array *tr)
{
	if (!tr)
		return -ENOENT;

	/* This is only allowed for created instances */
	if (tr == &global_trace)
		return -EINVAL;

	return alloc_percpu_trace_buffer();
}
EXPORT_SYMBOL_GPL(trace_array_init_printk);

__printf(3, 4)
int trace_array_printk_buf(struct trace_buffer *buffer,
			   unsigned long ip, const char *fmt, ...)
{
	int ret;
	va_list ap;

	if (!(printk_trace->trace_flags & TRACE_ITER_PRINTK))
		return 0;

	va_start(ap, fmt);
	ret = __trace_array_vprintk(buffer, ip, fmt, ap);
	va_end(ap);
	return ret;
}

__printf(2, 0)
int trace_vprintk(unsigned long ip, const char *fmt, va_list args)
{
	return trace_array_vprintk(printk_trace, ip, fmt, args);
}
EXPORT_SYMBOL_GPL(trace_vprintk);

static void trace_iterator_increment(struct trace_iterator *iter)
{
	struct ring_buffer_iter *buf_iter = trace_buffer_iter(iter, iter->cpu);

	iter->idx++;
	if (buf_iter)
		ring_buffer_iter_advance(buf_iter);
}

static struct trace_entry *
peek_next_entry(struct trace_iterator *iter, int cpu, u64 *ts,
		unsigned long *lost_events)
{
	struct ring_buffer_event *event;
	struct ring_buffer_iter *buf_iter = trace_buffer_iter(iter, cpu);

	if (buf_iter) {
		event = ring_buffer_iter_peek(buf_iter, ts);
		if (lost_events)
			*lost_events = ring_buffer_iter_dropped(buf_iter) ?
				(unsigned long)-1 : 0;
	} else {
		event = ring_buffer_peek(iter->array_buffer->buffer, cpu, ts,
					 lost_events);
	}

	if (event) {
		iter->ent_size = ring_buffer_event_length(event);
		return ring_buffer_event_data(event);
	}
	iter->ent_size = 0;
	return NULL;
}

static struct trace_entry *
__find_next_entry(struct trace_iterator *iter, int *ent_cpu,
		  unsigned long *missing_events, u64 *ent_ts)
{
	struct trace_buffer *buffer = iter->array_buffer->buffer;
	struct trace_entry *ent, *next = NULL;
	unsigned long lost_events = 0, next_lost = 0;
	int cpu_file = iter->cpu_file;
	u64 next_ts = 0, ts;
	int next_cpu = -1;
	int next_size = 0;
	int cpu;

	/*
	 * If we are in a per_cpu trace file, don't bother by iterating over
	 * all cpu and peek directly.
	 */
	if (cpu_file > RING_BUFFER_ALL_CPUS) {
		if (ring_buffer_empty_cpu(buffer, cpu_file))
			return NULL;
		ent = peek_next_entry(iter, cpu_file, ent_ts, missing_events);
		if (ent_cpu)
			*ent_cpu = cpu_file;

		return ent;
	}

	for_each_tracing_cpu(cpu) {

		if (ring_buffer_empty_cpu(buffer, cpu))
			continue;

		ent = peek_next_entry(iter, cpu, &ts, &lost_events);

		/*
		 * Pick the entry with the smallest timestamp:
		 */
		if (ent && (!next || ts < next_ts)) {
			next = ent;
			next_cpu = cpu;
			next_ts = ts;
			next_lost = lost_events;
			next_size = iter->ent_size;
		}
	}

	iter->ent_size = next_size;

	if (ent_cpu)
		*ent_cpu = next_cpu;

	if (ent_ts)
		*ent_ts = next_ts;

	if (missing_events)
		*missing_events = next_lost;

	return next;
}

#define STATIC_FMT_BUF_SIZE	128
static char static_fmt_buf[STATIC_FMT_BUF_SIZE];

char *trace_iter_expand_format(struct trace_iterator *iter)
{
	char *tmp;

	/*
	 * iter->tr is NULL when used with tp_printk, which makes
	 * this get called where it is not safe to call krealloc().
	 */
	if (!iter->tr || iter->fmt == static_fmt_buf)
		return NULL;

	tmp = krealloc(iter->fmt, iter->fmt_size + STATIC_FMT_BUF_SIZE,
		       GFP_KERNEL);
	if (tmp) {
		iter->fmt_size += STATIC_FMT_BUF_SIZE;
		iter->fmt = tmp;
	}

	return tmp;
}

/* Returns true if the string is safe to dereference from an event */
static bool trace_safe_str(struct trace_iterator *iter, const char *str)
{
	unsigned long addr = (unsigned long)str;
	struct trace_event *trace_event;
	struct trace_event_call *event;

	/* OK if part of the event data */
	if ((addr >= (unsigned long)iter->ent) &&
	    (addr < (unsigned long)iter->ent + iter->ent_size))
		return true;

	/* OK if part of the temp seq buffer */
	if ((addr >= (unsigned long)iter->tmp_seq.buffer) &&
	    (addr < (unsigned long)iter->tmp_seq.buffer + TRACE_SEQ_BUFFER_SIZE))
		return true;

	/* Core rodata can not be freed */
	if (is_kernel_rodata(addr))
		return true;

	if (trace_is_tracepoint_string(str))
		return true;

	/*
	 * Now this could be a module event, referencing core module
	 * data, which is OK.
	 */
	if (!iter->ent)
		return false;

	trace_event = ftrace_find_event(iter->ent->type);
	if (!trace_event)
		return false;

	event = container_of(trace_event, struct trace_event_call, event);
	if ((event->flags & TRACE_EVENT_FL_DYNAMIC) || !event->module)
		return false;

	/* Would rather have rodata, but this will suffice */
	if (within_module_core(addr, event->module))
		return true;

	return false;
}

/**
 * ignore_event - Check dereferenced fields while writing to the seq buffer
 * @iter: The iterator that holds the seq buffer and the event being printed
 *
 * At boot up, test_event_printk() will flag any event that dereferences
 * a string with "%s" that does exist in the ring buffer. It may still
 * be valid, as the string may point to a static string in the kernel
 * rodata that never gets freed. But if the string pointer is pointing
 * to something that was allocated, there's a chance that it can be freed
 * by the time the user reads the trace. This would cause a bad memory
 * access by the kernel and possibly crash the system.
 *
 * This function will check if the event has any fields flagged as needing
 * to be checked at runtime and perform those checks.
 *
 * If it is found that a field is unsafe, it will write into the @iter->seq
 * a message stating what was found to be unsafe.
 *
 * @return: true if the event is unsafe and should be ignored,
 *          false otherwise.
 */
bool ignore_event(struct trace_iterator *iter)
{
	struct ftrace_event_field *field;
	struct trace_event *trace_event;
	struct trace_event_call *event;
	struct list_head *head;
	struct trace_seq *seq;
	const void *ptr;

	trace_event = ftrace_find_event(iter->ent->type);

	seq = &iter->seq;

	if (!trace_event) {
		trace_seq_printf(seq, "EVENT ID %d NOT FOUND?\n", iter->ent->type);
		return true;
	}

	event = container_of(trace_event, struct trace_event_call, event);
	if (!(event->flags & TRACE_EVENT_FL_TEST_STR))
		return false;

	head = trace_get_fields(event);
	if (!head) {
		trace_seq_printf(seq, "FIELDS FOR EVENT '%s' NOT FOUND?\n",
				 trace_event_name(event));
		return true;
	}

	/* Offsets are from the iter->ent that points to the raw event */
	ptr = iter->ent;

	list_for_each_entry(field, head, link) {
		const char *str;
		bool good;

		if (!field->needs_test)
			continue;

		str = *(const char **)(ptr + field->offset);

		good = trace_safe_str(iter, str);

		/*
		 * If you hit this warning, it is likely that the
		 * trace event in question used %s on a string that
		 * was saved at the time of the event, but may not be
		 * around when the trace is read. Use __string(),
		 * __assign_str() and __get_str() helpers in the TRACE_EVENT()
		 * instead. See samples/trace_events/trace-events-sample.h
		 * for reference.
		 */
		if (WARN_ONCE(!good, "event '%s' has unsafe pointer field '%s'",
			      trace_event_name(event), field->name)) {
			trace_seq_printf(seq, "EVENT %s: HAS UNSAFE POINTER FIELD '%s'\n",
					 trace_event_name(event), field->name);
			return true;
		}
	}
	return false;
}

const char *trace_event_format(struct trace_iterator *iter, const char *fmt)
{
	const char *p, *new_fmt;
	char *q;

	if (WARN_ON_ONCE(!fmt))
		return fmt;

	if (!iter->tr || iter->tr->trace_flags & TRACE_ITER_HASH_PTR)
		return fmt;

	p = fmt;
	new_fmt = q = iter->fmt;
	while (*p) {
		if (unlikely(q - new_fmt + 3 > iter->fmt_size)) {
			if (!trace_iter_expand_format(iter))
				return fmt;

			q += iter->fmt - new_fmt;
			new_fmt = iter->fmt;
		}

		*q++ = *p++;

		/* Replace %p with %px */
		if (p[-1] == '%') {
			if (p[0] == '%') {
				*q++ = *p++;
			} else if (p[0] == 'p' && !isalnum(p[1])) {
				*q++ = *p++;
				*q++ = 'x';
			}
		}
	}
	*q = '\0';

	return new_fmt;
}

#define STATIC_TEMP_BUF_SIZE	128
static char static_temp_buf[STATIC_TEMP_BUF_SIZE] __aligned(4);

/* Find the next real entry, without updating the iterator itself */
struct trace_entry *trace_find_next_entry(struct trace_iterator *iter,
					  int *ent_cpu, u64 *ent_ts)
{
	/* __find_next_entry will reset ent_size */
	int ent_size = iter->ent_size;
	struct trace_entry *entry;

	/*
	 * If called from ftrace_dump(), then the iter->temp buffer
	 * will be the static_temp_buf and not created from kmalloc.
	 * If the entry size is greater than the buffer, we can
	 * not save it. Just return NULL in that case. This is only
	 * used to add markers when two consecutive events' time
	 * stamps have a large delta. See trace_print_lat_context()
	 */
	if (iter->temp == static_temp_buf &&
	    STATIC_TEMP_BUF_SIZE < ent_size)
		return NULL;

	/*
	 * The __find_next_entry() may call peek_next_entry(), which may
	 * call ring_buffer_peek() that may make the contents of iter->ent
	 * undefined. Need to copy iter->ent now.
	 */
	if (iter->ent && iter->ent != iter->temp) {
		if ((!iter->temp || iter->temp_size < iter->ent_size) &&
		    !WARN_ON_ONCE(iter->temp == static_temp_buf)) {
			void *temp;
			temp = kmalloc(iter->ent_size, GFP_KERNEL);
			if (!temp)
				return NULL;
			kfree(iter->temp);
			iter->temp = temp;
			iter->temp_size = iter->ent_size;
		}
		memcpy(iter->temp, iter->ent, iter->ent_size);
		iter->ent = iter->temp;
	}
	entry = __find_next_entry(iter, ent_cpu, NULL, ent_ts);
	/* Put back the original ent_size */
	iter->ent_size = ent_size;

	return entry;
}

/* Find the next real entry, and increment the iterator to the next entry */
void *trace_find_next_entry_inc(struct trace_iterator *iter)
{
	iter->ent = __find_next_entry(iter, &iter->cpu,
				      &iter->lost_events, &iter->ts);

	if (iter->ent)
		trace_iterator_increment(iter);

	return iter->ent ? iter : NULL;
}

static void trace_consume(struct trace_iterator *iter)
{
	ring_buffer_consume(iter->array_buffer->buffer, iter->cpu, &iter->ts,
			    &iter->lost_events);
}

static void *s_next(struct seq_file *m, void *v, loff_t *pos)
{
	struct trace_iterator *iter = m->private;
	int i = (int)*pos;
	void *ent;

	WARN_ON_ONCE(iter->leftover);

	(*pos)++;

	/* can't go backwards */
	if (iter->idx > i)
		return NULL;

	if (iter->idx < 0)
		ent = trace_find_next_entry_inc(iter);
	else
		ent = iter;

	while (ent && iter->idx < i)
		ent = trace_find_next_entry_inc(iter);

	iter->pos = *pos;

	return ent;
}

void tracing_iter_reset(struct trace_iterator *iter, int cpu)
{
	struct ring_buffer_iter *buf_iter;
	unsigned long entries = 0;
	u64 ts;

	per_cpu_ptr(iter->array_buffer->data, cpu)->skipped_entries = 0;

	buf_iter = trace_buffer_iter(iter, cpu);
	if (!buf_iter)
		return;

	ring_buffer_iter_reset(buf_iter);

	/*
	 * We could have the case with the max latency tracers
	 * that a reset never took place on a cpu. This is evident
	 * by the timestamp being before the start of the buffer.
	 */
	while (ring_buffer_iter_peek(buf_iter, &ts)) {
		if (ts >= iter->array_buffer->time_start)
			break;
		entries++;
		ring_buffer_iter_advance(buf_iter);
		/* This could be a big loop */
		cond_resched();
	}

	per_cpu_ptr(iter->array_buffer->data, cpu)->skipped_entries = entries;
}

/*
 * The current tracer is copied to avoid a global locking
 * all around.
 */
static void *s_start(struct seq_file *m, loff_t *pos)
{
	struct trace_iterator *iter = m->private;
	struct trace_array *tr = iter->tr;
	int cpu_file = iter->cpu_file;
	void *p = NULL;
	loff_t l = 0;
	int cpu;

	mutex_lock(&trace_types_lock);
	if (unlikely(tr->current_trace != iter->trace)) {
		/* Close iter->trace before switching to the new current tracer */
		if (iter->trace->close)
			iter->trace->close(iter);
		iter->trace = tr->current_trace;
		/* Reopen the new current tracer */
		if (iter->trace->open)
			iter->trace->open(iter);
	}
	mutex_unlock(&trace_types_lock);

#ifdef CONFIG_TRACER_MAX_TRACE
	if (iter->snapshot && iter->trace->use_max_tr)
		return ERR_PTR(-EBUSY);
#endif

	if (*pos != iter->pos) {
		iter->ent = NULL;
		iter->cpu = 0;
		iter->idx = -1;

		if (cpu_file == RING_BUFFER_ALL_CPUS) {
			for_each_tracing_cpu(cpu)
				tracing_iter_reset(iter, cpu);
		} else
			tracing_iter_reset(iter, cpu_file);

		iter->leftover = 0;
		for (p = iter; p && l < *pos; p = s_next(m, p, &l))
			;

	} else {
		/*
		 * If we overflowed the seq_file before, then we want
		 * to just reuse the trace_seq buffer again.
		 */
		if (iter->leftover)
			p = iter;
		else {
			l = *pos - 1;
			p = s_next(m, p, &l);
		}
	}

	trace_event_read_lock();
	trace_access_lock(cpu_file);
	return p;
}

static void s_stop(struct seq_file *m, void *p)
{
	struct trace_iterator *iter = m->private;

#ifdef CONFIG_TRACER_MAX_TRACE
	if (iter->snapshot && iter->trace->use_max_tr)
		return;
#endif

	trace_access_unlock(iter->cpu_file);
	trace_event_read_unlock();
}

static void
get_total_entries_cpu(struct array_buffer *buf, unsigned long *total,
		      unsigned long *entries, int cpu)
{
	unsigned long count;

	count = ring_buffer_entries_cpu(buf->buffer, cpu);
	/*
	 * If this buffer has skipped entries, then we hold all
	 * entries for the trace and we need to ignore the
	 * ones before the time stamp.
	 */
	if (per_cpu_ptr(buf->data, cpu)->skipped_entries) {
		count -= per_cpu_ptr(buf->data, cpu)->skipped_entries;
		/* total is the same as the entries */
		*total = count;
	} else
		*total = count +
			ring_buffer_overrun_cpu(buf->buffer, cpu);
	*entries = count;
}

static void
get_total_entries(struct array_buffer *buf,
		  unsigned long *total, unsigned long *entries)
{
	unsigned long t, e;
	int cpu;

	*total = 0;
	*entries = 0;

	for_each_tracing_cpu(cpu) {
		get_total_entries_cpu(buf, &t, &e, cpu);
		*total += t;
		*entries += e;
	}
}

unsigned long trace_total_entries_cpu(struct trace_array *tr, int cpu)
{
	unsigned long total, entries;

	if (!tr)
		tr = &global_trace;

	get_total_entries_cpu(&tr->array_buffer, &total, &entries, cpu);

	return entries;
}

unsigned long trace_total_entries(struct trace_array *tr)
{
	unsigned long total, entries;

	if (!tr)
		tr = &global_trace;

	get_total_entries(&tr->array_buffer, &total, &entries);

	return entries;
}

static void print_lat_help_header(struct seq_file *m)
{
	seq_puts(m, "#                    _------=> CPU#            \n"
		    "#                   / _-----=> irqs-off/BH-disabled\n"
		    "#                  | / _----=> need-resched    \n"
		    "#                  || / _---=> hardirq/softirq \n"
		    "#                  ||| / _--=> preempt-depth   \n"
		    "#                  |||| / _-=> migrate-disable \n"
		    "#                  ||||| /     delay           \n"
		    "#  cmd     pid     |||||| time  |   caller     \n"
		    "#     \\   /        ||||||  \\    |    /       \n");
}

static void print_event_info(struct array_buffer *buf, struct seq_file *m)
{
	unsigned long total;
	unsigned long entries;

	get_total_entries(buf, &total, &entries);
	seq_printf(m, "# entries-in-buffer/entries-written: %lu/%lu   #P:%d\n",
		   entries, total, num_online_cpus());
	seq_puts(m, "#\n");
}

static void print_func_help_header(struct array_buffer *buf, struct seq_file *m,
				   unsigned int flags)
{
	bool tgid = flags & TRACE_ITER_RECORD_TGID;

	print_event_info(buf, m);

	seq_printf(m, "#           TASK-PID    %s CPU#     TIMESTAMP  FUNCTION\n", tgid ? "   TGID   " : "");
	seq_printf(m, "#              | |      %s   |         |         |\n",      tgid ? "     |    " : "");
}

static void print_func_help_header_irq(struct array_buffer *buf, struct seq_file *m,
				       unsigned int flags)
{
	bool tgid = flags & TRACE_ITER_RECORD_TGID;
	static const char space[] = "            ";
	int prec = tgid ? 12 : 2;

	print_event_info(buf, m);

	seq_printf(m, "#                            %.*s  _-----=> irqs-off/BH-disabled\n", prec, space);
	seq_printf(m, "#                            %.*s / _----=> need-resched\n", prec, space);
	seq_printf(m, "#                            %.*s| / _---=> hardirq/softirq\n", prec, space);
	seq_printf(m, "#                            %.*s|| / _--=> preempt-depth\n", prec, space);
	seq_printf(m, "#                            %.*s||| / _-=> migrate-disable\n", prec, space);
	seq_printf(m, "#                            %.*s|||| /     delay\n", prec, space);
	seq_printf(m, "#           TASK-PID  %.*s CPU#  |||||  TIMESTAMP  FUNCTION\n", prec, "     TGID   ");
	seq_printf(m, "#              | |    %.*s   |   |||||     |         |\n", prec, "       |    ");
}

void
print_trace_header(struct seq_file *m, struct trace_iterator *iter)
{
	unsigned long sym_flags = (global_trace.trace_flags & TRACE_ITER_SYM_MASK);
	struct array_buffer *buf = iter->array_buffer;
	struct trace_array_cpu *data = per_cpu_ptr(buf->data, buf->cpu);
	struct tracer *type = iter->trace;
	unsigned long entries;
	unsigned long total;
	const char *name = type->name;

	get_total_entries(buf, &total, &entries);

	seq_printf(m, "# %s latency trace v1.1.5 on %s\n",
		   name, init_utsname()->release);
	seq_puts(m, "# -----------------------------------"
		 "---------------------------------\n");
	seq_printf(m, "# latency: %lu us, #%lu/%lu, CPU#%d |"
		   " (M:%s VP:%d, KP:%d, SP:%d HP:%d",
		   nsecs_to_usecs(data->saved_latency),
		   entries,
		   total,
		   buf->cpu,
		   preempt_model_none()      ? "server" :
		   preempt_model_voluntary() ? "desktop" :
		   preempt_model_full()      ? "preempt" :
		   preempt_model_lazy()	     ? "lazy"    :
		   preempt_model_rt()        ? "preempt_rt" :
		   "unknown",
		   /* These are reserved for later use */
		   0, 0, 0, 0);
#ifdef CONFIG_SMP
	seq_printf(m, " #P:%d)\n", num_online_cpus());
#else
	seq_puts(m, ")\n");
#endif
	seq_puts(m, "#    -----------------\n");
	seq_printf(m, "#    | task: %.16s-%d "
		   "(uid:%d nice:%ld policy:%ld rt_prio:%ld)\n",
		   data->comm, data->pid,
		   from_kuid_munged(seq_user_ns(m), data->uid), data->nice,
		   data->policy, data->rt_priority);
	seq_puts(m, "#    -----------------\n");

	if (data->critical_start) {
		seq_puts(m, "#  => started at: ");
		seq_print_ip_sym(&iter->seq, data->critical_start, sym_flags);
		trace_print_seq(m, &iter->seq);
		seq_puts(m, "\n#  => ended at:   ");
		seq_print_ip_sym(&iter->seq, data->critical_end, sym_flags);
		trace_print_seq(m, &iter->seq);
		seq_puts(m, "\n#\n");
	}

	seq_puts(m, "#\n");
}

static void test_cpu_buff_start(struct trace_iterator *iter)
{
	struct trace_seq *s = &iter->seq;
	struct trace_array *tr = iter->tr;

	if (!(tr->trace_flags & TRACE_ITER_ANNOTATE))
		return;

	if (!(iter->iter_flags & TRACE_FILE_ANNOTATE))
		return;

	if (cpumask_available(iter->started) &&
	    cpumask_test_cpu(iter->cpu, iter->started))
		return;

	if (per_cpu_ptr(iter->array_buffer->data, iter->cpu)->skipped_entries)
		return;

	if (cpumask_available(iter->started))
		cpumask_set_cpu(iter->cpu, iter->started);

	/* Don't print started cpu buffer for the first entry of the trace */
	if (iter->idx > 1)
		trace_seq_printf(s, "##### CPU %u buffer started ####\n",
				iter->cpu);
}

static enum print_line_t print_trace_fmt(struct trace_iterator *iter)
{
	struct trace_array *tr = iter->tr;
	struct trace_seq *s = &iter->seq;
	unsigned long sym_flags = (tr->trace_flags & TRACE_ITER_SYM_MASK);
	struct trace_entry *entry;
	struct trace_event *event;

	entry = iter->ent;

	test_cpu_buff_start(iter);

	event = ftrace_find_event(entry->type);

	if (tr->trace_flags & TRACE_ITER_CONTEXT_INFO) {
		if (iter->iter_flags & TRACE_FILE_LAT_FMT)
			trace_print_lat_context(iter);
		else
			trace_print_context(iter);
	}

	if (trace_seq_has_overflowed(s))
		return TRACE_TYPE_PARTIAL_LINE;

	if (event) {
		if (tr->trace_flags & TRACE_ITER_FIELDS)
			return print_event_fields(iter, event);
		/*
		 * For TRACE_EVENT() events, the print_fmt is not
		 * safe to use if the array has delta offsets
		 * Force printing via the fields.
		 */
		if ((tr->text_delta || tr->data_delta) &&
		    event->type > __TRACE_LAST_TYPE)
			return print_event_fields(iter, event);

		return event->funcs->trace(iter, sym_flags, event);
	}

	trace_seq_printf(s, "Unknown type %d\n", entry->type);

	return trace_handle_return(s);
}

static enum print_line_t print_raw_fmt(struct trace_iterator *iter)
{
	struct trace_array *tr = iter->tr;
	struct trace_seq *s = &iter->seq;
	struct trace_entry *entry;
	struct trace_event *event;

	entry = iter->ent;

	if (tr->trace_flags & TRACE_ITER_CONTEXT_INFO)
		trace_seq_printf(s, "%d %d %llu ",
				 entry->pid, iter->cpu, iter->ts);

	if (trace_seq_has_overflowed(s))
		return TRACE_TYPE_PARTIAL_LINE;

	event = ftrace_find_event(entry->type);
	if (event)
		return event->funcs->raw(iter, 0, event);

	trace_seq_printf(s, "%d ?\n", entry->type);

	return trace_handle_return(s);
}

static enum print_line_t print_hex_fmt(struct trace_iterator *iter)
{
	struct trace_array *tr = iter->tr;
	struct trace_seq *s = &iter->seq;
	unsigned char newline = '\n';
	struct trace_entry *entry;
	struct trace_event *event;

	entry = iter->ent;

	if (tr->trace_flags & TRACE_ITER_CONTEXT_INFO) {
		SEQ_PUT_HEX_FIELD(s, entry->pid);
		SEQ_PUT_HEX_FIELD(s, iter->cpu);
		SEQ_PUT_HEX_FIELD(s, iter->ts);
		if (trace_seq_has_overflowed(s))
			return TRACE_TYPE_PARTIAL_LINE;
	}

	event = ftrace_find_event(entry->type);
	if (event) {
		enum print_line_t ret = event->funcs->hex(iter, 0, event);
		if (ret != TRACE_TYPE_HANDLED)
			return ret;
	}

	SEQ_PUT_FIELD(s, newline);

	return trace_handle_return(s);
}

static enum print_line_t print_bin_fmt(struct trace_iterator *iter)
{
	struct trace_array *tr = iter->tr;
	struct trace_seq *s = &iter->seq;
	struct trace_entry *entry;
	struct trace_event *event;

	entry = iter->ent;

	if (tr->trace_flags & TRACE_ITER_CONTEXT_INFO) {
		SEQ_PUT_FIELD(s, entry->pid);
		SEQ_PUT_FIELD(s, iter->cpu);
		SEQ_PUT_FIELD(s, iter->ts);
		if (trace_seq_has_overflowed(s))
			return TRACE_TYPE_PARTIAL_LINE;
	}

	event = ftrace_find_event(entry->type);
	return event ? event->funcs->binary(iter, 0, event) :
		TRACE_TYPE_HANDLED;
}

int trace_empty(struct trace_iterator *iter)
{
	struct ring_buffer_iter *buf_iter;
	int cpu;

	/* If we are looking at one CPU buffer, only check that one */
	if (iter->cpu_file != RING_BUFFER_ALL_CPUS) {
		cpu = iter->cpu_file;
		buf_iter = trace_buffer_iter(iter, cpu);
		if (buf_iter) {
			if (!ring_buffer_iter_empty(buf_iter))
				return 0;
		} else {
			if (!ring_buffer_empty_cpu(iter->array_buffer->buffer, cpu))
				return 0;
		}
		return 1;
	}

	for_each_tracing_cpu(cpu) {
		buf_iter = trace_buffer_iter(iter, cpu);
		if (buf_iter) {
			if (!ring_buffer_iter_empty(buf_iter))
				return 0;
		} else {
			if (!ring_buffer_empty_cpu(iter->array_buffer->buffer, cpu))
				return 0;
		}
	}

	return 1;
}

/*  Called with trace_event_read_lock() held. */
enum print_line_t print_trace_line(struct trace_iterator *iter)
{
	struct trace_array *tr = iter->tr;
	unsigned long trace_flags = tr->trace_flags;
	enum print_line_t ret;

	if (iter->lost_events) {
		if (iter->lost_events == (unsigned long)-1)
			trace_seq_printf(&iter->seq, "CPU:%d [LOST EVENTS]\n",
					 iter->cpu);
		else
			trace_seq_printf(&iter->seq, "CPU:%d [LOST %lu EVENTS]\n",
					 iter->cpu, iter->lost_events);
		if (trace_seq_has_overflowed(&iter->seq))
			return TRACE_TYPE_PARTIAL_LINE;
	}

	if (iter->trace && iter->trace->print_line) {
		ret = iter->trace->print_line(iter);
		if (ret != TRACE_TYPE_UNHANDLED)
			return ret;
	}

	if (iter->ent->type == TRACE_BPUTS &&
			trace_flags & TRACE_ITER_PRINTK &&
			trace_flags & TRACE_ITER_PRINTK_MSGONLY)
		return trace_print_bputs_msg_only(iter);

	if (iter->ent->type == TRACE_BPRINT &&
			trace_flags & TRACE_ITER_PRINTK &&
			trace_flags & TRACE_ITER_PRINTK_MSGONLY)
		return trace_print_bprintk_msg_only(iter);

	if (iter->ent->type == TRACE_PRINT &&
			trace_flags & TRACE_ITER_PRINTK &&
			trace_flags & TRACE_ITER_PRINTK_MSGONLY)
		return trace_print_printk_msg_only(iter);

	if (trace_flags & TRACE_ITER_BIN)
		return print_bin_fmt(iter);

	if (trace_flags & TRACE_ITER_HEX)
		return print_hex_fmt(iter);

	if (trace_flags & TRACE_ITER_RAW)
		return print_raw_fmt(iter);

	return print_trace_fmt(iter);
}

void trace_latency_header(struct seq_file *m)
{
	struct trace_iterator *iter = m->private;
	struct trace_array *tr = iter->tr;

	/* print nothing if the buffers are empty */
	if (trace_empty(iter))
		return;

	if (iter->iter_flags & TRACE_FILE_LAT_FMT)
		print_trace_header(m, iter);

	if (!(tr->trace_flags & TRACE_ITER_VERBOSE))
		print_lat_help_header(m);
}

void trace_default_header(struct seq_file *m)
{
	struct trace_iterator *iter = m->private;
	struct trace_array *tr = iter->tr;
	unsigned long trace_flags = tr->trace_flags;

	if (!(trace_flags & TRACE_ITER_CONTEXT_INFO))
		return;

	if (iter->iter_flags & TRACE_FILE_LAT_FMT) {
		/* print nothing if the buffers are empty */
		if (trace_empty(iter))
			return;
		print_trace_header(m, iter);
		if (!(trace_flags & TRACE_ITER_VERBOSE))
			print_lat_help_header(m);
	} else {
		if (!(trace_flags & TRACE_ITER_VERBOSE)) {
			if (trace_flags & TRACE_ITER_IRQ_INFO)
				print_func_help_header_irq(iter->array_buffer,
							   m, trace_flags);
			else
				print_func_help_header(iter->array_buffer, m,
						       trace_flags);
		}
	}
}

static void test_ftrace_alive(struct seq_file *m)
{
	if (!ftrace_is_dead())
		return;
	seq_puts(m, "# WARNING: FUNCTION TRACING IS CORRUPTED\n"
		    "#          MAY BE MISSING FUNCTION EVENTS\n");
}

#ifdef CONFIG_TRACER_MAX_TRACE
static void show_snapshot_main_help(struct seq_file *m)
{
	seq_puts(m, "# echo 0 > snapshot : Clears and frees snapshot buffer\n"
		    "# echo 1 > snapshot : Allocates snapshot buffer, if not already allocated.\n"
		    "#                      Takes a snapshot of the main buffer.\n"
		    "# echo 2 > snapshot : Clears snapshot buffer (but does not allocate or free)\n"
		    "#                      (Doesn't have to be '2' works with any number that\n"
		    "#                       is not a '0' or '1')\n");
}

static void show_snapshot_percpu_help(struct seq_file *m)
{
	seq_puts(m, "# echo 0 > snapshot : Invalid for per_cpu snapshot file.\n");
#ifdef CONFIG_RING_BUFFER_ALLOW_SWAP
	seq_puts(m, "# echo 1 > snapshot : Allocates snapshot buffer, if not already allocated.\n"
		    "#                      Takes a snapshot of the main buffer for this cpu.\n");
#else
	seq_puts(m, "# echo 1 > snapshot : Not supported with this kernel.\n"
		    "#                     Must use main snapshot file to allocate.\n");
#endif
	seq_puts(m, "# echo 2 > snapshot : Clears this cpu's snapshot buffer (but does not allocate)\n"
		    "#                      (Doesn't have to be '2' works with any number that\n"
		    "#                       is not a '0' or '1')\n");
}

static void print_snapshot_help(struct seq_file *m, struct trace_iterator *iter)
{
	if (iter->tr->allocated_snapshot)
		seq_puts(m, "#\n# * Snapshot is allocated *\n#\n");
	else
		seq_puts(m, "#\n# * Snapshot is freed *\n#\n");

	seq_puts(m, "# Snapshot commands:\n");
	if (iter->cpu_file == RING_BUFFER_ALL_CPUS)
		show_snapshot_main_help(m);
	else
		show_snapshot_percpu_help(m);
}
#else
/* Should never be called */
static inline void print_snapshot_help(struct seq_file *m, struct trace_iterator *iter) { }
#endif

static int s_show(struct seq_file *m, void *v)
{
	struct trace_iterator *iter = v;
	int ret;

	if (iter->ent == NULL) {
		if (iter->tr) {
			seq_printf(m, "# tracer: %s\n", iter->trace->name);
			seq_puts(m, "#\n");
			test_ftrace_alive(m);
		}
		if (iter->snapshot && trace_empty(iter))
			print_snapshot_help(m, iter);
		else if (iter->trace && iter->trace->print_header)
			iter->trace->print_header(m);
		else
			trace_default_header(m);

	} else if (iter->leftover) {
		/*
		 * If we filled the seq_file buffer earlier, we
		 * want to just show it now.
		 */
		ret = trace_print_seq(m, &iter->seq);

		/* ret should this time be zero, but you never know */
		iter->leftover = ret;

	} else {
		ret = print_trace_line(iter);
		if (ret == TRACE_TYPE_PARTIAL_LINE) {
			iter->seq.full = 0;
			trace_seq_puts(&iter->seq, "[LINE TOO BIG]\n");
		}
		ret = trace_print_seq(m, &iter->seq);
		/*
		 * If we overflow the seq_file buffer, then it will
		 * ask us for this data again at start up.
		 * Use that instead.
		 *  ret is 0 if seq_file write succeeded.
		 *        -1 otherwise.
		 */
		iter->leftover = ret;
	}

	return 0;
}

/*
 * Should be used after trace_array_get(), trace_types_lock
 * ensures that i_cdev was already initialized.
 */
static inline int tracing_get_cpu(struct inode *inode)
{
	if (inode->i_cdev) /* See trace_create_cpu_file() */
		return (long)inode->i_cdev - 1;
	return RING_BUFFER_ALL_CPUS;
}

static const struct seq_operations tracer_seq_ops = {
	.start		= s_start,
	.next		= s_next,
	.stop		= s_stop,
	.show		= s_show,
};

/*
 * Note, as iter itself can be allocated and freed in different
 * ways, this function is only used to free its content, and not
 * the iterator itself. The only requirement to all the allocations
 * is that it must zero all fields (kzalloc), as freeing works with
 * ethier allocated content or NULL.
 */
static void free_trace_iter_content(struct trace_iterator *iter)
{
	/* The fmt is either NULL, allocated or points to static_fmt_buf */
	if (iter->fmt != static_fmt_buf)
		kfree(iter->fmt);

	kfree(iter->temp);
	kfree(iter->buffer_iter);
	mutex_destroy(&iter->mutex);
	free_cpumask_var(iter->started);
}

static struct trace_iterator *
__tracing_open(struct inode *inode, struct file *file, bool snapshot)
{
	struct trace_array *tr = inode->i_private;
	struct trace_iterator *iter;
	int cpu;

	if (tracing_disabled)
		return ERR_PTR(-ENODEV);

	iter = __seq_open_private(file, &tracer_seq_ops, sizeof(*iter));
	if (!iter)
		return ERR_PTR(-ENOMEM);

	iter->buffer_iter = kcalloc(nr_cpu_ids, sizeof(*iter->buffer_iter),
				    GFP_KERNEL);
	if (!iter->buffer_iter)
		goto release;

	/*
	 * trace_find_next_entry() may need to save off iter->ent.
	 * It will place it into the iter->temp buffer. As most
	 * events are less than 128, allocate a buffer of that size.
	 * If one is greater, then trace_find_next_entry() will
	 * allocate a new buffer to adjust for the bigger iter->ent.
	 * It's not critical if it fails to get allocated here.
	 */
	iter->temp = kmalloc(128, GFP_KERNEL);
	if (iter->temp)
		iter->temp_size = 128;

	/*
	 * trace_event_printf() may need to modify given format
	 * string to replace %p with %px so that it shows real address
	 * instead of hash value. However, that is only for the event
	 * tracing, other tracer may not need. Defer the allocation
	 * until it is needed.
	 */
	iter->fmt = NULL;
	iter->fmt_size = 0;

	mutex_lock(&trace_types_lock);
	iter->trace = tr->current_trace;

	if (!zalloc_cpumask_var(&iter->started, GFP_KERNEL))
		goto fail;

	iter->tr = tr;

#ifdef CONFIG_TRACER_MAX_TRACE
	/* Currently only the top directory has a snapshot */
	if (tr->current_trace->print_max || snapshot)
		iter->array_buffer = &tr->max_buffer;
	else
#endif
		iter->array_buffer = &tr->array_buffer;
	iter->snapshot = snapshot;
	iter->pos = -1;
	iter->cpu_file = tracing_get_cpu(inode);
	mutex_init(&iter->mutex);

	/* Notify the tracer early; before we stop tracing. */
	if (iter->trace->open)
		iter->trace->open(iter);

	/* Annotate start of buffers if we had overruns */
	if (ring_buffer_overruns(iter->array_buffer->buffer))
		iter->iter_flags |= TRACE_FILE_ANNOTATE;

	/* Output in nanoseconds only if we are using a clock in nanoseconds. */
	if (trace_clocks[tr->clock_id].in_ns)
		iter->iter_flags |= TRACE_FILE_TIME_IN_NS;

	/*
	 * If pause-on-trace is enabled, then stop the trace while
	 * dumping, unless this is the "snapshot" file
	 */
	if (!iter->snapshot && (tr->trace_flags & TRACE_ITER_PAUSE_ON_TRACE))
		tracing_stop_tr(tr);

	if (iter->cpu_file == RING_BUFFER_ALL_CPUS) {
		for_each_tracing_cpu(cpu) {
			iter->buffer_iter[cpu] =
				ring_buffer_read_prepare(iter->array_buffer->buffer,
							 cpu, GFP_KERNEL);
		}
		ring_buffer_read_prepare_sync();
		for_each_tracing_cpu(cpu) {
			ring_buffer_read_start(iter->buffer_iter[cpu]);
			tracing_iter_reset(iter, cpu);
		}
	} else {
		cpu = iter->cpu_file;
		iter->buffer_iter[cpu] =
			ring_buffer_read_prepare(iter->array_buffer->buffer,
						 cpu, GFP_KERNEL);
		ring_buffer_read_prepare_sync();
		ring_buffer_read_start(iter->buffer_iter[cpu]);
		tracing_iter_reset(iter, cpu);
	}

	mutex_unlock(&trace_types_lock);

	return iter;

 fail:
	mutex_unlock(&trace_types_lock);
	free_trace_iter_content(iter);
release:
	seq_release_private(inode, file);
	return ERR_PTR(-ENOMEM);
}

int tracing_open_generic(struct inode *inode, struct file *filp)
{
	int ret;

	ret = tracing_check_open_get_tr(NULL);
	if (ret)
		return ret;

	filp->private_data = inode->i_private;
	return 0;
}

bool tracing_is_disabled(void)
{
	return (tracing_disabled) ? true: false;
}

/*
 * Open and update trace_array ref count.
 * Must have the current trace_array passed to it.
 */
int tracing_open_generic_tr(struct inode *inode, struct file *filp)
{
	struct trace_array *tr = inode->i_private;
	int ret;

	ret = tracing_check_open_get_tr(tr);
	if (ret)
		return ret;

	filp->private_data = inode->i_private;

	return 0;
}

/*
 * The private pointer of the inode is the trace_event_file.
 * Update the tr ref count associated to it.
 */
int tracing_open_file_tr(struct inode *inode, struct file *filp)
{
	struct trace_event_file *file = inode->i_private;
	int ret;

	ret = tracing_check_open_get_tr(file->tr);
	if (ret)
		return ret;

	mutex_lock(&event_mutex);

	/* Fail if the file is marked for removal */
	if (file->flags & EVENT_FILE_FL_FREED) {
		trace_array_put(file->tr);
		ret = -ENODEV;
	} else {
		event_file_get(file);
	}

	mutex_unlock(&event_mutex);
	if (ret)
		return ret;

	filp->private_data = inode->i_private;

	return 0;
}

int tracing_release_file_tr(struct inode *inode, struct file *filp)
{
	struct trace_event_file *file = inode->i_private;

	trace_array_put(file->tr);
	event_file_put(file);

	return 0;
}

int tracing_single_release_file_tr(struct inode *inode, struct file *filp)
{
	tracing_release_file_tr(inode, filp);
	return single_release(inode, filp);
}

static int tracing_mark_open(struct inode *inode, struct file *filp)
{
	stream_open(inode, filp);
	return tracing_open_generic_tr(inode, filp);
}

static int tracing_release(struct inode *inode, struct file *file)
{
	struct trace_array *tr = inode->i_private;
	struct seq_file *m = file->private_data;
	struct trace_iterator *iter;
	int cpu;

	if (!(file->f_mode & FMODE_READ)) {
		trace_array_put(tr);
		return 0;
	}

	/* Writes do not use seq_file */
	iter = m->private;
	mutex_lock(&trace_types_lock);

	for_each_tracing_cpu(cpu) {
		if (iter->buffer_iter[cpu])
			ring_buffer_read_finish(iter->buffer_iter[cpu]);
	}

	if (iter->trace && iter->trace->close)
		iter->trace->close(iter);

	if (!iter->snapshot && tr->stop_count)
		/* reenable tracing if it was previously enabled */
		tracing_start_tr(tr);

	__trace_array_put(tr);

	mutex_unlock(&trace_types_lock);

	free_trace_iter_content(iter);
	seq_release_private(inode, file);

	return 0;
}

int tracing_release_generic_tr(struct inode *inode, struct file *file)
{
	struct trace_array *tr = inode->i_private;

	trace_array_put(tr);
	return 0;
}

static int tracing_single_release_tr(struct inode *inode, struct file *file)
{
	struct trace_array *tr = inode->i_private;

	trace_array_put(tr);

	return single_release(inode, file);
}

static int tracing_open(struct inode *inode, struct file *file)
{
	struct trace_array *tr = inode->i_private;
	struct trace_iterator *iter;
	int ret;

	ret = tracing_check_open_get_tr(tr);
	if (ret)
		return ret;

	/* If this file was open for write, then erase contents */
	if ((file->f_mode & FMODE_WRITE) && (file->f_flags & O_TRUNC)) {
		int cpu = tracing_get_cpu(inode);
		struct array_buffer *trace_buf = &tr->array_buffer;

#ifdef CONFIG_TRACER_MAX_TRACE
		if (tr->current_trace->print_max)
			trace_buf = &tr->max_buffer;
#endif

		if (cpu == RING_BUFFER_ALL_CPUS)
			tracing_reset_online_cpus(trace_buf);
		else
			tracing_reset_cpu(trace_buf, cpu);
	}

	if (file->f_mode & FMODE_READ) {
		iter = __tracing_open(inode, file, false);
		if (IS_ERR(iter))
			ret = PTR_ERR(iter);
		else if (tr->trace_flags & TRACE_ITER_LATENCY_FMT)
			iter->iter_flags |= TRACE_FILE_LAT_FMT;
	}

	if (ret < 0)
		trace_array_put(tr);

	return ret;
}

/*
 * Some tracers are not suitable for instance buffers.
 * A tracer is always available for the global array (toplevel)
 * or if it explicitly states that it is.
 */
static bool
trace_ok_for_array(struct tracer *t, struct trace_array *tr)
{
#ifdef CONFIG_TRACER_SNAPSHOT
	/* arrays with mapped buffer range do not have snapshots */
	if (tr->range_addr_start && t->use_max_tr)
		return false;
#endif
	return (tr->flags & TRACE_ARRAY_FL_GLOBAL) || t->allow_instances;
}

/* Find the next tracer that this trace array may use */
static struct tracer *
get_tracer_for_array(struct trace_array *tr, struct tracer *t)
{
	while (t && !trace_ok_for_array(t, tr))
		t = t->next;

	return t;
}

static void *
t_next(struct seq_file *m, void *v, loff_t *pos)
{
	struct trace_array *tr = m->private;
	struct tracer *t = v;

	(*pos)++;

	if (t)
		t = get_tracer_for_array(tr, t->next);

	return t;
}

static void *t_start(struct seq_file *m, loff_t *pos)
{
	struct trace_array *tr = m->private;
	struct tracer *t;
	loff_t l = 0;

	mutex_lock(&trace_types_lock);

	t = get_tracer_for_array(tr, trace_types);
	for (; t && l < *pos; t = t_next(m, t, &l))
			;

	return t;
}

static void t_stop(struct seq_file *m, void *p)
{
	mutex_unlock(&trace_types_lock);
}

static int t_show(struct seq_file *m, void *v)
{
	struct tracer *t = v;

	if (!t)
		return 0;

	seq_puts(m, t->name);
	if (t->next)
		seq_putc(m, ' ');
	else
		seq_putc(m, '\n');

	return 0;
}

static const struct seq_operations show_traces_seq_ops = {
	.start		= t_start,
	.next		= t_next,
	.stop		= t_stop,
	.show		= t_show,
};

static int show_traces_open(struct inode *inode, struct file *file)
{
	struct trace_array *tr = inode->i_private;
	struct seq_file *m;
	int ret;

	ret = tracing_check_open_get_tr(tr);
	if (ret)
		return ret;

	ret = seq_open(file, &show_traces_seq_ops);
	if (ret) {
		trace_array_put(tr);
		return ret;
	}

	m = file->private_data;
	m->private = tr;

	return 0;
}

static int tracing_seq_release(struct inode *inode, struct file *file)
{
	struct trace_array *tr = inode->i_private;

	trace_array_put(tr);
	return seq_release(inode, file);
}

static ssize_t
tracing_write_stub(struct file *filp, const char __user *ubuf,
		   size_t count, loff_t *ppos)
{
	return count;
}

loff_t tracing_lseek(struct file *file, loff_t offset, int whence)
{
	int ret;

	if (file->f_mode & FMODE_READ)
		ret = seq_lseek(file, offset, whence);
	else
		file->f_pos = ret = 0;

	return ret;
}

static const struct file_operations tracing_fops = {
	.open		= tracing_open,
	.read		= seq_read,
	.read_iter	= seq_read_iter,
	.splice_read	= copy_splice_read,
	.write		= tracing_write_stub,
	.llseek		= tracing_lseek,
	.release	= tracing_release,
};

static const struct file_operations show_traces_fops = {
	.open		= show_traces_open,
	.read		= seq_read,
	.llseek		= seq_lseek,
	.release	= tracing_seq_release,
};

static ssize_t
tracing_cpumask_read(struct file *filp, char __user *ubuf,
		     size_t count, loff_t *ppos)
{
	struct trace_array *tr = file_inode(filp)->i_private;
	char *mask_str;
	int len;

	len = snprintf(NULL, 0, "%*pb\n",
		       cpumask_pr_args(tr->tracing_cpumask)) + 1;
	mask_str = kmalloc(len, GFP_KERNEL);
	if (!mask_str)
		return -ENOMEM;

	len = snprintf(mask_str, len, "%*pb\n",
		       cpumask_pr_args(tr->tracing_cpumask));
	if (len >= count) {
		count = -EINVAL;
		goto out_err;
	}
	count = simple_read_from_buffer(ubuf, count, ppos, mask_str, len);

out_err:
	kfree(mask_str);

	return count;
}

int tracing_set_cpumask(struct trace_array *tr,
			cpumask_var_t tracing_cpumask_new)
{
	int cpu;

	if (!tr)
		return -EINVAL;

	local_irq_disable();
	arch_spin_lock(&tr->max_lock);
	for_each_tracing_cpu(cpu) {
		/*
		 * Increase/decrease the disabled counter if we are
		 * about to flip a bit in the cpumask:
		 */
		if (cpumask_test_cpu(cpu, tr->tracing_cpumask) &&
				!cpumask_test_cpu(cpu, tracing_cpumask_new)) {
			atomic_inc(&per_cpu_ptr(tr->array_buffer.data, cpu)->disabled);
			ring_buffer_record_disable_cpu(tr->array_buffer.buffer, cpu);
#ifdef CONFIG_TRACER_MAX_TRACE
			ring_buffer_record_disable_cpu(tr->max_buffer.buffer, cpu);
#endif
		}
		if (!cpumask_test_cpu(cpu, tr->tracing_cpumask) &&
				cpumask_test_cpu(cpu, tracing_cpumask_new)) {
			atomic_dec(&per_cpu_ptr(tr->array_buffer.data, cpu)->disabled);
			ring_buffer_record_enable_cpu(tr->array_buffer.buffer, cpu);
#ifdef CONFIG_TRACER_MAX_TRACE
			ring_buffer_record_enable_cpu(tr->max_buffer.buffer, cpu);
#endif
		}
	}
	arch_spin_unlock(&tr->max_lock);
	local_irq_enable();

	cpumask_copy(tr->tracing_cpumask, tracing_cpumask_new);

	return 0;
}

static ssize_t
tracing_cpumask_write(struct file *filp, const char __user *ubuf,
		      size_t count, loff_t *ppos)
{
	struct trace_array *tr = file_inode(filp)->i_private;
	cpumask_var_t tracing_cpumask_new;
	int err;

	if (count == 0 || count > KMALLOC_MAX_SIZE)
		return -EINVAL;

	if (!zalloc_cpumask_var(&tracing_cpumask_new, GFP_KERNEL))
		return -ENOMEM;

	err = cpumask_parse_user(ubuf, count, tracing_cpumask_new);
	if (err)
		goto err_free;

	err = tracing_set_cpumask(tr, tracing_cpumask_new);
	if (err)
		goto err_free;

	free_cpumask_var(tracing_cpumask_new);

	return count;

err_free:
	free_cpumask_var(tracing_cpumask_new);

	return err;
}

static const struct file_operations tracing_cpumask_fops = {
	.open		= tracing_open_generic_tr,
	.read		= tracing_cpumask_read,
	.write		= tracing_cpumask_write,
	.release	= tracing_release_generic_tr,
	.llseek		= generic_file_llseek,
};

static int tracing_trace_options_show(struct seq_file *m, void *v)
{
	struct tracer_opt *trace_opts;
	struct trace_array *tr = m->private;
	u32 tracer_flags;
	int i;

	guard(mutex)(&trace_types_lock);

	tracer_flags = tr->current_trace->flags->val;
	trace_opts = tr->current_trace->flags->opts;

	for (i = 0; trace_options[i]; i++) {
		if (tr->trace_flags & (1 << i))
			seq_printf(m, "%s\n", trace_options[i]);
		else
			seq_printf(m, "no%s\n", trace_options[i]);
	}

	for (i = 0; trace_opts[i].name; i++) {
		if (tracer_flags & trace_opts[i].bit)
			seq_printf(m, "%s\n", trace_opts[i].name);
		else
			seq_printf(m, "no%s\n", trace_opts[i].name);
	}

	return 0;
}

static int __set_tracer_option(struct trace_array *tr,
			       struct tracer_flags *tracer_flags,
			       struct tracer_opt *opts, int neg)
{
	struct tracer *trace = tracer_flags->trace;
	int ret;

	ret = trace->set_flag(tr, tracer_flags->val, opts->bit, !neg);
	if (ret)
		return ret;

	if (neg)
		tracer_flags->val &= ~opts->bit;
	else
		tracer_flags->val |= opts->bit;
	return 0;
}

/* Try to assign a tracer specific option */
static int set_tracer_option(struct trace_array *tr, char *cmp, int neg)
{
	struct tracer *trace = tr->current_trace;
	struct tracer_flags *tracer_flags = trace->flags;
	struct tracer_opt *opts = NULL;
	int i;

	for (i = 0; tracer_flags->opts[i].name; i++) {
		opts = &tracer_flags->opts[i];

		if (strcmp(cmp, opts->name) == 0)
			return __set_tracer_option(tr, trace->flags, opts, neg);
	}

	return -EINVAL;
}

/* Some tracers require overwrite to stay enabled */
int trace_keep_overwrite(struct tracer *tracer, u32 mask, int set)
{
	if (tracer->enabled && (mask & TRACE_ITER_OVERWRITE) && !set)
		return -1;

	return 0;
}

int set_tracer_flag(struct trace_array *tr, unsigned int mask, int enabled)
{
	if ((mask == TRACE_ITER_RECORD_TGID) ||
	    (mask == TRACE_ITER_RECORD_CMD) ||
	    (mask == TRACE_ITER_TRACE_PRINTK))
		lockdep_assert_held(&event_mutex);

	/* do nothing if flag is already set */
	if (!!(tr->trace_flags & mask) == !!enabled)
		return 0;

	/* Give the tracer a chance to approve the change */
	if (tr->current_trace->flag_changed)
		if (tr->current_trace->flag_changed(tr, mask, !!enabled))
			return -EINVAL;

	if (mask == TRACE_ITER_TRACE_PRINTK) {
		if (enabled) {
			update_printk_trace(tr);
		} else {
			/*
			 * The global_trace cannot clear this.
			 * It's flag only gets cleared if another instance sets it.
			 */
			if (printk_trace == &global_trace)
				return -EINVAL;
			/*
			 * An instance must always have it set.
			 * by default, that's the global_trace instane.
			 */
			if (printk_trace == tr)
				update_printk_trace(&global_trace);
		}
	}

	if (enabled)
		tr->trace_flags |= mask;
	else
		tr->trace_flags &= ~mask;

	if (mask == TRACE_ITER_RECORD_CMD)
		trace_event_enable_cmd_record(enabled);

	if (mask == TRACE_ITER_RECORD_TGID) {

		if (trace_alloc_tgid_map() < 0) {
			tr->trace_flags &= ~TRACE_ITER_RECORD_TGID;
			return -ENOMEM;
		}

		trace_event_enable_tgid_record(enabled);
	}

	if (mask == TRACE_ITER_EVENT_FORK)
		trace_event_follow_fork(tr, enabled);

	if (mask == TRACE_ITER_FUNC_FORK)
		ftrace_pid_follow_fork(tr, enabled);

	if (mask == TRACE_ITER_OVERWRITE) {
		ring_buffer_change_overwrite(tr->array_buffer.buffer, enabled);
#ifdef CONFIG_TRACER_MAX_TRACE
		ring_buffer_change_overwrite(tr->max_buffer.buffer, enabled);
#endif
	}

	if (mask == TRACE_ITER_PRINTK) {
		trace_printk_start_stop_comm(enabled);
		trace_printk_control(enabled);
	}

	return 0;
}

int trace_set_options(struct trace_array *tr, char *option)
{
	char *cmp;
	int neg = 0;
	int ret;
	size_t orig_len = strlen(option);
	int len;

	cmp = strstrip(option);

	len = str_has_prefix(cmp, "no");
	if (len)
		neg = 1;

	cmp += len;

	mutex_lock(&event_mutex);
	mutex_lock(&trace_types_lock);

	ret = match_string(trace_options, -1, cmp);
	/* If no option could be set, test the specific tracer options */
	if (ret < 0)
		ret = set_tracer_option(tr, cmp, neg);
	else
		ret = set_tracer_flag(tr, 1 << ret, !neg);

	mutex_unlock(&trace_types_lock);
	mutex_unlock(&event_mutex);

	/*
	 * If the first trailing whitespace is replaced with '\0' by strstrip,
	 * turn it back into a space.
	 */
	if (orig_len > strlen(option))
		option[strlen(option)] = ' ';

	return ret;
}

static void __init apply_trace_boot_options(void)
{
	char *buf = trace_boot_options_buf;
	char *option;

	while (true) {
		option = strsep(&buf, ",");

		if (!option)
			break;

		if (*option)
			trace_set_options(&global_trace, option);

		/* Put back the comma to allow this to be called again */
		if (buf)
			*(buf - 1) = ',';
	}
}

static ssize_t
tracing_trace_options_write(struct file *filp, const char __user *ubuf,
			size_t cnt, loff_t *ppos)
{
	struct seq_file *m = filp->private_data;
	struct trace_array *tr = m->private;
	char buf[64];
	int ret;

	if (cnt >= sizeof(buf))
		return -EINVAL;

	if (copy_from_user(buf, ubuf, cnt))
		return -EFAULT;

	buf[cnt] = 0;

	ret = trace_set_options(tr, buf);
	if (ret < 0)
		return ret;

	*ppos += cnt;

	return cnt;
}

static int tracing_trace_options_open(struct inode *inode, struct file *file)
{
	struct trace_array *tr = inode->i_private;
	int ret;

	ret = tracing_check_open_get_tr(tr);
	if (ret)
		return ret;

	ret = single_open(file, tracing_trace_options_show, inode->i_private);
	if (ret < 0)
		trace_array_put(tr);

	return ret;
}

static const struct file_operations tracing_iter_fops = {
	.open		= tracing_trace_options_open,
	.read		= seq_read,
	.llseek		= seq_lseek,
	.release	= tracing_single_release_tr,
	.write		= tracing_trace_options_write,
};

static const char readme_msg[] =
	"tracing mini-HOWTO:\n\n"
	"By default tracefs removes all OTH file permission bits.\n"
	"When mounting tracefs an optional group id can be specified\n"
	"which adds the group to every directory and file in tracefs:\n\n"
	"\t e.g. mount -t tracefs [-o [gid=<gid>]] nodev /sys/kernel/tracing\n\n"
	"# echo 0 > tracing_on : quick way to disable tracing\n"
	"# echo 1 > tracing_on : quick way to re-enable tracing\n\n"
	" Important files:\n"
	"  trace\t\t\t- The static contents of the buffer\n"
	"\t\t\t  To clear the buffer write into this file: echo > trace\n"
	"  trace_pipe\t\t- A consuming read to see the contents of the buffer\n"
	"  current_tracer\t- function and latency tracers\n"
	"  available_tracers\t- list of configured tracers for current_tracer\n"
	"  error_log\t- error log for failed commands (that support it)\n"
	"  buffer_size_kb\t- view and modify size of per cpu buffer\n"
	"  buffer_total_size_kb  - view total size of all cpu buffers\n\n"
	"  trace_clock\t\t- change the clock used to order events\n"
	"       local:   Per cpu clock but may not be synced across CPUs\n"
	"      global:   Synced across CPUs but slows tracing down.\n"
	"     counter:   Not a clock, but just an increment\n"
	"      uptime:   Jiffy counter from time of boot\n"
	"        perf:   Same clock that perf events use\n"
#ifdef CONFIG_X86_64
	"     x86-tsc:   TSC cycle counter\n"
#endif
	"\n  timestamp_mode\t- view the mode used to timestamp events\n"
	"       delta:   Delta difference against a buffer-wide timestamp\n"
	"    absolute:   Absolute (standalone) timestamp\n"
	"\n  trace_marker\t\t- Writes into this file writes into the kernel buffer\n"
	"\n  trace_marker_raw\t\t- Writes into this file writes binary data into the kernel buffer\n"
	"  tracing_cpumask\t- Limit which CPUs to trace\n"
	"  instances\t\t- Make sub-buffers with: mkdir instances/foo\n"
	"\t\t\t  Remove sub-buffer with rmdir\n"
	"  trace_options\t\t- Set format or modify how tracing happens\n"
	"\t\t\t  Disable an option by prefixing 'no' to the\n"
	"\t\t\t  option name\n"
	"  saved_cmdlines_size\t- echo command number in here to store comm-pid list\n"
#ifdef CONFIG_DYNAMIC_FTRACE
	"\n  available_filter_functions - list of functions that can be filtered on\n"
	"  set_ftrace_filter\t- echo function name in here to only trace these\n"
	"\t\t\t  functions\n"
	"\t     accepts: func_full_name or glob-matching-pattern\n"
	"\t     modules: Can select a group via module\n"
	"\t      Format: :mod:<module-name>\n"
	"\t     example: echo :mod:ext3 > set_ftrace_filter\n"
	"\t    triggers: a command to perform when function is hit\n"
	"\t      Format: <function>:<trigger>[:count]\n"
	"\t     trigger: traceon, traceoff\n"
	"\t\t      enable_event:<system>:<event>\n"
	"\t\t      disable_event:<system>:<event>\n"
#ifdef CONFIG_STACKTRACE
	"\t\t      stacktrace\n"
#endif
#ifdef CONFIG_TRACER_SNAPSHOT
	"\t\t      snapshot\n"
#endif
	"\t\t      dump\n"
	"\t\t      cpudump\n"
	"\t     example: echo do_fault:traceoff > set_ftrace_filter\n"
	"\t              echo do_trap:traceoff:3 > set_ftrace_filter\n"
	"\t     The first one will disable tracing every time do_fault is hit\n"
	"\t     The second will disable tracing at most 3 times when do_trap is hit\n"
	"\t       The first time do trap is hit and it disables tracing, the\n"
	"\t       counter will decrement to 2. If tracing is already disabled,\n"
	"\t       the counter will not decrement. It only decrements when the\n"
	"\t       trigger did work\n"
	"\t     To remove trigger without count:\n"
	"\t       echo '!<function>:<trigger> > set_ftrace_filter\n"
	"\t     To remove trigger with a count:\n"
	"\t       echo '!<function>:<trigger>:0 > set_ftrace_filter\n"
	"  set_ftrace_notrace\t- echo function name in here to never trace.\n"
	"\t    accepts: func_full_name, *func_end, func_begin*, *func_middle*\n"
	"\t    modules: Can select a group via module command :mod:\n"
	"\t    Does not accept triggers\n"
#endif /* CONFIG_DYNAMIC_FTRACE */
#ifdef CONFIG_FUNCTION_TRACER
	"  set_ftrace_pid\t- Write pid(s) to only function trace those pids\n"
	"\t\t    (function)\n"
	"  set_ftrace_notrace_pid\t- Write pid(s) to not function trace those pids\n"
	"\t\t    (function)\n"
#endif
#ifdef CONFIG_FUNCTION_GRAPH_TRACER
	"  set_graph_function\t- Trace the nested calls of a function (function_graph)\n"
	"  set_graph_notrace\t- Do not trace the nested calls of a function (function_graph)\n"
	"  max_graph_depth\t- Trace a limited depth of nested calls (0 is unlimited)\n"
#endif
#ifdef CONFIG_TRACER_SNAPSHOT
	"\n  snapshot\t\t- Like 'trace' but shows the content of the static\n"
	"\t\t\t  snapshot buffer. Read the contents for more\n"
	"\t\t\t  information\n"
#endif
#ifdef CONFIG_STACK_TRACER
	"  stack_trace\t\t- Shows the max stack trace when active\n"
	"  stack_max_size\t- Shows current max stack size that was traced\n"
	"\t\t\t  Write into this file to reset the max size (trigger a\n"
	"\t\t\t  new trace)\n"
#ifdef CONFIG_DYNAMIC_FTRACE
	"  stack_trace_filter\t- Like set_ftrace_filter but limits what stack_trace\n"
	"\t\t\t  traces\n"
#endif
#endif /* CONFIG_STACK_TRACER */
#ifdef CONFIG_DYNAMIC_EVENTS
	"  dynamic_events\t\t- Create/append/remove/show the generic dynamic events\n"
	"\t\t\t  Write into this file to define/undefine new trace events.\n"
#endif
#ifdef CONFIG_KPROBE_EVENTS
	"  kprobe_events\t\t- Create/append/remove/show the kernel dynamic events\n"
	"\t\t\t  Write into this file to define/undefine new trace events.\n"
#endif
#ifdef CONFIG_UPROBE_EVENTS
	"  uprobe_events\t\t- Create/append/remove/show the userspace dynamic events\n"
	"\t\t\t  Write into this file to define/undefine new trace events.\n"
#endif
#if defined(CONFIG_KPROBE_EVENTS) || defined(CONFIG_UPROBE_EVENTS) || \
    defined(CONFIG_FPROBE_EVENTS)
	"\t  accepts: event-definitions (one definition per line)\n"
#if defined(CONFIG_KPROBE_EVENTS) || defined(CONFIG_UPROBE_EVENTS)
	"\t   Format: p[:[<group>/][<event>]] <place> [<args>]\n"
	"\t           r[maxactive][:[<group>/][<event>]] <place> [<args>]\n"
#endif
#ifdef CONFIG_FPROBE_EVENTS
	"\t           f[:[<group>/][<event>]] <func-name>[%return] [<args>]\n"
	"\t           t[:[<group>/][<event>]] <tracepoint> [<args>]\n"
#endif
#ifdef CONFIG_HIST_TRIGGERS
	"\t           s:[synthetic/]<event> <field> [<field>]\n"
#endif
	"\t           e[:[<group>/][<event>]] <attached-group>.<attached-event> [<args>] [if <filter>]\n"
	"\t           -:[<group>/][<event>]\n"
#ifdef CONFIG_KPROBE_EVENTS
	"\t    place: [<module>:]<symbol>[+<offset>]|<memaddr>\n"
  "place (kretprobe): [<module>:]<symbol>[+<offset>]%return|<memaddr>\n"
#endif
#ifdef CONFIG_UPROBE_EVENTS
  "   place (uprobe): <path>:<offset>[%return][(ref_ctr_offset)]\n"
#endif
	"\t     args: <name>=fetcharg[:type]\n"
	"\t fetcharg: (%<register>|$<efield>), @<address>, @<symbol>[+|-<offset>],\n"
#ifdef CONFIG_HAVE_FUNCTION_ARG_ACCESS_API
	"\t           $stack<index>, $stack, $retval, $comm, $arg<N>,\n"
#ifdef CONFIG_PROBE_EVENTS_BTF_ARGS
	"\t           <argname>[->field[->field|.field...]],\n"
#endif
#else
	"\t           $stack<index>, $stack, $retval, $comm,\n"
#endif
	"\t           +|-[u]<offset>(<fetcharg>), \\imm-value, \\\"imm-string\"\n"
	"\t     kernel return probes support: $retval, $arg<N>, $comm\n"
	"\t     type: s8/16/32/64, u8/16/32/64, x8/16/32/64, char, string, symbol,\n"
	"\t           b<bit-width>@<bit-offset>/<container-size>, ustring,\n"
	"\t           symstr, %pd/%pD, <type>\\[<array-size>\\]\n"
#ifdef CONFIG_HIST_TRIGGERS
	"\t    field: <stype> <name>;\n"
	"\t    stype: u8/u16/u32/u64, s8/s16/s32/s64, pid_t,\n"
	"\t           [unsigned] char/int/long\n"
#endif
	"\t    efield: For event probes ('e' types), the field is on of the fields\n"
	"\t            of the <attached-group>/<attached-event>.\n"
#endif
	"  set_event\t\t- Enables events by name written into it\n"
	"\t\t\t  Can enable module events via: :mod:<module>\n"
	"  events/\t\t- Directory containing all trace event subsystems:\n"
	"      enable\t\t- Write 0/1 to enable/disable tracing of all events\n"
	"  events/<system>/\t- Directory containing all trace events for <system>:\n"
	"      enable\t\t- Write 0/1 to enable/disable tracing of all <system>\n"
	"\t\t\t  events\n"
	"      filter\t\t- If set, only events passing filter are traced\n"
	"  events/<system>/<event>/\t- Directory containing control files for\n"
	"\t\t\t  <event>:\n"
	"      enable\t\t- Write 0/1 to enable/disable tracing of <event>\n"
	"      filter\t\t- If set, only events passing filter are traced\n"
	"      trigger\t\t- If set, a command to perform when event is hit\n"
	"\t    Format: <trigger>[:count][if <filter>]\n"
	"\t   trigger: traceon, traceoff\n"
	"\t            enable_event:<system>:<event>\n"
	"\t            disable_event:<system>:<event>\n"
#ifdef CONFIG_HIST_TRIGGERS
	"\t            enable_hist:<system>:<event>\n"
	"\t            disable_hist:<system>:<event>\n"
#endif
#ifdef CONFIG_STACKTRACE
	"\t\t    stacktrace\n"
#endif
#ifdef CONFIG_TRACER_SNAPSHOT
	"\t\t    snapshot\n"
#endif
#ifdef CONFIG_HIST_TRIGGERS
	"\t\t    hist (see below)\n"
#endif
	"\t   example: echo traceoff > events/block/block_unplug/trigger\n"
	"\t            echo traceoff:3 > events/block/block_unplug/trigger\n"
	"\t            echo 'enable_event:kmem:kmalloc:3 if nr_rq > 1' > \\\n"
	"\t                  events/block/block_unplug/trigger\n"
	"\t   The first disables tracing every time block_unplug is hit.\n"
	"\t   The second disables tracing the first 3 times block_unplug is hit.\n"
	"\t   The third enables the kmalloc event the first 3 times block_unplug\n"
	"\t     is hit and has value of greater than 1 for the 'nr_rq' event field.\n"
	"\t   Like function triggers, the counter is only decremented if it\n"
	"\t    enabled or disabled tracing.\n"
	"\t   To remove a trigger without a count:\n"
	"\t     echo '!<trigger> > <system>/<event>/trigger\n"
	"\t   To remove a trigger with a count:\n"
	"\t     echo '!<trigger>:0 > <system>/<event>/trigger\n"
	"\t   Filters can be ignored when removing a trigger.\n"
#ifdef CONFIG_HIST_TRIGGERS
	"      hist trigger\t- If set, event hits are aggregated into a hash table\n"
	"\t    Format: hist:keys=<field1[,field2,...]>\n"
	"\t            [:<var1>=<field|var_ref|numeric_literal>[,<var2>=...]]\n"
	"\t            [:values=<field1[,field2,...]>]\n"
	"\t            [:sort=<field1[,field2,...]>]\n"
	"\t            [:size=#entries]\n"
	"\t            [:pause][:continue][:clear]\n"
	"\t            [:name=histname1]\n"
	"\t            [:nohitcount]\n"
	"\t            [:<handler>.<action>]\n"
	"\t            [if <filter>]\n\n"
	"\t    Note, special fields can be used as well:\n"
	"\t            common_timestamp - to record current timestamp\n"
	"\t            common_cpu - to record the CPU the event happened on\n"
	"\n"
	"\t    A hist trigger variable can be:\n"
	"\t        - a reference to a field e.g. x=current_timestamp,\n"
	"\t        - a reference to another variable e.g. y=$x,\n"
	"\t        - a numeric literal: e.g. ms_per_sec=1000,\n"
	"\t        - an arithmetic expression: e.g. time_secs=current_timestamp/1000\n"
	"\n"
	"\t    hist trigger arithmetic expressions support addition(+), subtraction(-),\n"
	"\t    multiplication(*) and division(/) operators. An operand can be either a\n"
	"\t    variable reference, field or numeric literal.\n"
	"\n"
	"\t    When a matching event is hit, an entry is added to a hash\n"
	"\t    table using the key(s) and value(s) named, and the value of a\n"
	"\t    sum called 'hitcount' is incremented.  Keys and values\n"
	"\t    correspond to fields in the event's format description.  Keys\n"
	"\t    can be any field, or the special string 'common_stacktrace'.\n"
	"\t    Compound keys consisting of up to two fields can be specified\n"
	"\t    by the 'keys' keyword.  Values must correspond to numeric\n"
	"\t    fields.  Sort keys consisting of up to two fields can be\n"
	"\t    specified using the 'sort' keyword.  The sort direction can\n"
	"\t    be modified by appending '.descending' or '.ascending' to a\n"
	"\t    sort field.  The 'size' parameter can be used to specify more\n"
	"\t    or fewer than the default 2048 entries for the hashtable size.\n"
	"\t    If a hist trigger is given a name using the 'name' parameter,\n"
	"\t    its histogram data will be shared with other triggers of the\n"
	"\t    same name, and trigger hits will update this common data.\n\n"
	"\t    Reading the 'hist' file for the event will dump the hash\n"
	"\t    table in its entirety to stdout.  If there are multiple hist\n"
	"\t    triggers attached to an event, there will be a table for each\n"
	"\t    trigger in the output.  The table displayed for a named\n"
	"\t    trigger will be the same as any other instance having the\n"
	"\t    same name.  The default format used to display a given field\n"
	"\t    can be modified by appending any of the following modifiers\n"
	"\t    to the field name, as applicable:\n\n"
	"\t            .hex        display a number as a hex value\n"
	"\t            .sym        display an address as a symbol\n"
	"\t            .sym-offset display an address as a symbol and offset\n"
	"\t            .execname   display a common_pid as a program name\n"
	"\t            .syscall    display a syscall id as a syscall name\n"
	"\t            .log2       display log2 value rather than raw number\n"
	"\t            .buckets=size  display values in groups of size rather than raw number\n"
	"\t            .usecs      display a common_timestamp in microseconds\n"
	"\t            .percent    display a number of percentage value\n"
	"\t            .graph      display a bar-graph of a value\n\n"
	"\t    The 'pause' parameter can be used to pause an existing hist\n"
	"\t    trigger or to start a hist trigger but not log any events\n"
	"\t    until told to do so.  'continue' can be used to start or\n"
	"\t    restart a paused hist trigger.\n\n"
	"\t    The 'clear' parameter will clear the contents of a running\n"
	"\t    hist trigger and leave its current paused/active state\n"
	"\t    unchanged.\n\n"
	"\t    The 'nohitcount' (or NOHC) parameter will suppress display of\n"
	"\t    raw hitcount in the histogram.\n\n"
	"\t    The enable_hist and disable_hist triggers can be used to\n"
	"\t    have one event conditionally start and stop another event's\n"
	"\t    already-attached hist trigger.  The syntax is analogous to\n"
	"\t    the enable_event and disable_event triggers.\n\n"
	"\t    Hist trigger handlers and actions are executed whenever a\n"
	"\t    a histogram entry is added or updated.  They take the form:\n\n"
	"\t        <handler>.<action>\n\n"
	"\t    The available handlers are:\n\n"
	"\t        onmatch(matching.event)  - invoke on addition or update\n"
	"\t        onmax(var)               - invoke if var exceeds current max\n"
	"\t        onchange(var)            - invoke action if var changes\n\n"
	"\t    The available actions are:\n\n"
	"\t        trace(<synthetic_event>,param list)  - generate synthetic event\n"
	"\t        save(field,...)                      - save current event fields\n"
#ifdef CONFIG_TRACER_SNAPSHOT
	"\t        snapshot()                           - snapshot the trace buffer\n\n"
#endif
#ifdef CONFIG_SYNTH_EVENTS
	"  events/synthetic_events\t- Create/append/remove/show synthetic events\n"
	"\t  Write into this file to define/undefine new synthetic events.\n"
	"\t     example: echo 'myevent u64 lat; char name[]; long[] stack' >> synthetic_events\n"
#endif
#endif
;

static ssize_t
tracing_readme_read(struct file *filp, char __user *ubuf,
		       size_t cnt, loff_t *ppos)
{
	return simple_read_from_buffer(ubuf, cnt, ppos,
					readme_msg, strlen(readme_msg));
}

static const struct file_operations tracing_readme_fops = {
	.open		= tracing_open_generic,
	.read		= tracing_readme_read,
	.llseek		= generic_file_llseek,
};

#ifdef CONFIG_TRACE_EVAL_MAP_FILE
static union trace_eval_map_item *
update_eval_map(union trace_eval_map_item *ptr)
{
	if (!ptr->map.eval_string) {
		if (ptr->tail.next) {
			ptr = ptr->tail.next;
			/* Set ptr to the next real item (skip head) */
			ptr++;
		} else
			return NULL;
	}
	return ptr;
}

static void *eval_map_next(struct seq_file *m, void *v, loff_t *pos)
{
	union trace_eval_map_item *ptr = v;

	/*
	 * Paranoid! If ptr points to end, we don't want to increment past it.
	 * This really should never happen.
	 */
	(*pos)++;
	ptr = update_eval_map(ptr);
	if (WARN_ON_ONCE(!ptr))
		return NULL;

	ptr++;
	ptr = update_eval_map(ptr);

	return ptr;
}

static void *eval_map_start(struct seq_file *m, loff_t *pos)
{
	union trace_eval_map_item *v;
	loff_t l = 0;

	mutex_lock(&trace_eval_mutex);

	v = trace_eval_maps;
	if (v)
		v++;

	while (v && l < *pos) {
		v = eval_map_next(m, v, &l);
	}

	return v;
}

static void eval_map_stop(struct seq_file *m, void *v)
{
	mutex_unlock(&trace_eval_mutex);
}

static int eval_map_show(struct seq_file *m, void *v)
{
	union trace_eval_map_item *ptr = v;

	seq_printf(m, "%s %ld (%s)\n",
		   ptr->map.eval_string, ptr->map.eval_value,
		   ptr->map.system);

	return 0;
}

static const struct seq_operations tracing_eval_map_seq_ops = {
	.start		= eval_map_start,
	.next		= eval_map_next,
	.stop		= eval_map_stop,
	.show		= eval_map_show,
};

static int tracing_eval_map_open(struct inode *inode, struct file *filp)
{
	int ret;

	ret = tracing_check_open_get_tr(NULL);
	if (ret)
		return ret;

	return seq_open(filp, &tracing_eval_map_seq_ops);
}

static const struct file_operations tracing_eval_map_fops = {
	.open		= tracing_eval_map_open,
	.read		= seq_read,
	.llseek		= seq_lseek,
	.release	= seq_release,
};

static inline union trace_eval_map_item *
trace_eval_jmp_to_tail(union trace_eval_map_item *ptr)
{
	/* Return tail of array given the head */
	return ptr + ptr->head.length + 1;
}

static void
trace_insert_eval_map_file(struct module *mod, struct trace_eval_map **start,
			   int len)
{
	struct trace_eval_map **stop;
	struct trace_eval_map **map;
	union trace_eval_map_item *map_array;
	union trace_eval_map_item *ptr;

	stop = start + len;

	/*
	 * The trace_eval_maps contains the map plus a head and tail item,
	 * where the head holds the module and length of array, and the
	 * tail holds a pointer to the next list.
	 */
	map_array = kmalloc_array(len + 2, sizeof(*map_array), GFP_KERNEL);
	if (!map_array) {
		pr_warn("Unable to allocate trace eval mapping\n");
		return;
	}

	guard(mutex)(&trace_eval_mutex);

	if (!trace_eval_maps)
		trace_eval_maps = map_array;
	else {
		ptr = trace_eval_maps;
		for (;;) {
			ptr = trace_eval_jmp_to_tail(ptr);
			if (!ptr->tail.next)
				break;
			ptr = ptr->tail.next;

		}
		ptr->tail.next = map_array;
	}
	map_array->head.mod = mod;
	map_array->head.length = len;
	map_array++;

	for (map = start; (unsigned long)map < (unsigned long)stop; map++) {
		map_array->map = **map;
		map_array++;
	}
	memset(map_array, 0, sizeof(*map_array));
}

static void trace_create_eval_file(struct dentry *d_tracer)
{
	trace_create_file("eval_map", TRACE_MODE_READ, d_tracer,
			  NULL, &tracing_eval_map_fops);
}

#else /* CONFIG_TRACE_EVAL_MAP_FILE */
static inline void trace_create_eval_file(struct dentry *d_tracer) { }
static inline void trace_insert_eval_map_file(struct module *mod,
			      struct trace_eval_map **start, int len) { }
#endif /* !CONFIG_TRACE_EVAL_MAP_FILE */

static void trace_insert_eval_map(struct module *mod,
				  struct trace_eval_map **start, int len)
{
	struct trace_eval_map **map;

	if (len <= 0)
		return;

	map = start;

	trace_event_eval_update(map, len);

	trace_insert_eval_map_file(mod, start, len);
}

static ssize_t
tracing_set_trace_read(struct file *filp, char __user *ubuf,
		       size_t cnt, loff_t *ppos)
{
	struct trace_array *tr = filp->private_data;
	char buf[MAX_TRACER_SIZE+2];
	int r;

	mutex_lock(&trace_types_lock);
	r = sprintf(buf, "%s\n", tr->current_trace->name);
	mutex_unlock(&trace_types_lock);

	return simple_read_from_buffer(ubuf, cnt, ppos, buf, r);
}

int tracer_init(struct tracer *t, struct trace_array *tr)
{
	tracing_reset_online_cpus(&tr->array_buffer);
	return t->init(tr);
}

static void set_buffer_entries(struct array_buffer *buf, unsigned long val)
{
	int cpu;

	for_each_tracing_cpu(cpu)
		per_cpu_ptr(buf->data, cpu)->entries = val;
}

static void update_buffer_entries(struct array_buffer *buf, int cpu)
{
	if (cpu == RING_BUFFER_ALL_CPUS) {
		set_buffer_entries(buf, ring_buffer_size(buf->buffer, 0));
	} else {
		per_cpu_ptr(buf->data, cpu)->entries = ring_buffer_size(buf->buffer, cpu);
	}
}

#ifdef CONFIG_TRACER_MAX_TRACE
/* resize @tr's buffer to the size of @size_tr's entries */
static int resize_buffer_duplicate_size(struct array_buffer *trace_buf,
					struct array_buffer *size_buf, int cpu_id)
{
	int cpu, ret = 0;

	if (cpu_id == RING_BUFFER_ALL_CPUS) {
		for_each_tracing_cpu(cpu) {
			ret = ring_buffer_resize(trace_buf->buffer,
				 per_cpu_ptr(size_buf->data, cpu)->entries, cpu);
			if (ret < 0)
				break;
			per_cpu_ptr(trace_buf->data, cpu)->entries =
				per_cpu_ptr(size_buf->data, cpu)->entries;
		}
	} else {
		ret = ring_buffer_resize(trace_buf->buffer,
				 per_cpu_ptr(size_buf->data, cpu_id)->entries, cpu_id);
		if (ret == 0)
			per_cpu_ptr(trace_buf->data, cpu_id)->entries =
				per_cpu_ptr(size_buf->data, cpu_id)->entries;
	}

	return ret;
}
#endif /* CONFIG_TRACER_MAX_TRACE */

static int __tracing_resize_ring_buffer(struct trace_array *tr,
					unsigned long size, int cpu)
{
	int ret;

	/*
	 * If kernel or user changes the size of the ring buffer
	 * we use the size that was given, and we can forget about
	 * expanding it later.
	 */
	trace_set_ring_buffer_expanded(tr);

	/* May be called before buffers are initialized */
	if (!tr->array_buffer.buffer)
		return 0;

	/* Do not allow tracing while resizing ring buffer */
	tracing_stop_tr(tr);

	ret = ring_buffer_resize(tr->array_buffer.buffer, size, cpu);
	if (ret < 0)
		goto out_start;

#ifdef CONFIG_TRACER_MAX_TRACE
	if (!tr->allocated_snapshot)
		goto out;

	ret = ring_buffer_resize(tr->max_buffer.buffer, size, cpu);
	if (ret < 0) {
		int r = resize_buffer_duplicate_size(&tr->array_buffer,
						     &tr->array_buffer, cpu);
		if (r < 0) {
			/*
			 * AARGH! We are left with different
			 * size max buffer!!!!
			 * The max buffer is our "snapshot" buffer.
			 * When a tracer needs a snapshot (one of the
			 * latency tracers), it swaps the max buffer
			 * with the saved snap shot. We succeeded to
			 * update the size of the main buffer, but failed to
			 * update the size of the max buffer. But when we tried
			 * to reset the main buffer to the original size, we
			 * failed there too. This is very unlikely to
			 * happen, but if it does, warn and kill all
			 * tracing.
			 */
			WARN_ON(1);
			tracing_disabled = 1;
		}
		goto out_start;
	}

	update_buffer_entries(&tr->max_buffer, cpu);

 out:
#endif /* CONFIG_TRACER_MAX_TRACE */

	update_buffer_entries(&tr->array_buffer, cpu);
 out_start:
	tracing_start_tr(tr);
	return ret;
}

ssize_t tracing_resize_ring_buffer(struct trace_array *tr,
				  unsigned long size, int cpu_id)
{
<<<<<<< HEAD
	int ret;

=======
>>>>>>> fe0fb583
	guard(mutex)(&trace_types_lock);

	if (cpu_id != RING_BUFFER_ALL_CPUS) {
		/* make sure, this cpu is enabled in the mask */
		if (!cpumask_test_cpu(cpu_id, tracing_buffer_mask))
			return -EINVAL;
	}

<<<<<<< HEAD
	ret = __tracing_resize_ring_buffer(tr, size, cpu_id);
	if (ret < 0)
		ret = -ENOMEM;

	return ret;
=======
	return __tracing_resize_ring_buffer(tr, size, cpu_id);
>>>>>>> fe0fb583
}

static void update_last_data(struct trace_array *tr)
{
	if (!tr->text_delta && !tr->data_delta)
		return;

	/*
	 * Need to clear all CPU buffers as there cannot be events
	 * from the previous boot mixed with events with this boot
	 * as that will cause a confusing trace. Need to clear all
	 * CPU buffers, even for those that may currently be offline.
	 */
	tracing_reset_all_cpus(&tr->array_buffer);

	/* Using current data now */
	tr->text_delta = 0;
	tr->data_delta = 0;
}

/**
 * tracing_update_buffers - used by tracing facility to expand ring buffers
 * @tr: The tracing instance
 *
 * To save on memory when the tracing is never used on a system with it
 * configured in. The ring buffers are set to a minimum size. But once
 * a user starts to use the tracing facility, then they need to grow
 * to their default size.
 *
 * This function is to be called when a tracer is about to be used.
 */
int tracing_update_buffers(struct trace_array *tr)
{
	int ret = 0;

	mutex_lock(&trace_types_lock);

	update_last_data(tr);

	if (!tr->ring_buffer_expanded)
		ret = __tracing_resize_ring_buffer(tr, trace_buf_size,
						RING_BUFFER_ALL_CPUS);
	mutex_unlock(&trace_types_lock);

	return ret;
}

struct trace_option_dentry;

static void
create_trace_option_files(struct trace_array *tr, struct tracer *tracer);

/*
 * Used to clear out the tracer before deletion of an instance.
 * Must have trace_types_lock held.
 */
static void tracing_set_nop(struct trace_array *tr)
{
	if (tr->current_trace == &nop_trace)
		return;

	tr->current_trace->enabled--;

	if (tr->current_trace->reset)
		tr->current_trace->reset(tr);

	tr->current_trace = &nop_trace;
}

static bool tracer_options_updated;

static void add_tracer_options(struct trace_array *tr, struct tracer *t)
{
	/* Only enable if the directory has been created already. */
	if (!tr->dir)
		return;

	/* Only create trace option files after update_tracer_options finish */
	if (!tracer_options_updated)
		return;

	create_trace_option_files(tr, t);
}

int tracing_set_tracer(struct trace_array *tr, const char *buf)
{
	struct tracer *t;
#ifdef CONFIG_TRACER_MAX_TRACE
	bool had_max_tr;
#endif
	int ret;

	guard(mutex)(&trace_types_lock);

	update_last_data(tr);

	if (!tr->ring_buffer_expanded) {
		ret = __tracing_resize_ring_buffer(tr, trace_buf_size,
						RING_BUFFER_ALL_CPUS);
		if (ret < 0)
			return ret;
		ret = 0;
	}

	for (t = trace_types; t; t = t->next) {
		if (strcmp(t->name, buf) == 0)
			break;
	}
	if (!t)
		return -EINVAL;

	if (t == tr->current_trace)
		return 0;

#ifdef CONFIG_TRACER_SNAPSHOT
	if (t->use_max_tr) {
		local_irq_disable();
		arch_spin_lock(&tr->max_lock);
		ret = tr->cond_snapshot ? -EBUSY : 0;
		arch_spin_unlock(&tr->max_lock);
		local_irq_enable();
		if (ret)
			return ret;
	}
#endif
	/* Some tracers won't work on kernel command line */
	if (system_state < SYSTEM_RUNNING && t->noboot) {
		pr_warn("Tracer '%s' is not allowed on command line, ignored\n",
			t->name);
		return -EINVAL;
	}

	/* Some tracers are only allowed for the top level buffer */
	if (!trace_ok_for_array(t, tr))
		return -EINVAL;

	/* If trace pipe files are being read, we can't change the tracer */
	if (tr->trace_ref)
		return -EBUSY;

	trace_branch_disable();

	tr->current_trace->enabled--;

	if (tr->current_trace->reset)
		tr->current_trace->reset(tr);

#ifdef CONFIG_TRACER_MAX_TRACE
	had_max_tr = tr->current_trace->use_max_tr;

	/* Current trace needs to be nop_trace before synchronize_rcu */
	tr->current_trace = &nop_trace;

	if (had_max_tr && !t->use_max_tr) {
		/*
		 * We need to make sure that the update_max_tr sees that
		 * current_trace changed to nop_trace to keep it from
		 * swapping the buffers after we resize it.
		 * The update_max_tr is called from interrupts disabled
		 * so a synchronized_sched() is sufficient.
		 */
		synchronize_rcu();
		free_snapshot(tr);
		tracing_disarm_snapshot(tr);
	}

	if (!had_max_tr && t->use_max_tr) {
		ret = tracing_arm_snapshot_locked(tr);
		if (ret)
			return ret;
	}
#else
	tr->current_trace = &nop_trace;
#endif

	if (t->init) {
		ret = tracer_init(t, tr);
		if (ret) {
#ifdef CONFIG_TRACER_MAX_TRACE
			if (t->use_max_tr)
				tracing_disarm_snapshot(tr);
#endif
			return ret;
		}
	}

	tr->current_trace = t;
	tr->current_trace->enabled++;
	trace_branch_enable(tr);

	return 0;
}

static ssize_t
tracing_set_trace_write(struct file *filp, const char __user *ubuf,
			size_t cnt, loff_t *ppos)
{
	struct trace_array *tr = filp->private_data;
	char buf[MAX_TRACER_SIZE+1];
	char *name;
	size_t ret;
	int err;

	ret = cnt;

	if (cnt > MAX_TRACER_SIZE)
		cnt = MAX_TRACER_SIZE;

	if (copy_from_user(buf, ubuf, cnt))
		return -EFAULT;

	buf[cnt] = 0;

	name = strim(buf);

	err = tracing_set_tracer(tr, name);
	if (err)
		return err;

	*ppos += ret;

	return ret;
}

static ssize_t
tracing_nsecs_read(unsigned long *ptr, char __user *ubuf,
		   size_t cnt, loff_t *ppos)
{
	char buf[64];
	int r;

	r = snprintf(buf, sizeof(buf), "%ld\n",
		     *ptr == (unsigned long)-1 ? -1 : nsecs_to_usecs(*ptr));
	if (r > sizeof(buf))
		r = sizeof(buf);
	return simple_read_from_buffer(ubuf, cnt, ppos, buf, r);
}

static ssize_t
tracing_nsecs_write(unsigned long *ptr, const char __user *ubuf,
		    size_t cnt, loff_t *ppos)
{
	unsigned long val;
	int ret;

	ret = kstrtoul_from_user(ubuf, cnt, 10, &val);
	if (ret)
		return ret;

	*ptr = val * 1000;

	return cnt;
}

static ssize_t
tracing_thresh_read(struct file *filp, char __user *ubuf,
		    size_t cnt, loff_t *ppos)
{
	return tracing_nsecs_read(&tracing_thresh, ubuf, cnt, ppos);
}

static ssize_t
tracing_thresh_write(struct file *filp, const char __user *ubuf,
		     size_t cnt, loff_t *ppos)
{
	struct trace_array *tr = filp->private_data;
	int ret;

	guard(mutex)(&trace_types_lock);
	ret = tracing_nsecs_write(&tracing_thresh, ubuf, cnt, ppos);
	if (ret < 0)
		return ret;

	if (tr->current_trace->update_thresh) {
		ret = tr->current_trace->update_thresh(tr);
		if (ret < 0)
			return ret;
	}

	return cnt;
}

#ifdef CONFIG_TRACER_MAX_TRACE

static ssize_t
tracing_max_lat_read(struct file *filp, char __user *ubuf,
		     size_t cnt, loff_t *ppos)
{
	struct trace_array *tr = filp->private_data;

	return tracing_nsecs_read(&tr->max_latency, ubuf, cnt, ppos);
}

static ssize_t
tracing_max_lat_write(struct file *filp, const char __user *ubuf,
		      size_t cnt, loff_t *ppos)
{
	struct trace_array *tr = filp->private_data;

	return tracing_nsecs_write(&tr->max_latency, ubuf, cnt, ppos);
}

#endif

static int open_pipe_on_cpu(struct trace_array *tr, int cpu)
{
	if (cpu == RING_BUFFER_ALL_CPUS) {
		if (cpumask_empty(tr->pipe_cpumask)) {
			cpumask_setall(tr->pipe_cpumask);
			return 0;
		}
	} else if (!cpumask_test_cpu(cpu, tr->pipe_cpumask)) {
		cpumask_set_cpu(cpu, tr->pipe_cpumask);
		return 0;
	}
	return -EBUSY;
}

static void close_pipe_on_cpu(struct trace_array *tr, int cpu)
{
	if (cpu == RING_BUFFER_ALL_CPUS) {
		WARN_ON(!cpumask_full(tr->pipe_cpumask));
		cpumask_clear(tr->pipe_cpumask);
	} else {
		WARN_ON(!cpumask_test_cpu(cpu, tr->pipe_cpumask));
		cpumask_clear_cpu(cpu, tr->pipe_cpumask);
	}
}

static int tracing_open_pipe(struct inode *inode, struct file *filp)
{
	struct trace_array *tr = inode->i_private;
	struct trace_iterator *iter;
	int cpu;
	int ret;

	ret = tracing_check_open_get_tr(tr);
	if (ret)
		return ret;

	mutex_lock(&trace_types_lock);
	cpu = tracing_get_cpu(inode);
	ret = open_pipe_on_cpu(tr, cpu);
	if (ret)
		goto fail_pipe_on_cpu;

	/* create a buffer to store the information to pass to userspace */
	iter = kzalloc(sizeof(*iter), GFP_KERNEL);
	if (!iter) {
		ret = -ENOMEM;
		goto fail_alloc_iter;
	}

	trace_seq_init(&iter->seq);
	iter->trace = tr->current_trace;

	if (!alloc_cpumask_var(&iter->started, GFP_KERNEL)) {
		ret = -ENOMEM;
		goto fail;
	}

	/* trace pipe does not show start of buffer */
	cpumask_setall(iter->started);

	if (tr->trace_flags & TRACE_ITER_LATENCY_FMT)
		iter->iter_flags |= TRACE_FILE_LAT_FMT;

	/* Output in nanoseconds only if we are using a clock in nanoseconds. */
	if (trace_clocks[tr->clock_id].in_ns)
		iter->iter_flags |= TRACE_FILE_TIME_IN_NS;

	iter->tr = tr;
	iter->array_buffer = &tr->array_buffer;
	iter->cpu_file = cpu;
	mutex_init(&iter->mutex);
	filp->private_data = iter;

	if (iter->trace->pipe_open)
		iter->trace->pipe_open(iter);

	nonseekable_open(inode, filp);

	tr->trace_ref++;

	mutex_unlock(&trace_types_lock);
	return ret;

fail:
	kfree(iter);
fail_alloc_iter:
	close_pipe_on_cpu(tr, cpu);
fail_pipe_on_cpu:
	__trace_array_put(tr);
	mutex_unlock(&trace_types_lock);
	return ret;
}

static int tracing_release_pipe(struct inode *inode, struct file *file)
{
	struct trace_iterator *iter = file->private_data;
	struct trace_array *tr = inode->i_private;

	mutex_lock(&trace_types_lock);

	tr->trace_ref--;

	if (iter->trace->pipe_close)
		iter->trace->pipe_close(iter);
	close_pipe_on_cpu(tr, iter->cpu_file);
	mutex_unlock(&trace_types_lock);

	free_trace_iter_content(iter);
	kfree(iter);

	trace_array_put(tr);

	return 0;
}

static __poll_t
trace_poll(struct trace_iterator *iter, struct file *filp, poll_table *poll_table)
{
	struct trace_array *tr = iter->tr;

	/* Iterators are static, they should be filled or empty */
	if (trace_buffer_iter(iter, iter->cpu_file))
		return EPOLLIN | EPOLLRDNORM;

	if (tr->trace_flags & TRACE_ITER_BLOCK)
		/*
		 * Always select as readable when in blocking mode
		 */
		return EPOLLIN | EPOLLRDNORM;
	else
		return ring_buffer_poll_wait(iter->array_buffer->buffer, iter->cpu_file,
					     filp, poll_table, iter->tr->buffer_percent);
}

static __poll_t
tracing_poll_pipe(struct file *filp, poll_table *poll_table)
{
	struct trace_iterator *iter = filp->private_data;

	return trace_poll(iter, filp, poll_table);
}

/* Must be called with iter->mutex held. */
static int tracing_wait_pipe(struct file *filp)
{
	struct trace_iterator *iter = filp->private_data;
	int ret;

	while (trace_empty(iter)) {

		if ((filp->f_flags & O_NONBLOCK)) {
			return -EAGAIN;
		}

		/*
		 * We block until we read something and tracing is disabled.
		 * We still block if tracing is disabled, but we have never
		 * read anything. This allows a user to cat this file, and
		 * then enable tracing. But after we have read something,
		 * we give an EOF when tracing is again disabled.
		 *
		 * iter->pos will be 0 if we haven't read anything.
		 */
		if (!tracer_tracing_is_on(iter->tr) && iter->pos)
			break;

		mutex_unlock(&iter->mutex);

		ret = wait_on_pipe(iter, 0);

		mutex_lock(&iter->mutex);

		if (ret)
			return ret;
	}

	return 1;
}

/*
 * Consumer reader.
 */
static ssize_t
tracing_read_pipe(struct file *filp, char __user *ubuf,
		  size_t cnt, loff_t *ppos)
{
	struct trace_iterator *iter = filp->private_data;
	ssize_t sret;

	/*
	 * Avoid more than one consumer on a single file descriptor
	 * This is just a matter of traces coherency, the ring buffer itself
	 * is protected.
	 */
	guard(mutex)(&iter->mutex);

	/* return any leftover data */
	sret = trace_seq_to_user(&iter->seq, ubuf, cnt);
	if (sret != -EBUSY)
		return sret;

	trace_seq_init(&iter->seq);

	if (iter->trace->read) {
		sret = iter->trace->read(iter, filp, ubuf, cnt, ppos);
		if (sret)
			return sret;
	}

waitagain:
	sret = tracing_wait_pipe(filp);
	if (sret <= 0)
		return sret;

	/* stop when tracing is finished */
	if (trace_empty(iter))
		return 0;

	if (cnt >= TRACE_SEQ_BUFFER_SIZE)
		cnt = TRACE_SEQ_BUFFER_SIZE - 1;

	/* reset all but tr, trace, and overruns */
	trace_iterator_reset(iter);
	cpumask_clear(iter->started);
	trace_seq_init(&iter->seq);

	trace_event_read_lock();
	trace_access_lock(iter->cpu_file);
	while (trace_find_next_entry_inc(iter) != NULL) {
		enum print_line_t ret;
		int save_len = iter->seq.seq.len;

		ret = print_trace_line(iter);
		if (ret == TRACE_TYPE_PARTIAL_LINE) {
			/*
			 * If one print_trace_line() fills entire trace_seq in one shot,
			 * trace_seq_to_user() will returns -EBUSY because save_len == 0,
			 * In this case, we need to consume it, otherwise, loop will peek
			 * this event next time, resulting in an infinite loop.
			 */
			if (save_len == 0) {
				iter->seq.full = 0;
				trace_seq_puts(&iter->seq, "[LINE TOO BIG]\n");
				trace_consume(iter);
				break;
			}

			/* In other cases, don't print partial lines */
			iter->seq.seq.len = save_len;
			break;
		}
		if (ret != TRACE_TYPE_NO_CONSUME)
			trace_consume(iter);

		if (trace_seq_used(&iter->seq) >= cnt)
			break;

		/*
		 * Setting the full flag means we reached the trace_seq buffer
		 * size and we should leave by partial output condition above.
		 * One of the trace_seq_* functions is not used properly.
		 */
		WARN_ONCE(iter->seq.full, "full flag set for trace type %d",
			  iter->ent->type);
	}
	trace_access_unlock(iter->cpu_file);
	trace_event_read_unlock();

	/* Now copy what we have to the user */
	sret = trace_seq_to_user(&iter->seq, ubuf, cnt);
	if (iter->seq.readpos >= trace_seq_used(&iter->seq))
		trace_seq_init(&iter->seq);

	/*
	 * If there was nothing to send to user, in spite of consuming trace
	 * entries, go back to wait for more entries.
	 */
	if (sret == -EBUSY)
		goto waitagain;

	return sret;
}

static void tracing_spd_release_pipe(struct splice_pipe_desc *spd,
				     unsigned int idx)
{
	__free_page(spd->pages[idx]);
}

static size_t
tracing_fill_pipe_page(size_t rem, struct trace_iterator *iter)
{
	size_t count;
	int save_len;
	int ret;

	/* Seq buffer is page-sized, exactly what we need. */
	for (;;) {
		save_len = iter->seq.seq.len;
		ret = print_trace_line(iter);

		if (trace_seq_has_overflowed(&iter->seq)) {
			iter->seq.seq.len = save_len;
			break;
		}

		/*
		 * This should not be hit, because it should only
		 * be set if the iter->seq overflowed. But check it
		 * anyway to be safe.
		 */
		if (ret == TRACE_TYPE_PARTIAL_LINE) {
			iter->seq.seq.len = save_len;
			break;
		}

		count = trace_seq_used(&iter->seq) - save_len;
		if (rem < count) {
			rem = 0;
			iter->seq.seq.len = save_len;
			break;
		}

		if (ret != TRACE_TYPE_NO_CONSUME)
			trace_consume(iter);
		rem -= count;
		if (!trace_find_next_entry_inc(iter))	{
			rem = 0;
			iter->ent = NULL;
			break;
		}
	}

	return rem;
}

static ssize_t tracing_splice_read_pipe(struct file *filp,
					loff_t *ppos,
					struct pipe_inode_info *pipe,
					size_t len,
					unsigned int flags)
{
	struct page *pages_def[PIPE_DEF_BUFFERS];
	struct partial_page partial_def[PIPE_DEF_BUFFERS];
	struct trace_iterator *iter = filp->private_data;
	struct splice_pipe_desc spd = {
		.pages		= pages_def,
		.partial	= partial_def,
		.nr_pages	= 0, /* This gets updated below. */
		.nr_pages_max	= PIPE_DEF_BUFFERS,
		.ops		= &default_pipe_buf_ops,
		.spd_release	= tracing_spd_release_pipe,
	};
	ssize_t ret;
	size_t rem;
	unsigned int i;

	if (splice_grow_spd(pipe, &spd))
		return -ENOMEM;

	mutex_lock(&iter->mutex);

	if (iter->trace->splice_read) {
		ret = iter->trace->splice_read(iter, filp,
					       ppos, pipe, len, flags);
		if (ret)
			goto out_err;
	}

	ret = tracing_wait_pipe(filp);
	if (ret <= 0)
		goto out_err;

	if (!iter->ent && !trace_find_next_entry_inc(iter)) {
		ret = -EFAULT;
		goto out_err;
	}

	trace_event_read_lock();
	trace_access_lock(iter->cpu_file);

	/* Fill as many pages as possible. */
	for (i = 0, rem = len; i < spd.nr_pages_max && rem; i++) {
		spd.pages[i] = alloc_page(GFP_KERNEL);
		if (!spd.pages[i])
			break;

		rem = tracing_fill_pipe_page(rem, iter);

		/* Copy the data into the page, so we can start over. */
		ret = trace_seq_to_buffer(&iter->seq,
					  page_address(spd.pages[i]),
					  trace_seq_used(&iter->seq));
		if (ret < 0) {
			__free_page(spd.pages[i]);
			break;
		}
		spd.partial[i].offset = 0;
		spd.partial[i].len = trace_seq_used(&iter->seq);

		trace_seq_init(&iter->seq);
	}

	trace_access_unlock(iter->cpu_file);
	trace_event_read_unlock();
	mutex_unlock(&iter->mutex);

	spd.nr_pages = i;

	if (i)
		ret = splice_to_pipe(pipe, &spd);
	else
		ret = 0;
out:
	splice_shrink_spd(&spd);
	return ret;

out_err:
	mutex_unlock(&iter->mutex);
	goto out;
}

static ssize_t
tracing_entries_read(struct file *filp, char __user *ubuf,
		     size_t cnt, loff_t *ppos)
{
	struct inode *inode = file_inode(filp);
	struct trace_array *tr = inode->i_private;
	int cpu = tracing_get_cpu(inode);
	char buf[64];
	int r = 0;
	ssize_t ret;

	mutex_lock(&trace_types_lock);

	if (cpu == RING_BUFFER_ALL_CPUS) {
		int cpu, buf_size_same;
		unsigned long size;

		size = 0;
		buf_size_same = 1;
		/* check if all cpu sizes are same */
		for_each_tracing_cpu(cpu) {
			/* fill in the size from first enabled cpu */
			if (size == 0)
				size = per_cpu_ptr(tr->array_buffer.data, cpu)->entries;
			if (size != per_cpu_ptr(tr->array_buffer.data, cpu)->entries) {
				buf_size_same = 0;
				break;
			}
		}

		if (buf_size_same) {
			if (!tr->ring_buffer_expanded)
				r = sprintf(buf, "%lu (expanded: %lu)\n",
					    size >> 10,
					    trace_buf_size >> 10);
			else
				r = sprintf(buf, "%lu\n", size >> 10);
		} else
			r = sprintf(buf, "X\n");
	} else
		r = sprintf(buf, "%lu\n", per_cpu_ptr(tr->array_buffer.data, cpu)->entries >> 10);

	mutex_unlock(&trace_types_lock);

	ret = simple_read_from_buffer(ubuf, cnt, ppos, buf, r);
	return ret;
}

static ssize_t
tracing_entries_write(struct file *filp, const char __user *ubuf,
		      size_t cnt, loff_t *ppos)
{
	struct inode *inode = file_inode(filp);
	struct trace_array *tr = inode->i_private;
	unsigned long val;
	int ret;

	ret = kstrtoul_from_user(ubuf, cnt, 10, &val);
	if (ret)
		return ret;

	/* must have at least 1 entry */
	if (!val)
		return -EINVAL;

	/* value is in KB */
	val <<= 10;
	ret = tracing_resize_ring_buffer(tr, val, tracing_get_cpu(inode));
	if (ret < 0)
		return ret;

	*ppos += cnt;

	return cnt;
}

static ssize_t
tracing_total_entries_read(struct file *filp, char __user *ubuf,
				size_t cnt, loff_t *ppos)
{
	struct trace_array *tr = filp->private_data;
	char buf[64];
	int r, cpu;
	unsigned long size = 0, expanded_size = 0;

	mutex_lock(&trace_types_lock);
	for_each_tracing_cpu(cpu) {
		size += per_cpu_ptr(tr->array_buffer.data, cpu)->entries >> 10;
		if (!tr->ring_buffer_expanded)
			expanded_size += trace_buf_size >> 10;
	}
	if (tr->ring_buffer_expanded)
		r = sprintf(buf, "%lu\n", size);
	else
		r = sprintf(buf, "%lu (expanded: %lu)\n", size, expanded_size);
	mutex_unlock(&trace_types_lock);

	return simple_read_from_buffer(ubuf, cnt, ppos, buf, r);
}

static ssize_t
tracing_last_boot_read(struct file *filp, char __user *ubuf, size_t cnt, loff_t *ppos)
{
	struct trace_array *tr = filp->private_data;
	struct seq_buf seq;
	char buf[64];

	seq_buf_init(&seq, buf, 64);

	seq_buf_printf(&seq, "text delta:\t%ld\n", tr->text_delta);
	seq_buf_printf(&seq, "data delta:\t%ld\n", tr->data_delta);

	return simple_read_from_buffer(ubuf, cnt, ppos, buf, seq_buf_used(&seq));
}

static int tracing_buffer_meta_open(struct inode *inode, struct file *filp)
{
	struct trace_array *tr = inode->i_private;
	int cpu = tracing_get_cpu(inode);
	int ret;

	ret = tracing_check_open_get_tr(tr);
	if (ret)
		return ret;

	ret = ring_buffer_meta_seq_init(filp, tr->array_buffer.buffer, cpu);
	if (ret < 0)
		__trace_array_put(tr);
	return ret;
}

static ssize_t
tracing_free_buffer_write(struct file *filp, const char __user *ubuf,
			  size_t cnt, loff_t *ppos)
{
	/*
	 * There is no need to read what the user has written, this function
	 * is just to make sure that there is no error when "echo" is used
	 */

	*ppos += cnt;

	return cnt;
}

static int
tracing_free_buffer_release(struct inode *inode, struct file *filp)
{
	struct trace_array *tr = inode->i_private;

	/* disable tracing ? */
	if (tr->trace_flags & TRACE_ITER_STOP_ON_FREE)
		tracer_tracing_off(tr);
	/* resize the ring buffer to 0 */
	tracing_resize_ring_buffer(tr, 0, RING_BUFFER_ALL_CPUS);

	trace_array_put(tr);

	return 0;
}

#define TRACE_MARKER_MAX_SIZE		4096

static ssize_t
tracing_mark_write(struct file *filp, const char __user *ubuf,
					size_t cnt, loff_t *fpos)
{
	struct trace_array *tr = filp->private_data;
	struct ring_buffer_event *event;
	enum event_trigger_type tt = ETT_NONE;
	struct trace_buffer *buffer;
	struct print_entry *entry;
	int meta_size;
	ssize_t written;
	size_t size;
	int len;

/* Used in tracing_mark_raw_write() as well */
#define FAULTED_STR "<faulted>"
#define FAULTED_SIZE (sizeof(FAULTED_STR) - 1) /* '\0' is already accounted for */

	if (tracing_disabled)
		return -EINVAL;

	if (!(tr->trace_flags & TRACE_ITER_MARKERS))
		return -EINVAL;

	if ((ssize_t)cnt < 0)
		return -EINVAL;

	if (cnt > TRACE_MARKER_MAX_SIZE)
		cnt = TRACE_MARKER_MAX_SIZE;

	meta_size = sizeof(*entry) + 2;  /* add '\0' and possible '\n' */
 again:
	size = cnt + meta_size;

	/* If less than "<faulted>", then make sure we can still add that */
	if (cnt < FAULTED_SIZE)
		size += FAULTED_SIZE - cnt;

	buffer = tr->array_buffer.buffer;
	event = __trace_buffer_lock_reserve(buffer, TRACE_PRINT, size,
					    tracing_gen_ctx());
	if (unlikely(!event)) {
		/*
		 * If the size was greater than what was allowed, then
		 * make it smaller and try again.
		 */
		if (size > ring_buffer_max_event_size(buffer)) {
			/* cnt < FAULTED size should never be bigger than max */
			if (WARN_ON_ONCE(cnt < FAULTED_SIZE))
				return -EBADF;
			cnt = ring_buffer_max_event_size(buffer) - meta_size;
			/* The above should only happen once */
			if (WARN_ON_ONCE(cnt + meta_size == size))
				return -EBADF;
			goto again;
		}

		/* Ring buffer disabled, return as if not open for write */
		return -EBADF;
	}

	entry = ring_buffer_event_data(event);
	entry->ip = _THIS_IP_;

	len = __copy_from_user_inatomic(&entry->buf, ubuf, cnt);
	if (len) {
		memcpy(&entry->buf, FAULTED_STR, FAULTED_SIZE);
		cnt = FAULTED_SIZE;
		written = -EFAULT;
	} else
		written = cnt;

	if (tr->trace_marker_file && !list_empty(&tr->trace_marker_file->triggers)) {
		/* do not add \n before testing triggers, but add \0 */
		entry->buf[cnt] = '\0';
		tt = event_triggers_call(tr->trace_marker_file, buffer, entry, event);
	}

	if (entry->buf[cnt - 1] != '\n') {
		entry->buf[cnt] = '\n';
		entry->buf[cnt + 1] = '\0';
	} else
		entry->buf[cnt] = '\0';

	if (static_branch_unlikely(&trace_marker_exports_enabled))
		ftrace_exports(event, TRACE_EXPORT_MARKER);
	__buffer_unlock_commit(buffer, event);

	if (tt)
		event_triggers_post_call(tr->trace_marker_file, tt);

	return written;
}

static ssize_t
tracing_mark_raw_write(struct file *filp, const char __user *ubuf,
					size_t cnt, loff_t *fpos)
{
	struct trace_array *tr = filp->private_data;
	struct ring_buffer_event *event;
	struct trace_buffer *buffer;
	struct raw_data_entry *entry;
	ssize_t written;
	int size;
	int len;

#define FAULT_SIZE_ID (FAULTED_SIZE + sizeof(int))

	if (tracing_disabled)
		return -EINVAL;

	if (!(tr->trace_flags & TRACE_ITER_MARKERS))
		return -EINVAL;

	/* The marker must at least have a tag id */
	if (cnt < sizeof(unsigned int))
		return -EINVAL;

	size = sizeof(*entry) + cnt;
	if (cnt < FAULT_SIZE_ID)
		size += FAULT_SIZE_ID - cnt;

	buffer = tr->array_buffer.buffer;

	if (size > ring_buffer_max_event_size(buffer))
		return -EINVAL;

	event = __trace_buffer_lock_reserve(buffer, TRACE_RAW_DATA, size,
					    tracing_gen_ctx());
	if (!event)
		/* Ring buffer disabled, return as if not open for write */
		return -EBADF;

	entry = ring_buffer_event_data(event);

	len = __copy_from_user_inatomic(&entry->id, ubuf, cnt);
	if (len) {
		entry->id = -1;
		memcpy(&entry->buf, FAULTED_STR, FAULTED_SIZE);
		written = -EFAULT;
	} else
		written = cnt;

	__buffer_unlock_commit(buffer, event);

	return written;
}

static int tracing_clock_show(struct seq_file *m, void *v)
{
	struct trace_array *tr = m->private;
	int i;

	for (i = 0; i < ARRAY_SIZE(trace_clocks); i++)
		seq_printf(m,
			"%s%s%s%s", i ? " " : "",
			i == tr->clock_id ? "[" : "", trace_clocks[i].name,
			i == tr->clock_id ? "]" : "");
	seq_putc(m, '\n');

	return 0;
}

int tracing_set_clock(struct trace_array *tr, const char *clockstr)
{
	int i;

	for (i = 0; i < ARRAY_SIZE(trace_clocks); i++) {
		if (strcmp(trace_clocks[i].name, clockstr) == 0)
			break;
	}
	if (i == ARRAY_SIZE(trace_clocks))
		return -EINVAL;

	mutex_lock(&trace_types_lock);

	tr->clock_id = i;

	ring_buffer_set_clock(tr->array_buffer.buffer, trace_clocks[i].func);

	/*
	 * New clock may not be consistent with the previous clock.
	 * Reset the buffer so that it doesn't have incomparable timestamps.
	 */
	tracing_reset_online_cpus(&tr->array_buffer);

#ifdef CONFIG_TRACER_MAX_TRACE
	if (tr->max_buffer.buffer)
		ring_buffer_set_clock(tr->max_buffer.buffer, trace_clocks[i].func);
	tracing_reset_online_cpus(&tr->max_buffer);
#endif

	mutex_unlock(&trace_types_lock);

	return 0;
}

static ssize_t tracing_clock_write(struct file *filp, const char __user *ubuf,
				   size_t cnt, loff_t *fpos)
{
	struct seq_file *m = filp->private_data;
	struct trace_array *tr = m->private;
	char buf[64];
	const char *clockstr;
	int ret;

	if (cnt >= sizeof(buf))
		return -EINVAL;

	if (copy_from_user(buf, ubuf, cnt))
		return -EFAULT;

	buf[cnt] = 0;

	clockstr = strstrip(buf);

	ret = tracing_set_clock(tr, clockstr);
	if (ret)
		return ret;

	*fpos += cnt;

	return cnt;
}

static int tracing_clock_open(struct inode *inode, struct file *file)
{
	struct trace_array *tr = inode->i_private;
	int ret;

	ret = tracing_check_open_get_tr(tr);
	if (ret)
		return ret;

	ret = single_open(file, tracing_clock_show, inode->i_private);
	if (ret < 0)
		trace_array_put(tr);

	return ret;
}

static int tracing_time_stamp_mode_show(struct seq_file *m, void *v)
{
	struct trace_array *tr = m->private;

	mutex_lock(&trace_types_lock);

	if (ring_buffer_time_stamp_abs(tr->array_buffer.buffer))
		seq_puts(m, "delta [absolute]\n");
	else
		seq_puts(m, "[delta] absolute\n");

	mutex_unlock(&trace_types_lock);

	return 0;
}

static int tracing_time_stamp_mode_open(struct inode *inode, struct file *file)
{
	struct trace_array *tr = inode->i_private;
	int ret;

	ret = tracing_check_open_get_tr(tr);
	if (ret)
		return ret;

	ret = single_open(file, tracing_time_stamp_mode_show, inode->i_private);
	if (ret < 0)
		trace_array_put(tr);

	return ret;
}

u64 tracing_event_time_stamp(struct trace_buffer *buffer, struct ring_buffer_event *rbe)
{
	if (rbe == this_cpu_read(trace_buffered_event))
		return ring_buffer_time_stamp(buffer);

	return ring_buffer_event_time_stamp(buffer, rbe);
}

/*
 * Set or disable using the per CPU trace_buffer_event when possible.
 */
int tracing_set_filter_buffering(struct trace_array *tr, bool set)
{
	guard(mutex)(&trace_types_lock);

	if (set && tr->no_filter_buffering_ref++)
		return 0;

	if (!set) {
		if (WARN_ON_ONCE(!tr->no_filter_buffering_ref))
			return -EINVAL;

		--tr->no_filter_buffering_ref;
	}

	return 0;
}

struct ftrace_buffer_info {
	struct trace_iterator	iter;
	void			*spare;
	unsigned int		spare_cpu;
	unsigned int		spare_size;
	unsigned int		read;
};

#ifdef CONFIG_TRACER_SNAPSHOT
static int tracing_snapshot_open(struct inode *inode, struct file *file)
{
	struct trace_array *tr = inode->i_private;
	struct trace_iterator *iter;
	struct seq_file *m;
	int ret;

	ret = tracing_check_open_get_tr(tr);
	if (ret)
		return ret;

	if (file->f_mode & FMODE_READ) {
		iter = __tracing_open(inode, file, true);
		if (IS_ERR(iter))
			ret = PTR_ERR(iter);
	} else {
		/* Writes still need the seq_file to hold the private data */
		ret = -ENOMEM;
		m = kzalloc(sizeof(*m), GFP_KERNEL);
		if (!m)
			goto out;
		iter = kzalloc(sizeof(*iter), GFP_KERNEL);
		if (!iter) {
			kfree(m);
			goto out;
		}
		ret = 0;

		iter->tr = tr;
		iter->array_buffer = &tr->max_buffer;
		iter->cpu_file = tracing_get_cpu(inode);
		m->private = iter;
		file->private_data = m;
	}
out:
	if (ret < 0)
		trace_array_put(tr);

	return ret;
}

static void tracing_swap_cpu_buffer(void *tr)
{
	update_max_tr_single((struct trace_array *)tr, current, smp_processor_id());
}

static ssize_t
tracing_snapshot_write(struct file *filp, const char __user *ubuf, size_t cnt,
		       loff_t *ppos)
{
	struct seq_file *m = filp->private_data;
	struct trace_iterator *iter = m->private;
	struct trace_array *tr = iter->tr;
	unsigned long val;
	int ret;

	ret = tracing_update_buffers(tr);
	if (ret < 0)
		return ret;

	ret = kstrtoul_from_user(ubuf, cnt, 10, &val);
	if (ret)
		return ret;

	guard(mutex)(&trace_types_lock);

	if (tr->current_trace->use_max_tr)
		return -EBUSY;

	local_irq_disable();
	arch_spin_lock(&tr->max_lock);
	if (tr->cond_snapshot)
		ret = -EBUSY;
	arch_spin_unlock(&tr->max_lock);
	local_irq_enable();
	if (ret)
		return ret;

	switch (val) {
	case 0:
		if (iter->cpu_file != RING_BUFFER_ALL_CPUS)
			return -EINVAL;
		if (tr->allocated_snapshot)
			free_snapshot(tr);
		break;
	case 1:
/* Only allow per-cpu swap if the ring buffer supports it */
#ifndef CONFIG_RING_BUFFER_ALLOW_SWAP
		if (iter->cpu_file != RING_BUFFER_ALL_CPUS)
			return -EINVAL;
#endif
		if (tr->allocated_snapshot)
			ret = resize_buffer_duplicate_size(&tr->max_buffer,
					&tr->array_buffer, iter->cpu_file);

		ret = tracing_arm_snapshot_locked(tr);
		if (ret)
			return ret;

		/* Now, we're going to swap */
		if (iter->cpu_file == RING_BUFFER_ALL_CPUS) {
			local_irq_disable();
			update_max_tr(tr, current, smp_processor_id(), NULL);
			local_irq_enable();
		} else {
			smp_call_function_single(iter->cpu_file, tracing_swap_cpu_buffer,
						 (void *)tr, 1);
		}
		tracing_disarm_snapshot(tr);
		break;
	default:
		if (tr->allocated_snapshot) {
			if (iter->cpu_file == RING_BUFFER_ALL_CPUS)
				tracing_reset_online_cpus(&tr->max_buffer);
			else
				tracing_reset_cpu(&tr->max_buffer, iter->cpu_file);
		}
		break;
	}

	if (ret >= 0) {
		*ppos += cnt;
		ret = cnt;
	}

	return ret;
}

static int tracing_snapshot_release(struct inode *inode, struct file *file)
{
	struct seq_file *m = file->private_data;
	int ret;

	ret = tracing_release(inode, file);

	if (file->f_mode & FMODE_READ)
		return ret;

	/* If write only, the seq_file is just a stub */
	if (m)
		kfree(m->private);
	kfree(m);

	return 0;
}

static int tracing_buffers_open(struct inode *inode, struct file *filp);
static ssize_t tracing_buffers_read(struct file *filp, char __user *ubuf,
				    size_t count, loff_t *ppos);
static int tracing_buffers_release(struct inode *inode, struct file *file);
static ssize_t tracing_buffers_splice_read(struct file *file, loff_t *ppos,
		   struct pipe_inode_info *pipe, size_t len, unsigned int flags);

static int snapshot_raw_open(struct inode *inode, struct file *filp)
{
	struct ftrace_buffer_info *info;
	int ret;

	/* The following checks for tracefs lockdown */
	ret = tracing_buffers_open(inode, filp);
	if (ret < 0)
		return ret;

	info = filp->private_data;

	if (info->iter.trace->use_max_tr) {
		tracing_buffers_release(inode, filp);
		return -EBUSY;
	}

	info->iter.snapshot = true;
	info->iter.array_buffer = &info->iter.tr->max_buffer;

	return ret;
}

#endif /* CONFIG_TRACER_SNAPSHOT */


static const struct file_operations tracing_thresh_fops = {
	.open		= tracing_open_generic,
	.read		= tracing_thresh_read,
	.write		= tracing_thresh_write,
	.llseek		= generic_file_llseek,
};

#ifdef CONFIG_TRACER_MAX_TRACE
static const struct file_operations tracing_max_lat_fops = {
	.open		= tracing_open_generic_tr,
	.read		= tracing_max_lat_read,
	.write		= tracing_max_lat_write,
	.llseek		= generic_file_llseek,
	.release	= tracing_release_generic_tr,
};
#endif

static const struct file_operations set_tracer_fops = {
	.open		= tracing_open_generic_tr,
	.read		= tracing_set_trace_read,
	.write		= tracing_set_trace_write,
	.llseek		= generic_file_llseek,
	.release	= tracing_release_generic_tr,
};

static const struct file_operations tracing_pipe_fops = {
	.open		= tracing_open_pipe,
	.poll		= tracing_poll_pipe,
	.read		= tracing_read_pipe,
	.splice_read	= tracing_splice_read_pipe,
	.release	= tracing_release_pipe,
};

static const struct file_operations tracing_entries_fops = {
	.open		= tracing_open_generic_tr,
	.read		= tracing_entries_read,
	.write		= tracing_entries_write,
	.llseek		= generic_file_llseek,
	.release	= tracing_release_generic_tr,
};

static const struct file_operations tracing_buffer_meta_fops = {
	.open		= tracing_buffer_meta_open,
	.read		= seq_read,
	.llseek		= seq_lseek,
	.release	= tracing_seq_release,
};

static const struct file_operations tracing_total_entries_fops = {
	.open		= tracing_open_generic_tr,
	.read		= tracing_total_entries_read,
	.llseek		= generic_file_llseek,
	.release	= tracing_release_generic_tr,
};

static const struct file_operations tracing_free_buffer_fops = {
	.open		= tracing_open_generic_tr,
	.write		= tracing_free_buffer_write,
	.release	= tracing_free_buffer_release,
};

static const struct file_operations tracing_mark_fops = {
	.open		= tracing_mark_open,
	.write		= tracing_mark_write,
	.release	= tracing_release_generic_tr,
};

static const struct file_operations tracing_mark_raw_fops = {
	.open		= tracing_mark_open,
	.write		= tracing_mark_raw_write,
	.release	= tracing_release_generic_tr,
};

static const struct file_operations trace_clock_fops = {
	.open		= tracing_clock_open,
	.read		= seq_read,
	.llseek		= seq_lseek,
	.release	= tracing_single_release_tr,
	.write		= tracing_clock_write,
};

static const struct file_operations trace_time_stamp_mode_fops = {
	.open		= tracing_time_stamp_mode_open,
	.read		= seq_read,
	.llseek		= seq_lseek,
	.release	= tracing_single_release_tr,
};

static const struct file_operations last_boot_fops = {
	.open		= tracing_open_generic_tr,
	.read		= tracing_last_boot_read,
	.llseek		= generic_file_llseek,
	.release	= tracing_release_generic_tr,
};

#ifdef CONFIG_TRACER_SNAPSHOT
static const struct file_operations snapshot_fops = {
	.open		= tracing_snapshot_open,
	.read		= seq_read,
	.write		= tracing_snapshot_write,
	.llseek		= tracing_lseek,
	.release	= tracing_snapshot_release,
};

static const struct file_operations snapshot_raw_fops = {
	.open		= snapshot_raw_open,
	.read		= tracing_buffers_read,
	.release	= tracing_buffers_release,
	.splice_read	= tracing_buffers_splice_read,
};

#endif /* CONFIG_TRACER_SNAPSHOT */

/*
 * trace_min_max_write - Write a u64 value to a trace_min_max_param struct
 * @filp: The active open file structure
 * @ubuf: The userspace provided buffer to read value into
 * @cnt: The maximum number of bytes to read
 * @ppos: The current "file" position
 *
 * This function implements the write interface for a struct trace_min_max_param.
 * The filp->private_data must point to a trace_min_max_param structure that
 * defines where to write the value, the min and the max acceptable values,
 * and a lock to protect the write.
 */
static ssize_t
trace_min_max_write(struct file *filp, const char __user *ubuf, size_t cnt, loff_t *ppos)
{
	struct trace_min_max_param *param = filp->private_data;
	u64 val;
	int err;

	if (!param)
		return -EFAULT;

	err = kstrtoull_from_user(ubuf, cnt, 10, &val);
	if (err)
		return err;

	if (param->lock)
		mutex_lock(param->lock);

	if (param->min && val < *param->min)
		err = -EINVAL;

	if (param->max && val > *param->max)
		err = -EINVAL;

	if (!err)
		*param->val = val;

	if (param->lock)
		mutex_unlock(param->lock);

	if (err)
		return err;

	return cnt;
}

/*
 * trace_min_max_read - Read a u64 value from a trace_min_max_param struct
 * @filp: The active open file structure
 * @ubuf: The userspace provided buffer to read value into
 * @cnt: The maximum number of bytes to read
 * @ppos: The current "file" position
 *
 * This function implements the read interface for a struct trace_min_max_param.
 * The filp->private_data must point to a trace_min_max_param struct with valid
 * data.
 */
static ssize_t
trace_min_max_read(struct file *filp, char __user *ubuf, size_t cnt, loff_t *ppos)
{
	struct trace_min_max_param *param = filp->private_data;
	char buf[U64_STR_SIZE];
	int len;
	u64 val;

	if (!param)
		return -EFAULT;

	val = *param->val;

	if (cnt > sizeof(buf))
		cnt = sizeof(buf);

	len = snprintf(buf, sizeof(buf), "%llu\n", val);

	return simple_read_from_buffer(ubuf, cnt, ppos, buf, len);
}

const struct file_operations trace_min_max_fops = {
	.open		= tracing_open_generic,
	.read		= trace_min_max_read,
	.write		= trace_min_max_write,
};

#define TRACING_LOG_ERRS_MAX	8
#define TRACING_LOG_LOC_MAX	128

#define CMD_PREFIX "  Command: "

struct err_info {
	const char	**errs;	/* ptr to loc-specific array of err strings */
	u8		type;	/* index into errs -> specific err string */
	u16		pos;	/* caret position */
	u64		ts;
};

struct tracing_log_err {
	struct list_head	list;
	struct err_info		info;
	char			loc[TRACING_LOG_LOC_MAX]; /* err location */
	char			*cmd;                     /* what caused err */
};

static DEFINE_MUTEX(tracing_err_log_lock);

static struct tracing_log_err *alloc_tracing_log_err(int len)
{
	struct tracing_log_err *err;

	err = kzalloc(sizeof(*err), GFP_KERNEL);
	if (!err)
		return ERR_PTR(-ENOMEM);

	err->cmd = kzalloc(len, GFP_KERNEL);
	if (!err->cmd) {
		kfree(err);
		return ERR_PTR(-ENOMEM);
	}

	return err;
}

static void free_tracing_log_err(struct tracing_log_err *err)
{
	kfree(err->cmd);
	kfree(err);
}

static struct tracing_log_err *get_tracing_log_err(struct trace_array *tr,
						   int len)
{
	struct tracing_log_err *err;
	char *cmd;

	if (tr->n_err_log_entries < TRACING_LOG_ERRS_MAX) {
		err = alloc_tracing_log_err(len);
		if (PTR_ERR(err) != -ENOMEM)
			tr->n_err_log_entries++;

		return err;
	}
	cmd = kzalloc(len, GFP_KERNEL);
	if (!cmd)
		return ERR_PTR(-ENOMEM);
	err = list_first_entry(&tr->err_log, struct tracing_log_err, list);
	kfree(err->cmd);
	err->cmd = cmd;
	list_del(&err->list);

	return err;
}

/**
 * err_pos - find the position of a string within a command for error careting
 * @cmd: The tracing command that caused the error
 * @str: The string to position the caret at within @cmd
 *
 * Finds the position of the first occurrence of @str within @cmd.  The
 * return value can be passed to tracing_log_err() for caret placement
 * within @cmd.
 *
 * Returns the index within @cmd of the first occurrence of @str or 0
 * if @str was not found.
 */
unsigned int err_pos(char *cmd, const char *str)
{
	char *found;

	if (WARN_ON(!strlen(cmd)))
		return 0;

	found = strstr(cmd, str);
	if (found)
		return found - cmd;

	return 0;
}

/**
 * tracing_log_err - write an error to the tracing error log
 * @tr: The associated trace array for the error (NULL for top level array)
 * @loc: A string describing where the error occurred
 * @cmd: The tracing command that caused the error
 * @errs: The array of loc-specific static error strings
 * @type: The index into errs[], which produces the specific static err string
 * @pos: The position the caret should be placed in the cmd
 *
 * Writes an error into tracing/error_log of the form:
 *
 * <loc>: error: <text>
 *   Command: <cmd>
 *              ^
 *
 * tracing/error_log is a small log file containing the last
 * TRACING_LOG_ERRS_MAX errors (8).  Memory for errors isn't allocated
 * unless there has been a tracing error, and the error log can be
 * cleared and have its memory freed by writing the empty string in
 * truncation mode to it i.e. echo > tracing/error_log.
 *
 * NOTE: the @errs array along with the @type param are used to
 * produce a static error string - this string is not copied and saved
 * when the error is logged - only a pointer to it is saved.  See
 * existing callers for examples of how static strings are typically
 * defined for use with tracing_log_err().
 */
void tracing_log_err(struct trace_array *tr,
		     const char *loc, const char *cmd,
		     const char **errs, u8 type, u16 pos)
{
	struct tracing_log_err *err;
	int len = 0;

	if (!tr)
		tr = &global_trace;

	len += sizeof(CMD_PREFIX) + 2 * sizeof("\n") + strlen(cmd) + 1;

	guard(mutex)(&tracing_err_log_lock);

	err = get_tracing_log_err(tr, len);
	if (PTR_ERR(err) == -ENOMEM)
		return;

	snprintf(err->loc, TRACING_LOG_LOC_MAX, "%s: error: ", loc);
	snprintf(err->cmd, len, "\n" CMD_PREFIX "%s\n", cmd);

	err->info.errs = errs;
	err->info.type = type;
	err->info.pos = pos;
	err->info.ts = local_clock();

	list_add_tail(&err->list, &tr->err_log);
}

static void clear_tracing_err_log(struct trace_array *tr)
{
	struct tracing_log_err *err, *next;

	mutex_lock(&tracing_err_log_lock);
	list_for_each_entry_safe(err, next, &tr->err_log, list) {
		list_del(&err->list);
		free_tracing_log_err(err);
	}

	tr->n_err_log_entries = 0;
	mutex_unlock(&tracing_err_log_lock);
}

static void *tracing_err_log_seq_start(struct seq_file *m, loff_t *pos)
{
	struct trace_array *tr = m->private;

	mutex_lock(&tracing_err_log_lock);

	return seq_list_start(&tr->err_log, *pos);
}

static void *tracing_err_log_seq_next(struct seq_file *m, void *v, loff_t *pos)
{
	struct trace_array *tr = m->private;

	return seq_list_next(v, &tr->err_log, pos);
}

static void tracing_err_log_seq_stop(struct seq_file *m, void *v)
{
	mutex_unlock(&tracing_err_log_lock);
}

static void tracing_err_log_show_pos(struct seq_file *m, u16 pos)
{
	u16 i;

	for (i = 0; i < sizeof(CMD_PREFIX) - 1; i++)
		seq_putc(m, ' ');
	for (i = 0; i < pos; i++)
		seq_putc(m, ' ');
	seq_puts(m, "^\n");
}

static int tracing_err_log_seq_show(struct seq_file *m, void *v)
{
	struct tracing_log_err *err = v;

	if (err) {
		const char *err_text = err->info.errs[err->info.type];
		u64 sec = err->info.ts;
		u32 nsec;

		nsec = do_div(sec, NSEC_PER_SEC);
		seq_printf(m, "[%5llu.%06u] %s%s", sec, nsec / 1000,
			   err->loc, err_text);
		seq_printf(m, "%s", err->cmd);
		tracing_err_log_show_pos(m, err->info.pos);
	}

	return 0;
}

static const struct seq_operations tracing_err_log_seq_ops = {
	.start  = tracing_err_log_seq_start,
	.next   = tracing_err_log_seq_next,
	.stop   = tracing_err_log_seq_stop,
	.show   = tracing_err_log_seq_show
};

static int tracing_err_log_open(struct inode *inode, struct file *file)
{
	struct trace_array *tr = inode->i_private;
	int ret = 0;

	ret = tracing_check_open_get_tr(tr);
	if (ret)
		return ret;

	/* If this file was opened for write, then erase contents */
	if ((file->f_mode & FMODE_WRITE) && (file->f_flags & O_TRUNC))
		clear_tracing_err_log(tr);

	if (file->f_mode & FMODE_READ) {
		ret = seq_open(file, &tracing_err_log_seq_ops);
		if (!ret) {
			struct seq_file *m = file->private_data;
			m->private = tr;
		} else {
			trace_array_put(tr);
		}
	}
	return ret;
}

static ssize_t tracing_err_log_write(struct file *file,
				     const char __user *buffer,
				     size_t count, loff_t *ppos)
{
	return count;
}

static int tracing_err_log_release(struct inode *inode, struct file *file)
{
	struct trace_array *tr = inode->i_private;

	trace_array_put(tr);

	if (file->f_mode & FMODE_READ)
		seq_release(inode, file);

	return 0;
}

static const struct file_operations tracing_err_log_fops = {
	.open           = tracing_err_log_open,
	.write		= tracing_err_log_write,
	.read           = seq_read,
	.llseek         = tracing_lseek,
	.release        = tracing_err_log_release,
};

static int tracing_buffers_open(struct inode *inode, struct file *filp)
{
	struct trace_array *tr = inode->i_private;
	struct ftrace_buffer_info *info;
	int ret;

	ret = tracing_check_open_get_tr(tr);
	if (ret)
		return ret;

	info = kvzalloc(sizeof(*info), GFP_KERNEL);
	if (!info) {
		trace_array_put(tr);
		return -ENOMEM;
	}

	mutex_lock(&trace_types_lock);

	info->iter.tr		= tr;
	info->iter.cpu_file	= tracing_get_cpu(inode);
	info->iter.trace	= tr->current_trace;
	info->iter.array_buffer = &tr->array_buffer;
	info->spare		= NULL;
	/* Force reading ring buffer for first read */
	info->read		= (unsigned int)-1;

	filp->private_data = info;

	tr->trace_ref++;

	mutex_unlock(&trace_types_lock);

	ret = nonseekable_open(inode, filp);
	if (ret < 0)
		trace_array_put(tr);

	return ret;
}

static __poll_t
tracing_buffers_poll(struct file *filp, poll_table *poll_table)
{
	struct ftrace_buffer_info *info = filp->private_data;
	struct trace_iterator *iter = &info->iter;

	return trace_poll(iter, filp, poll_table);
}

static ssize_t
tracing_buffers_read(struct file *filp, char __user *ubuf,
		     size_t count, loff_t *ppos)
{
	struct ftrace_buffer_info *info = filp->private_data;
	struct trace_iterator *iter = &info->iter;
	void *trace_data;
	int page_size;
	ssize_t ret = 0;
	ssize_t size;

	if (!count)
		return 0;

#ifdef CONFIG_TRACER_MAX_TRACE
	if (iter->snapshot && iter->tr->current_trace->use_max_tr)
		return -EBUSY;
#endif

	page_size = ring_buffer_subbuf_size_get(iter->array_buffer->buffer);

	/* Make sure the spare matches the current sub buffer size */
	if (info->spare) {
		if (page_size != info->spare_size) {
			ring_buffer_free_read_page(iter->array_buffer->buffer,
						   info->spare_cpu, info->spare);
			info->spare = NULL;
		}
	}

	if (!info->spare) {
		info->spare = ring_buffer_alloc_read_page(iter->array_buffer->buffer,
							  iter->cpu_file);
		if (IS_ERR(info->spare)) {
			ret = PTR_ERR(info->spare);
			info->spare = NULL;
		} else {
			info->spare_cpu = iter->cpu_file;
			info->spare_size = page_size;
		}
	}
	if (!info->spare)
		return ret;

	/* Do we have previous read data to read? */
	if (info->read < page_size)
		goto read;

 again:
	trace_access_lock(iter->cpu_file);
	ret = ring_buffer_read_page(iter->array_buffer->buffer,
				    info->spare,
				    count,
				    iter->cpu_file, 0);
	trace_access_unlock(iter->cpu_file);

	if (ret < 0) {
		if (trace_empty(iter) && !iter->closed) {
			if ((filp->f_flags & O_NONBLOCK))
				return -EAGAIN;

			ret = wait_on_pipe(iter, 0);
			if (ret)
				return ret;

			goto again;
		}
		return 0;
	}

	info->read = 0;
 read:
	size = page_size - info->read;
	if (size > count)
		size = count;
	trace_data = ring_buffer_read_page_data(info->spare);
	ret = copy_to_user(ubuf, trace_data + info->read, size);
	if (ret == size)
		return -EFAULT;

	size -= ret;

	*ppos += size;
	info->read += size;

	return size;
}

static int tracing_buffers_flush(struct file *file, fl_owner_t id)
{
	struct ftrace_buffer_info *info = file->private_data;
	struct trace_iterator *iter = &info->iter;

	iter->closed = true;
	/* Make sure the waiters see the new wait_index */
	(void)atomic_fetch_inc_release(&iter->wait_index);

	ring_buffer_wake_waiters(iter->array_buffer->buffer, iter->cpu_file);

	return 0;
}

static int tracing_buffers_release(struct inode *inode, struct file *file)
{
	struct ftrace_buffer_info *info = file->private_data;
	struct trace_iterator *iter = &info->iter;

	mutex_lock(&trace_types_lock);

	iter->tr->trace_ref--;

	__trace_array_put(iter->tr);

	if (info->spare)
		ring_buffer_free_read_page(iter->array_buffer->buffer,
					   info->spare_cpu, info->spare);
	kvfree(info);

	mutex_unlock(&trace_types_lock);

	return 0;
}

struct buffer_ref {
	struct trace_buffer	*buffer;
	void			*page;
	int			cpu;
	refcount_t		refcount;
};

static void buffer_ref_release(struct buffer_ref *ref)
{
	if (!refcount_dec_and_test(&ref->refcount))
		return;
	ring_buffer_free_read_page(ref->buffer, ref->cpu, ref->page);
	kfree(ref);
}

static void buffer_pipe_buf_release(struct pipe_inode_info *pipe,
				    struct pipe_buffer *buf)
{
	struct buffer_ref *ref = (struct buffer_ref *)buf->private;

	buffer_ref_release(ref);
	buf->private = 0;
}

static bool buffer_pipe_buf_get(struct pipe_inode_info *pipe,
				struct pipe_buffer *buf)
{
	struct buffer_ref *ref = (struct buffer_ref *)buf->private;

	if (refcount_read(&ref->refcount) > INT_MAX/2)
		return false;

	refcount_inc(&ref->refcount);
	return true;
}

/* Pipe buffer operations for a buffer. */
static const struct pipe_buf_operations buffer_pipe_buf_ops = {
	.release		= buffer_pipe_buf_release,
	.get			= buffer_pipe_buf_get,
};

/*
 * Callback from splice_to_pipe(), if we need to release some pages
 * at the end of the spd in case we error'ed out in filling the pipe.
 */
static void buffer_spd_release(struct splice_pipe_desc *spd, unsigned int i)
{
	struct buffer_ref *ref =
		(struct buffer_ref *)spd->partial[i].private;

	buffer_ref_release(ref);
	spd->partial[i].private = 0;
}

static ssize_t
tracing_buffers_splice_read(struct file *file, loff_t *ppos,
			    struct pipe_inode_info *pipe, size_t len,
			    unsigned int flags)
{
	struct ftrace_buffer_info *info = file->private_data;
	struct trace_iterator *iter = &info->iter;
	struct partial_page partial_def[PIPE_DEF_BUFFERS];
	struct page *pages_def[PIPE_DEF_BUFFERS];
	struct splice_pipe_desc spd = {
		.pages		= pages_def,
		.partial	= partial_def,
		.nr_pages_max	= PIPE_DEF_BUFFERS,
		.ops		= &buffer_pipe_buf_ops,
		.spd_release	= buffer_spd_release,
	};
	struct buffer_ref *ref;
	bool woken = false;
	int page_size;
	int entries, i;
	ssize_t ret = 0;

#ifdef CONFIG_TRACER_MAX_TRACE
	if (iter->snapshot && iter->tr->current_trace->use_max_tr)
		return -EBUSY;
#endif

	page_size = ring_buffer_subbuf_size_get(iter->array_buffer->buffer);
	if (*ppos & (page_size - 1))
		return -EINVAL;

	if (len & (page_size - 1)) {
		if (len < page_size)
			return -EINVAL;
		len &= (~(page_size - 1));
	}

	if (splice_grow_spd(pipe, &spd))
		return -ENOMEM;

 again:
	trace_access_lock(iter->cpu_file);
	entries = ring_buffer_entries_cpu(iter->array_buffer->buffer, iter->cpu_file);

	for (i = 0; i < spd.nr_pages_max && len && entries; i++, len -= page_size) {
		struct page *page;
		int r;

		ref = kzalloc(sizeof(*ref), GFP_KERNEL);
		if (!ref) {
			ret = -ENOMEM;
			break;
		}

		refcount_set(&ref->refcount, 1);
		ref->buffer = iter->array_buffer->buffer;
		ref->page = ring_buffer_alloc_read_page(ref->buffer, iter->cpu_file);
		if (IS_ERR(ref->page)) {
			ret = PTR_ERR(ref->page);
			ref->page = NULL;
			kfree(ref);
			break;
		}
		ref->cpu = iter->cpu_file;

		r = ring_buffer_read_page(ref->buffer, ref->page,
					  len, iter->cpu_file, 1);
		if (r < 0) {
			ring_buffer_free_read_page(ref->buffer, ref->cpu,
						   ref->page);
			kfree(ref);
			break;
		}

		page = virt_to_page(ring_buffer_read_page_data(ref->page));

		spd.pages[i] = page;
		spd.partial[i].len = page_size;
		spd.partial[i].offset = 0;
		spd.partial[i].private = (unsigned long)ref;
		spd.nr_pages++;
		*ppos += page_size;

		entries = ring_buffer_entries_cpu(iter->array_buffer->buffer, iter->cpu_file);
	}

	trace_access_unlock(iter->cpu_file);
	spd.nr_pages = i;

	/* did we read anything? */
	if (!spd.nr_pages) {

		if (ret)
			goto out;

		if (woken)
			goto out;

		ret = -EAGAIN;
		if ((file->f_flags & O_NONBLOCK) || (flags & SPLICE_F_NONBLOCK))
			goto out;

		ret = wait_on_pipe(iter, iter->snapshot ? 0 : iter->tr->buffer_percent);
		if (ret)
			goto out;

		/* No need to wait after waking up when tracing is off */
		if (!tracer_tracing_is_on(iter->tr))
			goto out;

		/* Iterate one more time to collect any new data then exit */
		woken = true;

		goto again;
	}

	ret = splice_to_pipe(pipe, &spd);
out:
	splice_shrink_spd(&spd);

	return ret;
}

static long tracing_buffers_ioctl(struct file *file, unsigned int cmd, unsigned long arg)
{
	struct ftrace_buffer_info *info = file->private_data;
	struct trace_iterator *iter = &info->iter;
	int err;

	if (cmd == TRACE_MMAP_IOCTL_GET_READER) {
		if (!(file->f_flags & O_NONBLOCK)) {
			err = ring_buffer_wait(iter->array_buffer->buffer,
					       iter->cpu_file,
					       iter->tr->buffer_percent,
					       NULL, NULL);
			if (err)
				return err;
		}

		return ring_buffer_map_get_reader(iter->array_buffer->buffer,
						  iter->cpu_file);
	} else if (cmd) {
		return -ENOTTY;
	}

	/*
	 * An ioctl call with cmd 0 to the ring buffer file will wake up all
	 * waiters
	 */
	mutex_lock(&trace_types_lock);

	/* Make sure the waiters see the new wait_index */
	(void)atomic_fetch_inc_release(&iter->wait_index);

	ring_buffer_wake_waiters(iter->array_buffer->buffer, iter->cpu_file);

	mutex_unlock(&trace_types_lock);
	return 0;
}

#ifdef CONFIG_TRACER_MAX_TRACE
static int get_snapshot_map(struct trace_array *tr)
{
	int err = 0;

	/*
	 * Called with mmap_lock held. lockdep would be unhappy if we would now
	 * take trace_types_lock. Instead use the specific
	 * snapshot_trigger_lock.
	 */
	spin_lock(&tr->snapshot_trigger_lock);

	if (tr->snapshot || tr->mapped == UINT_MAX)
		err = -EBUSY;
	else
		tr->mapped++;

	spin_unlock(&tr->snapshot_trigger_lock);

	/* Wait for update_max_tr() to observe iter->tr->mapped */
	if (tr->mapped == 1)
		synchronize_rcu();

	return err;

}
static void put_snapshot_map(struct trace_array *tr)
{
	spin_lock(&tr->snapshot_trigger_lock);
	if (!WARN_ON(!tr->mapped))
		tr->mapped--;
	spin_unlock(&tr->snapshot_trigger_lock);
}
#else
static inline int get_snapshot_map(struct trace_array *tr) { return 0; }
static inline void put_snapshot_map(struct trace_array *tr) { }
#endif

static void tracing_buffers_mmap_close(struct vm_area_struct *vma)
{
	struct ftrace_buffer_info *info = vma->vm_file->private_data;
	struct trace_iterator *iter = &info->iter;

	WARN_ON(ring_buffer_unmap(iter->array_buffer->buffer, iter->cpu_file));
	put_snapshot_map(iter->tr);
}

static const struct vm_operations_struct tracing_buffers_vmops = {
	.close		= tracing_buffers_mmap_close,
};

static int tracing_buffers_mmap(struct file *filp, struct vm_area_struct *vma)
{
	struct ftrace_buffer_info *info = filp->private_data;
	struct trace_iterator *iter = &info->iter;
	int ret = 0;

	/* Currently the boot mapped buffer is not supported for mmap */
	if (iter->tr->flags & TRACE_ARRAY_FL_BOOT)
		return -ENODEV;

	ret = get_snapshot_map(iter->tr);
	if (ret)
		return ret;

	ret = ring_buffer_map(iter->array_buffer->buffer, iter->cpu_file, vma);
	if (ret)
		put_snapshot_map(iter->tr);

	vma->vm_ops = &tracing_buffers_vmops;

	return ret;
}

static const struct file_operations tracing_buffers_fops = {
	.open		= tracing_buffers_open,
	.read		= tracing_buffers_read,
	.poll		= tracing_buffers_poll,
	.release	= tracing_buffers_release,
	.flush		= tracing_buffers_flush,
	.splice_read	= tracing_buffers_splice_read,
	.unlocked_ioctl = tracing_buffers_ioctl,
	.mmap		= tracing_buffers_mmap,
};

static ssize_t
tracing_stats_read(struct file *filp, char __user *ubuf,
		   size_t count, loff_t *ppos)
{
	struct inode *inode = file_inode(filp);
	struct trace_array *tr = inode->i_private;
	struct array_buffer *trace_buf = &tr->array_buffer;
	int cpu = tracing_get_cpu(inode);
	struct trace_seq *s;
	unsigned long cnt;
	unsigned long long t;
	unsigned long usec_rem;

	s = kmalloc(sizeof(*s), GFP_KERNEL);
	if (!s)
		return -ENOMEM;

	trace_seq_init(s);

	cnt = ring_buffer_entries_cpu(trace_buf->buffer, cpu);
	trace_seq_printf(s, "entries: %ld\n", cnt);

	cnt = ring_buffer_overrun_cpu(trace_buf->buffer, cpu);
	trace_seq_printf(s, "overrun: %ld\n", cnt);

	cnt = ring_buffer_commit_overrun_cpu(trace_buf->buffer, cpu);
	trace_seq_printf(s, "commit overrun: %ld\n", cnt);

	cnt = ring_buffer_bytes_cpu(trace_buf->buffer, cpu);
	trace_seq_printf(s, "bytes: %ld\n", cnt);

	if (trace_clocks[tr->clock_id].in_ns) {
		/* local or global for trace_clock */
		t = ns2usecs(ring_buffer_oldest_event_ts(trace_buf->buffer, cpu));
		usec_rem = do_div(t, USEC_PER_SEC);
		trace_seq_printf(s, "oldest event ts: %5llu.%06lu\n",
								t, usec_rem);

		t = ns2usecs(ring_buffer_time_stamp(trace_buf->buffer));
		usec_rem = do_div(t, USEC_PER_SEC);
		trace_seq_printf(s, "now ts: %5llu.%06lu\n", t, usec_rem);
	} else {
		/* counter or tsc mode for trace_clock */
		trace_seq_printf(s, "oldest event ts: %llu\n",
				ring_buffer_oldest_event_ts(trace_buf->buffer, cpu));

		trace_seq_printf(s, "now ts: %llu\n",
				ring_buffer_time_stamp(trace_buf->buffer));
	}

	cnt = ring_buffer_dropped_events_cpu(trace_buf->buffer, cpu);
	trace_seq_printf(s, "dropped events: %ld\n", cnt);

	cnt = ring_buffer_read_events_cpu(trace_buf->buffer, cpu);
	trace_seq_printf(s, "read events: %ld\n", cnt);

	count = simple_read_from_buffer(ubuf, count, ppos,
					s->buffer, trace_seq_used(s));

	kfree(s);

	return count;
}

static const struct file_operations tracing_stats_fops = {
	.open		= tracing_open_generic_tr,
	.read		= tracing_stats_read,
	.llseek		= generic_file_llseek,
	.release	= tracing_release_generic_tr,
};

#ifdef CONFIG_DYNAMIC_FTRACE

static ssize_t
tracing_read_dyn_info(struct file *filp, char __user *ubuf,
		  size_t cnt, loff_t *ppos)
{
	ssize_t ret;
	char *buf;
	int r;

	/* 512 should be plenty to hold the amount needed */
#define DYN_INFO_BUF_SIZE	512

	buf = kmalloc(DYN_INFO_BUF_SIZE, GFP_KERNEL);
	if (!buf)
		return -ENOMEM;

	r = scnprintf(buf, DYN_INFO_BUF_SIZE,
		      "%ld pages:%ld groups: %ld\n"
		      "ftrace boot update time = %llu (ns)\n"
		      "ftrace module total update time = %llu (ns)\n",
		      ftrace_update_tot_cnt,
		      ftrace_number_of_pages,
		      ftrace_number_of_groups,
		      ftrace_update_time,
		      ftrace_total_mod_time);

	ret = simple_read_from_buffer(ubuf, cnt, ppos, buf, r);
	kfree(buf);
	return ret;
}

static const struct file_operations tracing_dyn_info_fops = {
	.open		= tracing_open_generic,
	.read		= tracing_read_dyn_info,
	.llseek		= generic_file_llseek,
};
#endif /* CONFIG_DYNAMIC_FTRACE */

#if defined(CONFIG_TRACER_SNAPSHOT) && defined(CONFIG_DYNAMIC_FTRACE)
static void
ftrace_snapshot(unsigned long ip, unsigned long parent_ip,
		struct trace_array *tr, struct ftrace_probe_ops *ops,
		void *data)
{
	tracing_snapshot_instance(tr);
}

static void
ftrace_count_snapshot(unsigned long ip, unsigned long parent_ip,
		      struct trace_array *tr, struct ftrace_probe_ops *ops,
		      void *data)
{
	struct ftrace_func_mapper *mapper = data;
	long *count = NULL;

	if (mapper)
		count = (long *)ftrace_func_mapper_find_ip(mapper, ip);

	if (count) {

		if (*count <= 0)
			return;

		(*count)--;
	}

	tracing_snapshot_instance(tr);
}

static int
ftrace_snapshot_print(struct seq_file *m, unsigned long ip,
		      struct ftrace_probe_ops *ops, void *data)
{
	struct ftrace_func_mapper *mapper = data;
	long *count = NULL;

	seq_printf(m, "%ps:", (void *)ip);

	seq_puts(m, "snapshot");

	if (mapper)
		count = (long *)ftrace_func_mapper_find_ip(mapper, ip);

	if (count)
		seq_printf(m, ":count=%ld\n", *count);
	else
		seq_puts(m, ":unlimited\n");

	return 0;
}

static int
ftrace_snapshot_init(struct ftrace_probe_ops *ops, struct trace_array *tr,
		     unsigned long ip, void *init_data, void **data)
{
	struct ftrace_func_mapper *mapper = *data;

	if (!mapper) {
		mapper = allocate_ftrace_func_mapper();
		if (!mapper)
			return -ENOMEM;
		*data = mapper;
	}

	return ftrace_func_mapper_add_ip(mapper, ip, init_data);
}

static void
ftrace_snapshot_free(struct ftrace_probe_ops *ops, struct trace_array *tr,
		     unsigned long ip, void *data)
{
	struct ftrace_func_mapper *mapper = data;

	if (!ip) {
		if (!mapper)
			return;
		free_ftrace_func_mapper(mapper, NULL);
		return;
	}

	ftrace_func_mapper_remove_ip(mapper, ip);
}

static struct ftrace_probe_ops snapshot_probe_ops = {
	.func			= ftrace_snapshot,
	.print			= ftrace_snapshot_print,
};

static struct ftrace_probe_ops snapshot_count_probe_ops = {
	.func			= ftrace_count_snapshot,
	.print			= ftrace_snapshot_print,
	.init			= ftrace_snapshot_init,
	.free			= ftrace_snapshot_free,
};

static int
ftrace_trace_snapshot_callback(struct trace_array *tr, struct ftrace_hash *hash,
			       char *glob, char *cmd, char *param, int enable)
{
	struct ftrace_probe_ops *ops;
	void *count = (void *)-1;
	char *number;
	int ret;

	if (!tr)
		return -ENODEV;

	/* hash funcs only work with set_ftrace_filter */
	if (!enable)
		return -EINVAL;

	ops = param ? &snapshot_count_probe_ops :  &snapshot_probe_ops;

	if (glob[0] == '!') {
		ret = unregister_ftrace_function_probe_func(glob+1, tr, ops);
		if (!ret)
			tracing_disarm_snapshot(tr);

		return ret;
	}

	if (!param)
		goto out_reg;

	number = strsep(&param, ":");

	if (!strlen(number))
		goto out_reg;

	/*
	 * We use the callback data field (which is a pointer)
	 * as our counter.
	 */
	ret = kstrtoul(number, 0, (unsigned long *)&count);
	if (ret)
		return ret;

 out_reg:
	ret = tracing_arm_snapshot(tr);
	if (ret < 0)
		goto out;

	ret = register_ftrace_function_probe(glob, tr, ops, count);
	if (ret < 0)
		tracing_disarm_snapshot(tr);
 out:
	return ret < 0 ? ret : 0;
}

static struct ftrace_func_command ftrace_snapshot_cmd = {
	.name			= "snapshot",
	.func			= ftrace_trace_snapshot_callback,
};

static __init int register_snapshot_cmd(void)
{
	return register_ftrace_command(&ftrace_snapshot_cmd);
}
#else
static inline __init int register_snapshot_cmd(void) { return 0; }
#endif /* defined(CONFIG_TRACER_SNAPSHOT) && defined(CONFIG_DYNAMIC_FTRACE) */

static struct dentry *tracing_get_dentry(struct trace_array *tr)
{
	if (WARN_ON(!tr->dir))
		return ERR_PTR(-ENODEV);

	/* Top directory uses NULL as the parent */
	if (tr->flags & TRACE_ARRAY_FL_GLOBAL)
		return NULL;

	/* All sub buffers have a descriptor */
	return tr->dir;
}

static struct dentry *tracing_dentry_percpu(struct trace_array *tr, int cpu)
{
	struct dentry *d_tracer;

	if (tr->percpu_dir)
		return tr->percpu_dir;

	d_tracer = tracing_get_dentry(tr);
	if (IS_ERR(d_tracer))
		return NULL;

	tr->percpu_dir = tracefs_create_dir("per_cpu", d_tracer);

	MEM_FAIL(!tr->percpu_dir,
		  "Could not create tracefs directory 'per_cpu/%d'\n", cpu);

	return tr->percpu_dir;
}

static struct dentry *
trace_create_cpu_file(const char *name, umode_t mode, struct dentry *parent,
		      void *data, long cpu, const struct file_operations *fops)
{
	struct dentry *ret = trace_create_file(name, mode, parent, data, fops);

	if (ret) /* See tracing_get_cpu() */
		d_inode(ret)->i_cdev = (void *)(cpu + 1);
	return ret;
}

static void
tracing_init_tracefs_percpu(struct trace_array *tr, long cpu)
{
	struct dentry *d_percpu = tracing_dentry_percpu(tr, cpu);
	struct dentry *d_cpu;
	char cpu_dir[30]; /* 30 characters should be more than enough */

	if (!d_percpu)
		return;

	snprintf(cpu_dir, 30, "cpu%ld", cpu);
	d_cpu = tracefs_create_dir(cpu_dir, d_percpu);
	if (!d_cpu) {
		pr_warn("Could not create tracefs '%s' entry\n", cpu_dir);
		return;
	}

	/* per cpu trace_pipe */
	trace_create_cpu_file("trace_pipe", TRACE_MODE_READ, d_cpu,
				tr, cpu, &tracing_pipe_fops);

	/* per cpu trace */
	trace_create_cpu_file("trace", TRACE_MODE_WRITE, d_cpu,
				tr, cpu, &tracing_fops);

	trace_create_cpu_file("trace_pipe_raw", TRACE_MODE_READ, d_cpu,
				tr, cpu, &tracing_buffers_fops);

	trace_create_cpu_file("stats", TRACE_MODE_READ, d_cpu,
				tr, cpu, &tracing_stats_fops);

	trace_create_cpu_file("buffer_size_kb", TRACE_MODE_READ, d_cpu,
				tr, cpu, &tracing_entries_fops);

	if (tr->range_addr_start)
		trace_create_cpu_file("buffer_meta", TRACE_MODE_READ, d_cpu,
				      tr, cpu, &tracing_buffer_meta_fops);
#ifdef CONFIG_TRACER_SNAPSHOT
	if (!tr->range_addr_start) {
		trace_create_cpu_file("snapshot", TRACE_MODE_WRITE, d_cpu,
				      tr, cpu, &snapshot_fops);

		trace_create_cpu_file("snapshot_raw", TRACE_MODE_READ, d_cpu,
				      tr, cpu, &snapshot_raw_fops);
	}
#endif
}

#ifdef CONFIG_FTRACE_SELFTEST
/* Let selftest have access to static functions in this file */
#include "trace_selftest.c"
#endif

static ssize_t
trace_options_read(struct file *filp, char __user *ubuf, size_t cnt,
			loff_t *ppos)
{
	struct trace_option_dentry *topt = filp->private_data;
	char *buf;

	if (topt->flags->val & topt->opt->bit)
		buf = "1\n";
	else
		buf = "0\n";

	return simple_read_from_buffer(ubuf, cnt, ppos, buf, 2);
}

static ssize_t
trace_options_write(struct file *filp, const char __user *ubuf, size_t cnt,
			 loff_t *ppos)
{
	struct trace_option_dentry *topt = filp->private_data;
	unsigned long val;
	int ret;

	ret = kstrtoul_from_user(ubuf, cnt, 10, &val);
	if (ret)
		return ret;

	if (val != 0 && val != 1)
		return -EINVAL;

	if (!!(topt->flags->val & topt->opt->bit) != val) {
		mutex_lock(&trace_types_lock);
		ret = __set_tracer_option(topt->tr, topt->flags,
					  topt->opt, !val);
		mutex_unlock(&trace_types_lock);
		if (ret)
			return ret;
	}

	*ppos += cnt;

	return cnt;
}

static int tracing_open_options(struct inode *inode, struct file *filp)
{
	struct trace_option_dentry *topt = inode->i_private;
	int ret;

	ret = tracing_check_open_get_tr(topt->tr);
	if (ret)
		return ret;

	filp->private_data = inode->i_private;
	return 0;
}

static int tracing_release_options(struct inode *inode, struct file *file)
{
	struct trace_option_dentry *topt = file->private_data;

	trace_array_put(topt->tr);
	return 0;
}

static const struct file_operations trace_options_fops = {
	.open = tracing_open_options,
	.read = trace_options_read,
	.write = trace_options_write,
	.llseek	= generic_file_llseek,
	.release = tracing_release_options,
};

/*
 * In order to pass in both the trace_array descriptor as well as the index
 * to the flag that the trace option file represents, the trace_array
 * has a character array of trace_flags_index[], which holds the index
 * of the bit for the flag it represents. index[0] == 0, index[1] == 1, etc.
 * The address of this character array is passed to the flag option file
 * read/write callbacks.
 *
 * In order to extract both the index and the trace_array descriptor,
 * get_tr_index() uses the following algorithm.
 *
 *   idx = *ptr;
 *
 * As the pointer itself contains the address of the index (remember
 * index[1] == 1).
 *
 * Then to get the trace_array descriptor, by subtracting that index
 * from the ptr, we get to the start of the index itself.
 *
 *   ptr - idx == &index[0]
 *
 * Then a simple container_of() from that pointer gets us to the
 * trace_array descriptor.
 */
static void get_tr_index(void *data, struct trace_array **ptr,
			 unsigned int *pindex)
{
	*pindex = *(unsigned char *)data;

	*ptr = container_of(data - *pindex, struct trace_array,
			    trace_flags_index);
}

static ssize_t
trace_options_core_read(struct file *filp, char __user *ubuf, size_t cnt,
			loff_t *ppos)
{
	void *tr_index = filp->private_data;
	struct trace_array *tr;
	unsigned int index;
	char *buf;

	get_tr_index(tr_index, &tr, &index);

	if (tr->trace_flags & (1 << index))
		buf = "1\n";
	else
		buf = "0\n";

	return simple_read_from_buffer(ubuf, cnt, ppos, buf, 2);
}

static ssize_t
trace_options_core_write(struct file *filp, const char __user *ubuf, size_t cnt,
			 loff_t *ppos)
{
	void *tr_index = filp->private_data;
	struct trace_array *tr;
	unsigned int index;
	unsigned long val;
	int ret;

	get_tr_index(tr_index, &tr, &index);

	ret = kstrtoul_from_user(ubuf, cnt, 10, &val);
	if (ret)
		return ret;

	if (val != 0 && val != 1)
		return -EINVAL;

	mutex_lock(&event_mutex);
	mutex_lock(&trace_types_lock);
	ret = set_tracer_flag(tr, 1 << index, val);
	mutex_unlock(&trace_types_lock);
	mutex_unlock(&event_mutex);

	if (ret < 0)
		return ret;

	*ppos += cnt;

	return cnt;
}

static const struct file_operations trace_options_core_fops = {
	.open = tracing_open_generic,
	.read = trace_options_core_read,
	.write = trace_options_core_write,
	.llseek = generic_file_llseek,
};

struct dentry *trace_create_file(const char *name,
				 umode_t mode,
				 struct dentry *parent,
				 void *data,
				 const struct file_operations *fops)
{
	struct dentry *ret;

	ret = tracefs_create_file(name, mode, parent, data, fops);
	if (!ret)
		pr_warn("Could not create tracefs '%s' entry\n", name);

	return ret;
}


static struct dentry *trace_options_init_dentry(struct trace_array *tr)
{
	struct dentry *d_tracer;

	if (tr->options)
		return tr->options;

	d_tracer = tracing_get_dentry(tr);
	if (IS_ERR(d_tracer))
		return NULL;

	tr->options = tracefs_create_dir("options", d_tracer);
	if (!tr->options) {
		pr_warn("Could not create tracefs directory 'options'\n");
		return NULL;
	}

	return tr->options;
}

static void
create_trace_option_file(struct trace_array *tr,
			 struct trace_option_dentry *topt,
			 struct tracer_flags *flags,
			 struct tracer_opt *opt)
{
	struct dentry *t_options;

	t_options = trace_options_init_dentry(tr);
	if (!t_options)
		return;

	topt->flags = flags;
	topt->opt = opt;
	topt->tr = tr;

	topt->entry = trace_create_file(opt->name, TRACE_MODE_WRITE,
					t_options, topt, &trace_options_fops);

}

static void
create_trace_option_files(struct trace_array *tr, struct tracer *tracer)
{
	struct trace_option_dentry *topts;
	struct trace_options *tr_topts;
	struct tracer_flags *flags;
	struct tracer_opt *opts;
	int cnt;
	int i;

	if (!tracer)
		return;

	flags = tracer->flags;

	if (!flags || !flags->opts)
		return;

	/*
	 * If this is an instance, only create flags for tracers
	 * the instance may have.
	 */
	if (!trace_ok_for_array(tracer, tr))
		return;

	for (i = 0; i < tr->nr_topts; i++) {
		/* Make sure there's no duplicate flags. */
		if (WARN_ON_ONCE(tr->topts[i].tracer->flags == tracer->flags))
			return;
	}

	opts = flags->opts;

	for (cnt = 0; opts[cnt].name; cnt++)
		;

	topts = kcalloc(cnt + 1, sizeof(*topts), GFP_KERNEL);
	if (!topts)
		return;

	tr_topts = krealloc(tr->topts, sizeof(*tr->topts) * (tr->nr_topts + 1),
			    GFP_KERNEL);
	if (!tr_topts) {
		kfree(topts);
		return;
	}

	tr->topts = tr_topts;
	tr->topts[tr->nr_topts].tracer = tracer;
	tr->topts[tr->nr_topts].topts = topts;
	tr->nr_topts++;

	for (cnt = 0; opts[cnt].name; cnt++) {
		create_trace_option_file(tr, &topts[cnt], flags,
					 &opts[cnt]);
		MEM_FAIL(topts[cnt].entry == NULL,
			  "Failed to create trace option: %s",
			  opts[cnt].name);
	}
}

static struct dentry *
create_trace_option_core_file(struct trace_array *tr,
			      const char *option, long index)
{
	struct dentry *t_options;

	t_options = trace_options_init_dentry(tr);
	if (!t_options)
		return NULL;

	return trace_create_file(option, TRACE_MODE_WRITE, t_options,
				 (void *)&tr->trace_flags_index[index],
				 &trace_options_core_fops);
}

static void create_trace_options_dir(struct trace_array *tr)
{
	struct dentry *t_options;
	bool top_level = tr == &global_trace;
	int i;

	t_options = trace_options_init_dentry(tr);
	if (!t_options)
		return;

	for (i = 0; trace_options[i]; i++) {
		if (top_level ||
		    !((1 << i) & TOP_LEVEL_TRACE_FLAGS))
			create_trace_option_core_file(tr, trace_options[i], i);
	}
}

static ssize_t
rb_simple_read(struct file *filp, char __user *ubuf,
	       size_t cnt, loff_t *ppos)
{
	struct trace_array *tr = filp->private_data;
	char buf[64];
	int r;

	r = tracer_tracing_is_on(tr);
	r = sprintf(buf, "%d\n", r);

	return simple_read_from_buffer(ubuf, cnt, ppos, buf, r);
}

static ssize_t
rb_simple_write(struct file *filp, const char __user *ubuf,
		size_t cnt, loff_t *ppos)
{
	struct trace_array *tr = filp->private_data;
	struct trace_buffer *buffer = tr->array_buffer.buffer;
	unsigned long val;
	int ret;

	ret = kstrtoul_from_user(ubuf, cnt, 10, &val);
	if (ret)
		return ret;

	if (buffer) {
		mutex_lock(&trace_types_lock);
		if (!!val == tracer_tracing_is_on(tr)) {
			val = 0; /* do nothing */
		} else if (val) {
			tracer_tracing_on(tr);
			if (tr->current_trace->start)
				tr->current_trace->start(tr);
		} else {
			tracer_tracing_off(tr);
			if (tr->current_trace->stop)
				tr->current_trace->stop(tr);
			/* Wake up any waiters */
			ring_buffer_wake_waiters(buffer, RING_BUFFER_ALL_CPUS);
		}
		mutex_unlock(&trace_types_lock);
	}

	(*ppos)++;

	return cnt;
}

static const struct file_operations rb_simple_fops = {
	.open		= tracing_open_generic_tr,
	.read		= rb_simple_read,
	.write		= rb_simple_write,
	.release	= tracing_release_generic_tr,
	.llseek		= default_llseek,
};

static ssize_t
buffer_percent_read(struct file *filp, char __user *ubuf,
		    size_t cnt, loff_t *ppos)
{
	struct trace_array *tr = filp->private_data;
	char buf[64];
	int r;

	r = tr->buffer_percent;
	r = sprintf(buf, "%d\n", r);

	return simple_read_from_buffer(ubuf, cnt, ppos, buf, r);
}

static ssize_t
buffer_percent_write(struct file *filp, const char __user *ubuf,
		     size_t cnt, loff_t *ppos)
{
	struct trace_array *tr = filp->private_data;
	unsigned long val;
	int ret;

	ret = kstrtoul_from_user(ubuf, cnt, 10, &val);
	if (ret)
		return ret;

	if (val > 100)
		return -EINVAL;

	tr->buffer_percent = val;

	(*ppos)++;

	return cnt;
}

static const struct file_operations buffer_percent_fops = {
	.open		= tracing_open_generic_tr,
	.read		= buffer_percent_read,
	.write		= buffer_percent_write,
	.release	= tracing_release_generic_tr,
	.llseek		= default_llseek,
};

static ssize_t
buffer_subbuf_size_read(struct file *filp, char __user *ubuf, size_t cnt, loff_t *ppos)
{
	struct trace_array *tr = filp->private_data;
	size_t size;
	char buf[64];
	int order;
	int r;

	order = ring_buffer_subbuf_order_get(tr->array_buffer.buffer);
	size = (PAGE_SIZE << order) / 1024;

	r = sprintf(buf, "%zd\n", size);

	return simple_read_from_buffer(ubuf, cnt, ppos, buf, r);
}

static ssize_t
buffer_subbuf_size_write(struct file *filp, const char __user *ubuf,
			 size_t cnt, loff_t *ppos)
{
	struct trace_array *tr = filp->private_data;
	unsigned long val;
	int old_order;
	int order;
	int pages;
	int ret;

	ret = kstrtoul_from_user(ubuf, cnt, 10, &val);
	if (ret)
		return ret;

	val *= 1024; /* value passed in is in KB */

	pages = DIV_ROUND_UP(val, PAGE_SIZE);
	order = fls(pages - 1);

	/* limit between 1 and 128 system pages */
	if (order < 0 || order > 7)
		return -EINVAL;

	/* Do not allow tracing while changing the order of the ring buffer */
	tracing_stop_tr(tr);

	old_order = ring_buffer_subbuf_order_get(tr->array_buffer.buffer);
	if (old_order == order)
		goto out;

	ret = ring_buffer_subbuf_order_set(tr->array_buffer.buffer, order);
	if (ret)
		goto out;

#ifdef CONFIG_TRACER_MAX_TRACE

	if (!tr->allocated_snapshot)
		goto out_max;

	ret = ring_buffer_subbuf_order_set(tr->max_buffer.buffer, order);
	if (ret) {
		/* Put back the old order */
		cnt = ring_buffer_subbuf_order_set(tr->array_buffer.buffer, old_order);
		if (WARN_ON_ONCE(cnt)) {
			/*
			 * AARGH! We are left with different orders!
			 * The max buffer is our "snapshot" buffer.
			 * When a tracer needs a snapshot (one of the
			 * latency tracers), it swaps the max buffer
			 * with the saved snap shot. We succeeded to
			 * update the order of the main buffer, but failed to
			 * update the order of the max buffer. But when we tried
			 * to reset the main buffer to the original size, we
			 * failed there too. This is very unlikely to
			 * happen, but if it does, warn and kill all
			 * tracing.
			 */
			tracing_disabled = 1;
		}
		goto out;
	}
 out_max:
#endif
	(*ppos)++;
 out:
	if (ret)
		cnt = ret;
	tracing_start_tr(tr);
	return cnt;
}

static const struct file_operations buffer_subbuf_size_fops = {
	.open		= tracing_open_generic_tr,
	.read		= buffer_subbuf_size_read,
	.write		= buffer_subbuf_size_write,
	.release	= tracing_release_generic_tr,
	.llseek		= default_llseek,
};

static struct dentry *trace_instance_dir;

static void
init_tracer_tracefs(struct trace_array *tr, struct dentry *d_tracer);

static int
allocate_trace_buffer(struct trace_array *tr, struct array_buffer *buf, int size)
{
	enum ring_buffer_flags rb_flags;

	rb_flags = tr->trace_flags & TRACE_ITER_OVERWRITE ? RB_FL_OVERWRITE : 0;

	buf->tr = tr;

	if (tr->range_addr_start && tr->range_addr_size) {
		buf->buffer = ring_buffer_alloc_range(size, rb_flags, 0,
						      tr->range_addr_start,
						      tr->range_addr_size);

		ring_buffer_last_boot_delta(buf->buffer,
					    &tr->text_delta, &tr->data_delta);
		/*
		 * This is basically the same as a mapped buffer,
		 * with the same restrictions.
		 */
		tr->mapped++;
	} else {
		buf->buffer = ring_buffer_alloc(size, rb_flags);
	}
	if (!buf->buffer)
		return -ENOMEM;

	buf->data = alloc_percpu(struct trace_array_cpu);
	if (!buf->data) {
		ring_buffer_free(buf->buffer);
		buf->buffer = NULL;
		return -ENOMEM;
	}

	/* Allocate the first page for all buffers */
	set_buffer_entries(&tr->array_buffer,
			   ring_buffer_size(tr->array_buffer.buffer, 0));

	return 0;
}

static void free_trace_buffer(struct array_buffer *buf)
{
	if (buf->buffer) {
		ring_buffer_free(buf->buffer);
		buf->buffer = NULL;
		free_percpu(buf->data);
		buf->data = NULL;
	}
}

static int allocate_trace_buffers(struct trace_array *tr, int size)
{
	int ret;

	ret = allocate_trace_buffer(tr, &tr->array_buffer, size);
	if (ret)
		return ret;

#ifdef CONFIG_TRACER_MAX_TRACE
	/* Fix mapped buffer trace arrays do not have snapshot buffers */
	if (tr->range_addr_start)
		return 0;

	ret = allocate_trace_buffer(tr, &tr->max_buffer,
				    allocate_snapshot ? size : 1);
	if (MEM_FAIL(ret, "Failed to allocate trace buffer\n")) {
		free_trace_buffer(&tr->array_buffer);
		return -ENOMEM;
	}
	tr->allocated_snapshot = allocate_snapshot;

	allocate_snapshot = false;
#endif

	return 0;
}

static void free_trace_buffers(struct trace_array *tr)
{
	if (!tr)
		return;

	free_trace_buffer(&tr->array_buffer);

#ifdef CONFIG_TRACER_MAX_TRACE
	free_trace_buffer(&tr->max_buffer);
#endif
}

static void init_trace_flags_index(struct trace_array *tr)
{
	int i;

	/* Used by the trace options files */
	for (i = 0; i < TRACE_FLAGS_MAX_SIZE; i++)
		tr->trace_flags_index[i] = i;
}

static void __update_tracer_options(struct trace_array *tr)
{
	struct tracer *t;

	for (t = trace_types; t; t = t->next)
		add_tracer_options(tr, t);
}

static void update_tracer_options(struct trace_array *tr)
{
	mutex_lock(&trace_types_lock);
	tracer_options_updated = true;
	__update_tracer_options(tr);
	mutex_unlock(&trace_types_lock);
}

/* Must have trace_types_lock held */
struct trace_array *trace_array_find(const char *instance)
{
	struct trace_array *tr, *found = NULL;

	list_for_each_entry(tr, &ftrace_trace_arrays, list) {
		if (tr->name && strcmp(tr->name, instance) == 0) {
			found = tr;
			break;
		}
	}

	return found;
}

struct trace_array *trace_array_find_get(const char *instance)
{
	struct trace_array *tr;

	mutex_lock(&trace_types_lock);
	tr = trace_array_find(instance);
	if (tr)
		tr->ref++;
	mutex_unlock(&trace_types_lock);

	return tr;
}

static int trace_array_create_dir(struct trace_array *tr)
{
	int ret;

	tr->dir = tracefs_create_dir(tr->name, trace_instance_dir);
	if (!tr->dir)
		return -EINVAL;

	ret = event_trace_add_tracer(tr->dir, tr);
	if (ret) {
		tracefs_remove(tr->dir);
		return ret;
	}

	init_tracer_tracefs(tr, tr->dir);
	__update_tracer_options(tr);

	return ret;
}

static struct trace_array *
trace_array_create_systems(const char *name, const char *systems,
			   unsigned long range_addr_start,
			   unsigned long range_addr_size)
{
	struct trace_array *tr;
	int ret;

	ret = -ENOMEM;
	tr = kzalloc(sizeof(*tr), GFP_KERNEL);
	if (!tr)
		return ERR_PTR(ret);

	tr->name = kstrdup(name, GFP_KERNEL);
	if (!tr->name)
		goto out_free_tr;

	if (!alloc_cpumask_var(&tr->tracing_cpumask, GFP_KERNEL))
		goto out_free_tr;

	if (!zalloc_cpumask_var(&tr->pipe_cpumask, GFP_KERNEL))
		goto out_free_tr;

	if (systems) {
		tr->system_names = kstrdup_const(systems, GFP_KERNEL);
		if (!tr->system_names)
			goto out_free_tr;
	}

	/* Only for boot up memory mapped ring buffers */
	tr->range_addr_start = range_addr_start;
	tr->range_addr_size = range_addr_size;

	tr->trace_flags = global_trace.trace_flags & ~ZEROED_TRACE_FLAGS;

	cpumask_copy(tr->tracing_cpumask, cpu_all_mask);

	raw_spin_lock_init(&tr->start_lock);

	tr->max_lock = (arch_spinlock_t)__ARCH_SPIN_LOCK_UNLOCKED;
#ifdef CONFIG_TRACER_MAX_TRACE
	spin_lock_init(&tr->snapshot_trigger_lock);
#endif
	tr->current_trace = &nop_trace;

	INIT_LIST_HEAD(&tr->systems);
	INIT_LIST_HEAD(&tr->events);
	INIT_LIST_HEAD(&tr->hist_vars);
	INIT_LIST_HEAD(&tr->err_log);

#ifdef CONFIG_MODULES
	INIT_LIST_HEAD(&tr->mod_events);
#endif

	if (allocate_trace_buffers(tr, trace_buf_size) < 0)
		goto out_free_tr;

	/* The ring buffer is defaultly expanded */
	trace_set_ring_buffer_expanded(tr);

	if (ftrace_allocate_ftrace_ops(tr) < 0)
		goto out_free_tr;

	ftrace_init_trace_array(tr);

	init_trace_flags_index(tr);

	if (trace_instance_dir) {
		ret = trace_array_create_dir(tr);
		if (ret)
			goto out_free_tr;
	} else
		__trace_early_add_events(tr);

	list_add(&tr->list, &ftrace_trace_arrays);

	tr->ref++;

	return tr;

 out_free_tr:
	ftrace_free_ftrace_ops(tr);
	free_trace_buffers(tr);
	free_cpumask_var(tr->pipe_cpumask);
	free_cpumask_var(tr->tracing_cpumask);
	kfree_const(tr->system_names);
	kfree(tr->name);
	kfree(tr);

	return ERR_PTR(ret);
}

static struct trace_array *trace_array_create(const char *name)
{
	return trace_array_create_systems(name, NULL, 0, 0);
}

static int instance_mkdir(const char *name)
{
	struct trace_array *tr;
	int ret;

	guard(mutex)(&event_mutex);
	guard(mutex)(&trace_types_lock);

	ret = -EEXIST;
	if (trace_array_find(name))
		return -EEXIST;

	tr = trace_array_create(name);

	ret = PTR_ERR_OR_ZERO(tr);

	return ret;
}

static u64 map_pages(u64 start, u64 size)
{
	struct page **pages;
	phys_addr_t page_start;
	unsigned int page_count;
	unsigned int i;
	void *vaddr;

	page_count = DIV_ROUND_UP(size, PAGE_SIZE);

	page_start = start;
	pages = kmalloc_array(page_count, sizeof(struct page *), GFP_KERNEL);
	if (!pages)
		return 0;

	for (i = 0; i < page_count; i++) {
		phys_addr_t addr = page_start + i * PAGE_SIZE;
		pages[i] = pfn_to_page(addr >> PAGE_SHIFT);
	}
	vaddr = vmap(pages, page_count, VM_MAP, PAGE_KERNEL);
	kfree(pages);

	return (u64)(unsigned long)vaddr;
}

/**
 * trace_array_get_by_name - Create/Lookup a trace array, given its name.
 * @name: The name of the trace array to be looked up/created.
 * @systems: A list of systems to create event directories for (NULL for all)
 *
 * Returns pointer to trace array with given name.
 * NULL, if it cannot be created.
 *
 * NOTE: This function increments the reference counter associated with the
 * trace array returned. This makes sure it cannot be freed while in use.
 * Use trace_array_put() once the trace array is no longer needed.
 * If the trace_array is to be freed, trace_array_destroy() needs to
 * be called after the trace_array_put(), or simply let user space delete
 * it from the tracefs instances directory. But until the
 * trace_array_put() is called, user space can not delete it.
 *
 */
struct trace_array *trace_array_get_by_name(const char *name, const char *systems)
{
	struct trace_array *tr;

	guard(mutex)(&event_mutex);
	guard(mutex)(&trace_types_lock);

	list_for_each_entry(tr, &ftrace_trace_arrays, list) {
		if (tr->name && strcmp(tr->name, name) == 0) {
			tr->ref++;
			return tr;
		}
	}

	tr = trace_array_create_systems(name, systems, 0, 0);

	if (IS_ERR(tr))
		tr = NULL;
	else
		tr->ref++;

	return tr;
}
EXPORT_SYMBOL_GPL(trace_array_get_by_name);

static int __remove_instance(struct trace_array *tr)
{
	int i;

	/* Reference counter for a newly created trace array = 1. */
	if (tr->ref > 1 || (tr->current_trace && tr->trace_ref))
		return -EBUSY;

	list_del(&tr->list);

	/* Disable all the flags that were enabled coming in */
	for (i = 0; i < TRACE_FLAGS_MAX_SIZE; i++) {
		if ((1 << i) & ZEROED_TRACE_FLAGS)
			set_tracer_flag(tr, 1 << i, 0);
	}

	if (printk_trace == tr)
		update_printk_trace(&global_trace);

	tracing_set_nop(tr);
	clear_ftrace_function_probes(tr);
	event_trace_del_tracer(tr);
	ftrace_clear_pids(tr);
	ftrace_destroy_function_files(tr);
	tracefs_remove(tr->dir);
	free_percpu(tr->last_func_repeats);
	free_trace_buffers(tr);
	clear_tracing_err_log(tr);

	for (i = 0; i < tr->nr_topts; i++) {
		kfree(tr->topts[i].topts);
	}
	kfree(tr->topts);

	free_cpumask_var(tr->pipe_cpumask);
	free_cpumask_var(tr->tracing_cpumask);
	kfree_const(tr->system_names);
	kfree(tr->name);
	kfree(tr);

	return 0;
}

int trace_array_destroy(struct trace_array *this_tr)
{
	struct trace_array *tr;

	if (!this_tr)
		return -EINVAL;

	guard(mutex)(&event_mutex);
	guard(mutex)(&trace_types_lock);


	/* Making sure trace array exists before destroying it. */
	list_for_each_entry(tr, &ftrace_trace_arrays, list) {
		if (tr == this_tr)
			return __remove_instance(tr);
	}

	return -ENODEV;
}
EXPORT_SYMBOL_GPL(trace_array_destroy);

static int instance_rmdir(const char *name)
{
	struct trace_array *tr;

	guard(mutex)(&event_mutex);
	guard(mutex)(&trace_types_lock);

	tr = trace_array_find(name);
	if (!tr)
		return -ENODEV;

	return __remove_instance(tr);
}

static __init void create_trace_instances(struct dentry *d_tracer)
{
	struct trace_array *tr;

	trace_instance_dir = tracefs_create_instance_dir("instances", d_tracer,
							 instance_mkdir,
							 instance_rmdir);
	if (MEM_FAIL(!trace_instance_dir, "Failed to create instances directory\n"))
		return;

	guard(mutex)(&event_mutex);
	guard(mutex)(&trace_types_lock);

	list_for_each_entry(tr, &ftrace_trace_arrays, list) {
		if (!tr->name)
			continue;
		if (MEM_FAIL(trace_array_create_dir(tr) < 0,
			     "Failed to create instance directory\n"))
			return;
	}
}

static void
init_tracer_tracefs(struct trace_array *tr, struct dentry *d_tracer)
{
	int cpu;

	trace_create_file("available_tracers", TRACE_MODE_READ, d_tracer,
			tr, &show_traces_fops);

	trace_create_file("current_tracer", TRACE_MODE_WRITE, d_tracer,
			tr, &set_tracer_fops);

	trace_create_file("tracing_cpumask", TRACE_MODE_WRITE, d_tracer,
			  tr, &tracing_cpumask_fops);

	trace_create_file("trace_options", TRACE_MODE_WRITE, d_tracer,
			  tr, &tracing_iter_fops);

	trace_create_file("trace", TRACE_MODE_WRITE, d_tracer,
			  tr, &tracing_fops);

	trace_create_file("trace_pipe", TRACE_MODE_READ, d_tracer,
			  tr, &tracing_pipe_fops);

	trace_create_file("buffer_size_kb", TRACE_MODE_WRITE, d_tracer,
			  tr, &tracing_entries_fops);

	trace_create_file("buffer_total_size_kb", TRACE_MODE_READ, d_tracer,
			  tr, &tracing_total_entries_fops);

	trace_create_file("free_buffer", 0200, d_tracer,
			  tr, &tracing_free_buffer_fops);

	trace_create_file("trace_marker", 0220, d_tracer,
			  tr, &tracing_mark_fops);

	tr->trace_marker_file = __find_event_file(tr, "ftrace", "print");

	trace_create_file("trace_marker_raw", 0220, d_tracer,
			  tr, &tracing_mark_raw_fops);

	trace_create_file("trace_clock", TRACE_MODE_WRITE, d_tracer, tr,
			  &trace_clock_fops);

	trace_create_file("tracing_on", TRACE_MODE_WRITE, d_tracer,
			  tr, &rb_simple_fops);

	trace_create_file("timestamp_mode", TRACE_MODE_READ, d_tracer, tr,
			  &trace_time_stamp_mode_fops);

	tr->buffer_percent = 50;

	trace_create_file("buffer_percent", TRACE_MODE_WRITE, d_tracer,
			tr, &buffer_percent_fops);

	trace_create_file("buffer_subbuf_size_kb", TRACE_MODE_WRITE, d_tracer,
			  tr, &buffer_subbuf_size_fops);

	create_trace_options_dir(tr);

#ifdef CONFIG_TRACER_MAX_TRACE
	trace_create_maxlat_file(tr, d_tracer);
#endif

	if (ftrace_create_function_files(tr, d_tracer))
		MEM_FAIL(1, "Could not allocate function filter files");

	if (tr->range_addr_start) {
		trace_create_file("last_boot_info", TRACE_MODE_READ, d_tracer,
				  tr, &last_boot_fops);
#ifdef CONFIG_TRACER_SNAPSHOT
	} else {
		trace_create_file("snapshot", TRACE_MODE_WRITE, d_tracer,
				  tr, &snapshot_fops);
#endif
	}

	trace_create_file("error_log", TRACE_MODE_WRITE, d_tracer,
			  tr, &tracing_err_log_fops);

	for_each_tracing_cpu(cpu)
		tracing_init_tracefs_percpu(tr, cpu);

	ftrace_init_tracefs(tr, d_tracer);
}

static struct vfsmount *trace_automount(struct dentry *mntpt, void *ingore)
{
	struct vfsmount *mnt;
	struct file_system_type *type;

	/*
	 * To maintain backward compatibility for tools that mount
	 * debugfs to get to the tracing facility, tracefs is automatically
	 * mounted to the debugfs/tracing directory.
	 */
	type = get_fs_type("tracefs");
	if (!type)
		return NULL;
	mnt = vfs_submount(mntpt, type, "tracefs", NULL);
	put_filesystem(type);
	if (IS_ERR(mnt))
		return NULL;
	mntget(mnt);

	return mnt;
}

/**
 * tracing_init_dentry - initialize top level trace array
 *
 * This is called when creating files or directories in the tracing
 * directory. It is called via fs_initcall() by any of the boot up code
 * and expects to return the dentry of the top level tracing directory.
 */
int tracing_init_dentry(void)
{
	struct trace_array *tr = &global_trace;

	if (security_locked_down(LOCKDOWN_TRACEFS)) {
		pr_warn("Tracing disabled due to lockdown\n");
		return -EPERM;
	}

	/* The top level trace array uses  NULL as parent */
	if (tr->dir)
		return 0;

	if (WARN_ON(!tracefs_initialized()))
		return -ENODEV;

	/*
	 * As there may still be users that expect the tracing
	 * files to exist in debugfs/tracing, we must automount
	 * the tracefs file system there, so older tools still
	 * work with the newer kernel.
	 */
	tr->dir = debugfs_create_automount("tracing", NULL,
					   trace_automount, NULL);

	return 0;
}

extern struct trace_eval_map *__start_ftrace_eval_maps[];
extern struct trace_eval_map *__stop_ftrace_eval_maps[];

static struct workqueue_struct *eval_map_wq __initdata;
static struct work_struct eval_map_work __initdata;
static struct work_struct tracerfs_init_work __initdata;

static void __init eval_map_work_func(struct work_struct *work)
{
	int len;

	len = __stop_ftrace_eval_maps - __start_ftrace_eval_maps;
	trace_insert_eval_map(NULL, __start_ftrace_eval_maps, len);
}

static int __init trace_eval_init(void)
{
	INIT_WORK(&eval_map_work, eval_map_work_func);

	eval_map_wq = alloc_workqueue("eval_map_wq", WQ_UNBOUND, 0);
	if (!eval_map_wq) {
		pr_err("Unable to allocate eval_map_wq\n");
		/* Do work here */
		eval_map_work_func(&eval_map_work);
		return -ENOMEM;
	}

	queue_work(eval_map_wq, &eval_map_work);
	return 0;
}

subsys_initcall(trace_eval_init);

static int __init trace_eval_sync(void)
{
	/* Make sure the eval map updates are finished */
	if (eval_map_wq)
		destroy_workqueue(eval_map_wq);
	return 0;
}

late_initcall_sync(trace_eval_sync);


#ifdef CONFIG_MODULES

bool module_exists(const char *module)
{
	/* All modules have the symbol __this_module */
	static const char this_mod[] = "__this_module";
	char modname[MAX_PARAM_PREFIX_LEN + sizeof(this_mod) + 2];
	unsigned long val;
	int n;

	n = snprintf(modname, sizeof(modname), "%s:%s", module, this_mod);

	if (n > sizeof(modname) - 1)
		return false;

	val = module_kallsyms_lookup_name(modname);
	return val != 0;
}

static void trace_module_add_evals(struct module *mod)
{
	if (!mod->num_trace_evals)
		return;

	/*
	 * Modules with bad taint do not have events created, do
	 * not bother with enums either.
	 */
	if (trace_module_has_bad_taint(mod))
		return;

	trace_insert_eval_map(mod, mod->trace_evals, mod->num_trace_evals);
}

#ifdef CONFIG_TRACE_EVAL_MAP_FILE
static void trace_module_remove_evals(struct module *mod)
{
	union trace_eval_map_item *map;
	union trace_eval_map_item **last = &trace_eval_maps;

	if (!mod->num_trace_evals)
		return;

	guard(mutex)(&trace_eval_mutex);

	map = trace_eval_maps;

	while (map) {
		if (map->head.mod == mod)
			break;
		map = trace_eval_jmp_to_tail(map);
		last = &map->tail.next;
		map = map->tail.next;
	}
	if (!map)
		return;

	*last = trace_eval_jmp_to_tail(map)->tail.next;
	kfree(map);
}
#else
static inline void trace_module_remove_evals(struct module *mod) { }
#endif /* CONFIG_TRACE_EVAL_MAP_FILE */

static int trace_module_notify(struct notifier_block *self,
			       unsigned long val, void *data)
{
	struct module *mod = data;

	switch (val) {
	case MODULE_STATE_COMING:
		trace_module_add_evals(mod);
		break;
	case MODULE_STATE_GOING:
		trace_module_remove_evals(mod);
		break;
	}

	return NOTIFY_OK;
}

static struct notifier_block trace_module_nb = {
	.notifier_call = trace_module_notify,
	.priority = 0,
};
#endif /* CONFIG_MODULES */

static __init void tracer_init_tracefs_work_func(struct work_struct *work)
{

	event_trace_init();

	init_tracer_tracefs(&global_trace, NULL);
	ftrace_init_tracefs_toplevel(&global_trace, NULL);

	trace_create_file("tracing_thresh", TRACE_MODE_WRITE, NULL,
			&global_trace, &tracing_thresh_fops);

	trace_create_file("README", TRACE_MODE_READ, NULL,
			NULL, &tracing_readme_fops);

	trace_create_file("saved_cmdlines", TRACE_MODE_READ, NULL,
			NULL, &tracing_saved_cmdlines_fops);

	trace_create_file("saved_cmdlines_size", TRACE_MODE_WRITE, NULL,
			  NULL, &tracing_saved_cmdlines_size_fops);

	trace_create_file("saved_tgids", TRACE_MODE_READ, NULL,
			NULL, &tracing_saved_tgids_fops);

	trace_create_eval_file(NULL);

#ifdef CONFIG_MODULES
	register_module_notifier(&trace_module_nb);
#endif

#ifdef CONFIG_DYNAMIC_FTRACE
	trace_create_file("dyn_ftrace_total_info", TRACE_MODE_READ, NULL,
			NULL, &tracing_dyn_info_fops);
#endif

	create_trace_instances(NULL);

	update_tracer_options(&global_trace);
}

static __init int tracer_init_tracefs(void)
{
	int ret;

	trace_access_lock_init();

	ret = tracing_init_dentry();
	if (ret)
		return 0;

	if (eval_map_wq) {
		INIT_WORK(&tracerfs_init_work, tracer_init_tracefs_work_func);
		queue_work(eval_map_wq, &tracerfs_init_work);
	} else {
		tracer_init_tracefs_work_func(NULL);
	}

	rv_init_interface();

	return 0;
}

fs_initcall(tracer_init_tracefs);

static int trace_die_panic_handler(struct notifier_block *self,
				unsigned long ev, void *unused);

static struct notifier_block trace_panic_notifier = {
	.notifier_call = trace_die_panic_handler,
	.priority = INT_MAX - 1,
};

static struct notifier_block trace_die_notifier = {
	.notifier_call = trace_die_panic_handler,
	.priority = INT_MAX - 1,
};

/*
 * The idea is to execute the following die/panic callback early, in order
 * to avoid showing irrelevant information in the trace (like other panic
 * notifier functions); we are the 2nd to run, after hung_task/rcu_stall
 * warnings get disabled (to prevent potential log flooding).
 */
static int trace_die_panic_handler(struct notifier_block *self,
				unsigned long ev, void *unused)
{
	if (!ftrace_dump_on_oops_enabled())
		return NOTIFY_DONE;

	/* The die notifier requires DIE_OOPS to trigger */
	if (self == &trace_die_notifier && ev != DIE_OOPS)
		return NOTIFY_DONE;

	ftrace_dump(DUMP_PARAM);

	return NOTIFY_DONE;
}

/*
 * printk is set to max of 1024, we really don't need it that big.
 * Nothing should be printing 1000 characters anyway.
 */
#define TRACE_MAX_PRINT		1000

/*
 * Define here KERN_TRACE so that we have one place to modify
 * it if we decide to change what log level the ftrace dump
 * should be at.
 */
#define KERN_TRACE		KERN_EMERG

void
trace_printk_seq(struct trace_seq *s)
{
	/* Probably should print a warning here. */
	if (s->seq.len >= TRACE_MAX_PRINT)
		s->seq.len = TRACE_MAX_PRINT;

	/*
	 * More paranoid code. Although the buffer size is set to
	 * PAGE_SIZE, and TRACE_MAX_PRINT is 1000, this is just
	 * an extra layer of protection.
	 */
	if (WARN_ON_ONCE(s->seq.len >= s->seq.size))
		s->seq.len = s->seq.size - 1;

	/* should be zero ended, but we are paranoid. */
	s->buffer[s->seq.len] = 0;

	printk(KERN_TRACE "%s", s->buffer);

	trace_seq_init(s);
}

static void trace_init_iter(struct trace_iterator *iter, struct trace_array *tr)
{
	iter->tr = tr;
	iter->trace = iter->tr->current_trace;
	iter->cpu_file = RING_BUFFER_ALL_CPUS;
	iter->array_buffer = &tr->array_buffer;

	if (iter->trace && iter->trace->open)
		iter->trace->open(iter);

	/* Annotate start of buffers if we had overruns */
	if (ring_buffer_overruns(iter->array_buffer->buffer))
		iter->iter_flags |= TRACE_FILE_ANNOTATE;

	/* Output in nanoseconds only if we are using a clock in nanoseconds. */
	if (trace_clocks[iter->tr->clock_id].in_ns)
		iter->iter_flags |= TRACE_FILE_TIME_IN_NS;

	/* Can not use kmalloc for iter.temp and iter.fmt */
	iter->temp = static_temp_buf;
	iter->temp_size = STATIC_TEMP_BUF_SIZE;
	iter->fmt = static_fmt_buf;
	iter->fmt_size = STATIC_FMT_BUF_SIZE;
}

void trace_init_global_iter(struct trace_iterator *iter)
{
	trace_init_iter(iter, &global_trace);
}

static void ftrace_dump_one(struct trace_array *tr, enum ftrace_dump_mode dump_mode)
{
	/* use static because iter can be a bit big for the stack */
	static struct trace_iterator iter;
	unsigned int old_userobj;
	unsigned long flags;
	int cnt = 0, cpu;

	/*
	 * Always turn off tracing when we dump.
	 * We don't need to show trace output of what happens
	 * between multiple crashes.
	 *
	 * If the user does a sysrq-z, then they can re-enable
	 * tracing with echo 1 > tracing_on.
	 */
	tracer_tracing_off(tr);

	local_irq_save(flags);

	/* Simulate the iterator */
	trace_init_iter(&iter, tr);

	for_each_tracing_cpu(cpu) {
		atomic_inc(&per_cpu_ptr(iter.array_buffer->data, cpu)->disabled);
	}

	old_userobj = tr->trace_flags & TRACE_ITER_SYM_USEROBJ;

	/* don't look at user memory in panic mode */
	tr->trace_flags &= ~TRACE_ITER_SYM_USEROBJ;

	if (dump_mode == DUMP_ORIG)
		iter.cpu_file = raw_smp_processor_id();
	else
		iter.cpu_file = RING_BUFFER_ALL_CPUS;

	if (tr == &global_trace)
		printk(KERN_TRACE "Dumping ftrace buffer:\n");
	else
		printk(KERN_TRACE "Dumping ftrace instance %s buffer:\n", tr->name);

	/* Did function tracer already get disabled? */
	if (ftrace_is_dead()) {
		printk("# WARNING: FUNCTION TRACING IS CORRUPTED\n");
		printk("#          MAY BE MISSING FUNCTION EVENTS\n");
	}

	/*
	 * We need to stop all tracing on all CPUS to read
	 * the next buffer. This is a bit expensive, but is
	 * not done often. We fill all what we can read,
	 * and then release the locks again.
	 */

	while (!trace_empty(&iter)) {

		if (!cnt)
			printk(KERN_TRACE "---------------------------------\n");

		cnt++;

		trace_iterator_reset(&iter);
		iter.iter_flags |= TRACE_FILE_LAT_FMT;

		if (trace_find_next_entry_inc(&iter) != NULL) {
			int ret;

			ret = print_trace_line(&iter);
			if (ret != TRACE_TYPE_NO_CONSUME)
				trace_consume(&iter);
		}
		touch_nmi_watchdog();

		trace_printk_seq(&iter.seq);
	}

	if (!cnt)
		printk(KERN_TRACE "   (ftrace buffer empty)\n");
	else
		printk(KERN_TRACE "---------------------------------\n");

	tr->trace_flags |= old_userobj;

	for_each_tracing_cpu(cpu) {
		atomic_dec(&per_cpu_ptr(iter.array_buffer->data, cpu)->disabled);
	}
	local_irq_restore(flags);
}

static void ftrace_dump_by_param(void)
{
	bool first_param = true;
	char dump_param[MAX_TRACER_SIZE];
	char *buf, *token, *inst_name;
	struct trace_array *tr;

	strscpy(dump_param, ftrace_dump_on_oops, MAX_TRACER_SIZE);
	buf = dump_param;

	while ((token = strsep(&buf, ",")) != NULL) {
		if (first_param) {
			first_param = false;
			if (!strcmp("0", token))
				continue;
			else if (!strcmp("1", token)) {
				ftrace_dump_one(&global_trace, DUMP_ALL);
				continue;
			}
			else if (!strcmp("2", token) ||
			  !strcmp("orig_cpu", token)) {
				ftrace_dump_one(&global_trace, DUMP_ORIG);
				continue;
			}
		}

		inst_name = strsep(&token, "=");
		tr = trace_array_find(inst_name);
		if (!tr) {
			printk(KERN_TRACE "Instance %s not found\n", inst_name);
			continue;
		}

		if (token && (!strcmp("2", token) ||
			  !strcmp("orig_cpu", token)))
			ftrace_dump_one(tr, DUMP_ORIG);
		else
			ftrace_dump_one(tr, DUMP_ALL);
	}
}

void ftrace_dump(enum ftrace_dump_mode oops_dump_mode)
{
	static atomic_t dump_running;

	/* Only allow one dump user at a time. */
	if (atomic_inc_return(&dump_running) != 1) {
		atomic_dec(&dump_running);
		return;
	}

	switch (oops_dump_mode) {
	case DUMP_ALL:
		ftrace_dump_one(&global_trace, DUMP_ALL);
		break;
	case DUMP_ORIG:
		ftrace_dump_one(&global_trace, DUMP_ORIG);
		break;
	case DUMP_PARAM:
		ftrace_dump_by_param();
		break;
	case DUMP_NONE:
		break;
	default:
		printk(KERN_TRACE "Bad dumping mode, switching to all CPUs dump\n");
		ftrace_dump_one(&global_trace, DUMP_ALL);
	}

	atomic_dec(&dump_running);
}
EXPORT_SYMBOL_GPL(ftrace_dump);

#define WRITE_BUFSIZE  4096

ssize_t trace_parse_run_command(struct file *file, const char __user *buffer,
				size_t count, loff_t *ppos,
				int (*createfn)(const char *))
{
	char *kbuf, *buf, *tmp;
	int ret = 0;
	size_t done = 0;
	size_t size;

	kbuf = kmalloc(WRITE_BUFSIZE, GFP_KERNEL);
	if (!kbuf)
		return -ENOMEM;

	while (done < count) {
		size = count - done;

		if (size >= WRITE_BUFSIZE)
			size = WRITE_BUFSIZE - 1;

		if (copy_from_user(kbuf, buffer + done, size)) {
			ret = -EFAULT;
			goto out;
		}
		kbuf[size] = '\0';
		buf = kbuf;
		do {
			tmp = strchr(buf, '\n');
			if (tmp) {
				*tmp = '\0';
				size = tmp - buf + 1;
			} else {
				size = strlen(buf);
				if (done + size < count) {
					if (buf != kbuf)
						break;
					/* This can accept WRITE_BUFSIZE - 2 ('\n' + '\0') */
					pr_warn("Line length is too long: Should be less than %d\n",
						WRITE_BUFSIZE - 2);
					ret = -EINVAL;
					goto out;
				}
			}
			done += size;

			/* Remove comments */
			tmp = strchr(buf, '#');

			if (tmp)
				*tmp = '\0';

			ret = createfn(buf);
			if (ret)
				goto out;
			buf += size;

		} while (done < count);
	}
	ret = done;

out:
	kfree(kbuf);

	return ret;
}

#ifdef CONFIG_TRACER_MAX_TRACE
__init static bool tr_needs_alloc_snapshot(const char *name)
{
	char *test;
	int len = strlen(name);
	bool ret;

	if (!boot_snapshot_index)
		return false;

	if (strncmp(name, boot_snapshot_info, len) == 0 &&
	    boot_snapshot_info[len] == '\t')
		return true;

	test = kmalloc(strlen(name) + 3, GFP_KERNEL);
	if (!test)
		return false;

	sprintf(test, "\t%s\t", name);
	ret = strstr(boot_snapshot_info, test) == NULL;
	kfree(test);
	return ret;
}

__init static void do_allocate_snapshot(const char *name)
{
	if (!tr_needs_alloc_snapshot(name))
		return;

	/*
	 * When allocate_snapshot is set, the next call to
	 * allocate_trace_buffers() (called by trace_array_get_by_name())
	 * will allocate the snapshot buffer. That will alse clear
	 * this flag.
	 */
	allocate_snapshot = true;
}
#else
static inline void do_allocate_snapshot(const char *name) { }
#endif

__init static void enable_instances(void)
{
	struct trace_array *tr;
	char *curr_str;
	char *name;
	char *str;
	char *tok;

	/* A tab is always appended */
	boot_instance_info[boot_instance_index - 1] = '\0';
	str = boot_instance_info;

	while ((curr_str = strsep(&str, "\t"))) {
		phys_addr_t start = 0;
		phys_addr_t size = 0;
		unsigned long addr = 0;
		bool traceprintk = false;
		bool traceoff = false;
		char *flag_delim;
		char *addr_delim;

		tok = strsep(&curr_str, ",");

		flag_delim = strchr(tok, '^');
		addr_delim = strchr(tok, '@');

		if (addr_delim)
			*addr_delim++ = '\0';

		if (flag_delim)
			*flag_delim++ = '\0';

		name = tok;

		if (flag_delim) {
			char *flag;

			while ((flag = strsep(&flag_delim, "^"))) {
				if (strcmp(flag, "traceoff") == 0) {
					traceoff = true;
				} else if ((strcmp(flag, "printk") == 0) ||
					   (strcmp(flag, "traceprintk") == 0) ||
					   (strcmp(flag, "trace_printk") == 0)) {
					traceprintk = true;
				} else {
					pr_info("Tracing: Invalid instance flag '%s' for %s\n",
						flag, name);
				}
			}
		}

		tok = addr_delim;
		if (tok && isdigit(*tok)) {
			start = memparse(tok, &tok);
			if (!start) {
				pr_warn("Tracing: Invalid boot instance address for %s\n",
					name);
				continue;
			}
			if (*tok != ':') {
				pr_warn("Tracing: No size specified for instance %s\n", name);
				continue;
			}
			tok++;
			size = memparse(tok, &tok);
			if (!size) {
				pr_warn("Tracing: Invalid boot instance size for %s\n",
					name);
				continue;
			}
		} else if (tok) {
			if (!reserve_mem_find_by_name(tok, &start, &size)) {
				start = 0;
				pr_warn("Failed to map boot instance %s to %s\n", name, tok);
				continue;
			}
		}

		if (start) {
			addr = map_pages(start, size);
			if (addr) {
				pr_info("Tracing: mapped boot instance %s at physical memory %pa of size 0x%lx\n",
					name, &start, (unsigned long)size);
			} else {
				pr_warn("Tracing: Failed to map boot instance %s\n", name);
				continue;
			}
		} else {
			/* Only non mapped buffers have snapshot buffers */
			if (IS_ENABLED(CONFIG_TRACER_MAX_TRACE))
				do_allocate_snapshot(name);
		}

		tr = trace_array_create_systems(name, NULL, addr, size);
		if (IS_ERR(tr)) {
			pr_warn("Tracing: Failed to create instance buffer %s\n", curr_str);
			continue;
		}

		if (traceoff)
			tracer_tracing_off(tr);

		if (traceprintk)
			update_printk_trace(tr);

		/*
		 * If start is set, then this is a mapped buffer, and
		 * cannot be deleted by user space, so keep the reference
		 * to it.
		 */
		if (start) {
			tr->flags |= TRACE_ARRAY_FL_BOOT;
			tr->ref++;
		}

		while ((tok = strsep(&curr_str, ","))) {
			early_enable_events(tr, tok, true);
		}
	}
}

__init static int tracer_alloc_buffers(void)
{
	int ring_buf_size;
	int ret = -ENOMEM;


	if (security_locked_down(LOCKDOWN_TRACEFS)) {
		pr_warn("Tracing disabled due to lockdown\n");
		return -EPERM;
	}

	/*
	 * Make sure we don't accidentally add more trace options
	 * than we have bits for.
	 */
	BUILD_BUG_ON(TRACE_ITER_LAST_BIT > TRACE_FLAGS_MAX_SIZE);

	if (!alloc_cpumask_var(&tracing_buffer_mask, GFP_KERNEL))
		goto out;

	if (!alloc_cpumask_var(&global_trace.tracing_cpumask, GFP_KERNEL))
		goto out_free_buffer_mask;

	/* Only allocate trace_printk buffers if a trace_printk exists */
	if (&__stop___trace_bprintk_fmt != &__start___trace_bprintk_fmt)
		/* Must be called before global_trace.buffer is allocated */
		trace_printk_init_buffers();

	/* To save memory, keep the ring buffer size to its minimum */
	if (global_trace.ring_buffer_expanded)
		ring_buf_size = trace_buf_size;
	else
		ring_buf_size = 1;

	cpumask_copy(tracing_buffer_mask, cpu_possible_mask);
	cpumask_copy(global_trace.tracing_cpumask, cpu_all_mask);

	raw_spin_lock_init(&global_trace.start_lock);

	/*
	 * The prepare callbacks allocates some memory for the ring buffer. We
	 * don't free the buffer if the CPU goes down. If we were to free
	 * the buffer, then the user would lose any trace that was in the
	 * buffer. The memory will be removed once the "instance" is removed.
	 */
	ret = cpuhp_setup_state_multi(CPUHP_TRACE_RB_PREPARE,
				      "trace/RB:prepare", trace_rb_cpu_prepare,
				      NULL);
	if (ret < 0)
		goto out_free_cpumask;
	/* Used for event triggers */
	ret = -ENOMEM;
	temp_buffer = ring_buffer_alloc(PAGE_SIZE, RB_FL_OVERWRITE);
	if (!temp_buffer)
		goto out_rm_hp_state;

	if (trace_create_savedcmd() < 0)
		goto out_free_temp_buffer;

	if (!zalloc_cpumask_var(&global_trace.pipe_cpumask, GFP_KERNEL))
		goto out_free_savedcmd;

	/* TODO: make the number of buffers hot pluggable with CPUS */
	if (allocate_trace_buffers(&global_trace, ring_buf_size) < 0) {
		MEM_FAIL(1, "tracer: failed to allocate ring buffer!\n");
		goto out_free_pipe_cpumask;
	}
	if (global_trace.buffer_disabled)
		tracing_off();

	if (trace_boot_clock) {
		ret = tracing_set_clock(&global_trace, trace_boot_clock);
		if (ret < 0)
			pr_warn("Trace clock %s not defined, going back to default\n",
				trace_boot_clock);
	}

	/*
	 * register_tracer() might reference current_trace, so it
	 * needs to be set before we register anything. This is
	 * just a bootstrap of current_trace anyway.
	 */
	global_trace.current_trace = &nop_trace;

	global_trace.max_lock = (arch_spinlock_t)__ARCH_SPIN_LOCK_UNLOCKED;
#ifdef CONFIG_TRACER_MAX_TRACE
	spin_lock_init(&global_trace.snapshot_trigger_lock);
#endif
	ftrace_init_global_array_ops(&global_trace);

#ifdef CONFIG_MODULES
	INIT_LIST_HEAD(&global_trace.mod_events);
#endif

	init_trace_flags_index(&global_trace);

	register_tracer(&nop_trace);

	/* Function tracing may start here (via kernel command line) */
	init_function_trace();

	/* All seems OK, enable tracing */
	tracing_disabled = 0;

	atomic_notifier_chain_register(&panic_notifier_list,
				       &trace_panic_notifier);

	register_die_notifier(&trace_die_notifier);

	global_trace.flags = TRACE_ARRAY_FL_GLOBAL;

	INIT_LIST_HEAD(&global_trace.systems);
	INIT_LIST_HEAD(&global_trace.events);
	INIT_LIST_HEAD(&global_trace.hist_vars);
	INIT_LIST_HEAD(&global_trace.err_log);
	list_add(&global_trace.list, &ftrace_trace_arrays);

	apply_trace_boot_options();

	register_snapshot_cmd();

	return 0;

out_free_pipe_cpumask:
	free_cpumask_var(global_trace.pipe_cpumask);
out_free_savedcmd:
	trace_free_saved_cmdlines_buffer();
out_free_temp_buffer:
	ring_buffer_free(temp_buffer);
out_rm_hp_state:
	cpuhp_remove_multi_state(CPUHP_TRACE_RB_PREPARE);
out_free_cpumask:
	free_cpumask_var(global_trace.tracing_cpumask);
out_free_buffer_mask:
	free_cpumask_var(tracing_buffer_mask);
out:
	return ret;
}

#ifdef CONFIG_FUNCTION_TRACER
/* Used to set module cached ftrace filtering at boot up */
__init struct trace_array *trace_get_global_array(void)
{
	return &global_trace;
}
#endif

void __init ftrace_boot_snapshot(void)
{
#ifdef CONFIG_TRACER_MAX_TRACE
	struct trace_array *tr;

	if (!snapshot_at_boot)
		return;

	list_for_each_entry(tr, &ftrace_trace_arrays, list) {
		if (!tr->allocated_snapshot)
			continue;

		tracing_snapshot_instance(tr);
		trace_array_puts(tr, "** Boot snapshot taken **\n");
	}
#endif
}

void __init early_trace_init(void)
{
	if (tracepoint_printk) {
		tracepoint_print_iter =
			kzalloc(sizeof(*tracepoint_print_iter), GFP_KERNEL);
		if (MEM_FAIL(!tracepoint_print_iter,
			     "Failed to allocate trace iterator\n"))
			tracepoint_printk = 0;
		else
			static_key_enable(&tracepoint_printk_key.key);
	}
	tracer_alloc_buffers();

	init_events();
}

void __init trace_init(void)
{
	trace_event_init();

	if (boot_instance_index)
		enable_instances();
}

__init static void clear_boot_tracer(void)
{
	/*
	 * The default tracer at boot buffer is an init section.
	 * This function is called in lateinit. If we did not
	 * find the boot tracer, then clear it out, to prevent
	 * later registration from accessing the buffer that is
	 * about to be freed.
	 */
	if (!default_bootup_tracer)
		return;

	printk(KERN_INFO "ftrace bootup tracer '%s' not registered.\n",
	       default_bootup_tracer);
	default_bootup_tracer = NULL;
}

#ifdef CONFIG_HAVE_UNSTABLE_SCHED_CLOCK
__init static void tracing_set_default_clock(void)
{
	/* sched_clock_stable() is determined in late_initcall */
	if (!trace_boot_clock && !sched_clock_stable()) {
		if (security_locked_down(LOCKDOWN_TRACEFS)) {
			pr_warn("Can not set tracing clock due to lockdown\n");
			return;
		}

		printk(KERN_WARNING
		       "Unstable clock detected, switching default tracing clock to \"global\"\n"
		       "If you want to keep using the local clock, then add:\n"
		       "  \"trace_clock=local\"\n"
		       "on the kernel command line\n");
		tracing_set_clock(&global_trace, "global");
	}
}
#else
static inline void tracing_set_default_clock(void) { }
#endif

__init static int late_trace_init(void)
{
	if (tracepoint_printk && tracepoint_printk_stop_on_boot) {
		static_key_disable(&tracepoint_printk_key.key);
		tracepoint_printk = 0;
	}

	tracing_set_default_clock();
	clear_boot_tracer();
	return 0;
}

late_initcall_sync(late_trace_init);<|MERGE_RESOLUTION|>--- conflicted
+++ resolved
@@ -5977,11 +5977,6 @@
 ssize_t tracing_resize_ring_buffer(struct trace_array *tr,
 				  unsigned long size, int cpu_id)
 {
-<<<<<<< HEAD
-	int ret;
-
-=======
->>>>>>> fe0fb583
 	guard(mutex)(&trace_types_lock);
 
 	if (cpu_id != RING_BUFFER_ALL_CPUS) {
@@ -5990,15 +5985,7 @@
 			return -EINVAL;
 	}
 
-<<<<<<< HEAD
-	ret = __tracing_resize_ring_buffer(tr, size, cpu_id);
-	if (ret < 0)
-		ret = -ENOMEM;
-
-	return ret;
-=======
 	return __tracing_resize_ring_buffer(tr, size, cpu_id);
->>>>>>> fe0fb583
 }
 
 static void update_last_data(struct trace_array *tr)
