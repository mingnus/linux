// SPDX-License-Identifier: GPL-2.0
/* Copyright (c) 2018 Facebook */

#include <uapi/linux/btf.h>
#include <uapi/linux/bpf.h>
#include <uapi/linux/bpf_perf_event.h>
#include <uapi/linux/types.h>
#include <linux/seq_file.h>
#include <linux/compiler.h>
#include <linux/ctype.h>
#include <linux/errno.h>
#include <linux/slab.h>
#include <linux/anon_inodes.h>
#include <linux/file.h>
#include <linux/uaccess.h>
#include <linux/kernel.h>
#include <linux/idr.h>
#include <linux/sort.h>
#include <linux/bpf_verifier.h>
#include <linux/btf.h>
#include <linux/btf_ids.h>
#include <linux/bpf.h>
#include <linux/bpf_lsm.h>
#include <linux/skmsg.h>
#include <linux/perf_event.h>
#include <linux/bsearch.h>
#include <linux/kobject.h>
#include <linux/sysfs.h>

#include <net/netfilter/nf_bpf_link.h>

#include <net/sock.h>
#include <net/xdp.h>
#include "../tools/lib/bpf/relo_core.h"

/* BTF (BPF Type Format) is the meta data format which describes
 * the data types of BPF program/map.  Hence, it basically focus
 * on the C programming language which the modern BPF is primary
 * using.
 *
 * ELF Section:
 * ~~~~~~~~~~~
 * The BTF data is stored under the ".BTF" ELF section
 *
 * struct btf_type:
 * ~~~~~~~~~~~~~~~
 * Each 'struct btf_type' object describes a C data type.
 * Depending on the type it is describing, a 'struct btf_type'
 * object may be followed by more data.  F.e.
 * To describe an array, 'struct btf_type' is followed by
 * 'struct btf_array'.
 *
 * 'struct btf_type' and any extra data following it are
 * 4 bytes aligned.
 *
 * Type section:
 * ~~~~~~~~~~~~~
 * The BTF type section contains a list of 'struct btf_type' objects.
 * Each one describes a C type.  Recall from the above section
 * that a 'struct btf_type' object could be immediately followed by extra
 * data in order to describe some particular C types.
 *
 * type_id:
 * ~~~~~~~
 * Each btf_type object is identified by a type_id.  The type_id
 * is implicitly implied by the location of the btf_type object in
 * the BTF type section.  The first one has type_id 1.  The second
 * one has type_id 2...etc.  Hence, an earlier btf_type has
 * a smaller type_id.
 *
 * A btf_type object may refer to another btf_type object by using
 * type_id (i.e. the "type" in the "struct btf_type").
 *
 * NOTE that we cannot assume any reference-order.
 * A btf_type object can refer to an earlier btf_type object
 * but it can also refer to a later btf_type object.
 *
 * For example, to describe "const void *".  A btf_type
 * object describing "const" may refer to another btf_type
 * object describing "void *".  This type-reference is done
 * by specifying type_id:
 *
 * [1] CONST (anon) type_id=2
 * [2] PTR (anon) type_id=0
 *
 * The above is the btf_verifier debug log:
 *   - Each line started with "[?]" is a btf_type object
 *   - [?] is the type_id of the btf_type object.
 *   - CONST/PTR is the BTF_KIND_XXX
 *   - "(anon)" is the name of the type.  It just
 *     happens that CONST and PTR has no name.
 *   - type_id=XXX is the 'u32 type' in btf_type
 *
 * NOTE: "void" has type_id 0
 *
 * String section:
 * ~~~~~~~~~~~~~~
 * The BTF string section contains the names used by the type section.
 * Each string is referred by an "offset" from the beginning of the
 * string section.
 *
 * Each string is '\0' terminated.
 *
 * The first character in the string section must be '\0'
 * which is used to mean 'anonymous'. Some btf_type may not
 * have a name.
 */

/* BTF verification:
 *
 * To verify BTF data, two passes are needed.
 *
 * Pass #1
 * ~~~~~~~
 * The first pass is to collect all btf_type objects to
 * an array: "btf->types".
 *
 * Depending on the C type that a btf_type is describing,
 * a btf_type may be followed by extra data.  We don't know
 * how many btf_type is there, and more importantly we don't
 * know where each btf_type is located in the type section.
 *
 * Without knowing the location of each type_id, most verifications
 * cannot be done.  e.g. an earlier btf_type may refer to a later
 * btf_type (recall the "const void *" above), so we cannot
 * check this type-reference in the first pass.
 *
 * In the first pass, it still does some verifications (e.g.
 * checking the name is a valid offset to the string section).
 *
 * Pass #2
 * ~~~~~~~
 * The main focus is to resolve a btf_type that is referring
 * to another type.
 *
 * We have to ensure the referring type:
 * 1) does exist in the BTF (i.e. in btf->types[])
 * 2) does not cause a loop:
 *	struct A {
 *		struct B b;
 *	};
 *
 *	struct B {
 *		struct A a;
 *	};
 *
 * btf_type_needs_resolve() decides if a btf_type needs
 * to be resolved.
 *
 * The needs_resolve type implements the "resolve()" ops which
 * essentially does a DFS and detects backedge.
 *
 * During resolve (or DFS), different C types have different
 * "RESOLVED" conditions.
 *
 * When resolving a BTF_KIND_STRUCT, we need to resolve all its
 * members because a member is always referring to another
 * type.  A struct's member can be treated as "RESOLVED" if
 * it is referring to a BTF_KIND_PTR.  Otherwise, the
 * following valid C struct would be rejected:
 *
 *	struct A {
 *		int m;
 *		struct A *a;
 *	};
 *
 * When resolving a BTF_KIND_PTR, it needs to keep resolving if
 * it is referring to another BTF_KIND_PTR.  Otherwise, we cannot
 * detect a pointer loop, e.g.:
 * BTF_KIND_CONST -> BTF_KIND_PTR -> BTF_KIND_CONST -> BTF_KIND_PTR +
 *                        ^                                         |
 *                        +-----------------------------------------+
 *
 */

#define BITS_PER_U128 (sizeof(u64) * BITS_PER_BYTE * 2)
#define BITS_PER_BYTE_MASK (BITS_PER_BYTE - 1)
#define BITS_PER_BYTE_MASKED(bits) ((bits) & BITS_PER_BYTE_MASK)
#define BITS_ROUNDDOWN_BYTES(bits) ((bits) >> 3)
#define BITS_ROUNDUP_BYTES(bits) \
	(BITS_ROUNDDOWN_BYTES(bits) + !!BITS_PER_BYTE_MASKED(bits))

#define BTF_INFO_MASK 0x9f00ffff
#define BTF_INT_MASK 0x0fffffff
#define BTF_TYPE_ID_VALID(type_id) ((type_id) <= BTF_MAX_TYPE)
#define BTF_STR_OFFSET_VALID(name_off) ((name_off) <= BTF_MAX_NAME_OFFSET)

/* 16MB for 64k structs and each has 16 members and
 * a few MB spaces for the string section.
 * The hard limit is S32_MAX.
 */
#define BTF_MAX_SIZE (16 * 1024 * 1024)

#define for_each_member_from(i, from, struct_type, member)		\
	for (i = from, member = btf_type_member(struct_type) + from;	\
	     i < btf_type_vlen(struct_type);				\
	     i++, member++)

#define for_each_vsi_from(i, from, struct_type, member)				\
	for (i = from, member = btf_type_var_secinfo(struct_type) + from;	\
	     i < btf_type_vlen(struct_type);					\
	     i++, member++)

DEFINE_IDR(btf_idr);
DEFINE_SPINLOCK(btf_idr_lock);

enum btf_kfunc_hook {
	BTF_KFUNC_HOOK_COMMON,
	BTF_KFUNC_HOOK_XDP,
	BTF_KFUNC_HOOK_TC,
	BTF_KFUNC_HOOK_STRUCT_OPS,
	BTF_KFUNC_HOOK_TRACING,
	BTF_KFUNC_HOOK_SYSCALL,
	BTF_KFUNC_HOOK_FMODRET,
	BTF_KFUNC_HOOK_CGROUP,
	BTF_KFUNC_HOOK_SCHED_ACT,
	BTF_KFUNC_HOOK_SK_SKB,
	BTF_KFUNC_HOOK_SOCKET_FILTER,
	BTF_KFUNC_HOOK_LWT,
	BTF_KFUNC_HOOK_NETFILTER,
	BTF_KFUNC_HOOK_KPROBE,
	BTF_KFUNC_HOOK_MAX,
};

enum {
	BTF_KFUNC_SET_MAX_CNT = 256,
	BTF_DTOR_KFUNC_MAX_CNT = 256,
	BTF_KFUNC_FILTER_MAX_CNT = 16,
};

struct btf_kfunc_hook_filter {
	btf_kfunc_filter_t filters[BTF_KFUNC_FILTER_MAX_CNT];
	u32 nr_filters;
};

struct btf_kfunc_set_tab {
	struct btf_id_set8 *sets[BTF_KFUNC_HOOK_MAX];
	struct btf_kfunc_hook_filter hook_filters[BTF_KFUNC_HOOK_MAX];
};

struct btf_id_dtor_kfunc_tab {
	u32 cnt;
	struct btf_id_dtor_kfunc dtors[];
};

struct btf_struct_ops_tab {
	u32 cnt;
	u32 capacity;
	struct bpf_struct_ops_desc ops[];
};

struct btf {
	void *data;
	struct btf_type **types;
	u32 *resolved_ids;
	u32 *resolved_sizes;
	const char *strings;
	void *nohdr_data;
	struct btf_header hdr;
	u32 nr_types; /* includes VOID for base BTF */
	u32 types_size;
	u32 data_size;
	refcount_t refcnt;
	u32 id;
	struct rcu_head rcu;
	struct btf_kfunc_set_tab *kfunc_set_tab;
	struct btf_id_dtor_kfunc_tab *dtor_kfunc_tab;
	struct btf_struct_metas *struct_meta_tab;
	struct btf_struct_ops_tab *struct_ops_tab;

	/* split BTF support */
	struct btf *base_btf;
	u32 start_id; /* first type ID in this BTF (0 for base BTF) */
	u32 start_str_off; /* first string offset (0 for base BTF) */
	char name[MODULE_NAME_LEN];
	bool kernel_btf;
	__u32 *base_id_map; /* map from distilled base BTF -> vmlinux BTF ids */
};

enum verifier_phase {
	CHECK_META,
	CHECK_TYPE,
};

struct resolve_vertex {
	const struct btf_type *t;
	u32 type_id;
	u16 next_member;
};

enum visit_state {
	NOT_VISITED,
	VISITED,
	RESOLVED,
};

enum resolve_mode {
	RESOLVE_TBD,	/* To Be Determined */
	RESOLVE_PTR,	/* Resolving for Pointer */
	RESOLVE_STRUCT_OR_ARRAY,	/* Resolving for struct/union
					 * or array
					 */
};

#define MAX_RESOLVE_DEPTH 32

struct btf_sec_info {
	u32 off;
	u32 len;
};

struct btf_verifier_env {
	struct btf *btf;
	u8 *visit_states;
	struct resolve_vertex stack[MAX_RESOLVE_DEPTH];
	struct bpf_verifier_log log;
	u32 log_type_id;
	u32 top_stack;
	enum verifier_phase phase;
	enum resolve_mode resolve_mode;
};

static const char * const btf_kind_str[NR_BTF_KINDS] = {
	[BTF_KIND_UNKN]		= "UNKNOWN",
	[BTF_KIND_INT]		= "INT",
	[BTF_KIND_PTR]		= "PTR",
	[BTF_KIND_ARRAY]	= "ARRAY",
	[BTF_KIND_STRUCT]	= "STRUCT",
	[BTF_KIND_UNION]	= "UNION",
	[BTF_KIND_ENUM]		= "ENUM",
	[BTF_KIND_FWD]		= "FWD",
	[BTF_KIND_TYPEDEF]	= "TYPEDEF",
	[BTF_KIND_VOLATILE]	= "VOLATILE",
	[BTF_KIND_CONST]	= "CONST",
	[BTF_KIND_RESTRICT]	= "RESTRICT",
	[BTF_KIND_FUNC]		= "FUNC",
	[BTF_KIND_FUNC_PROTO]	= "FUNC_PROTO",
	[BTF_KIND_VAR]		= "VAR",
	[BTF_KIND_DATASEC]	= "DATASEC",
	[BTF_KIND_FLOAT]	= "FLOAT",
	[BTF_KIND_DECL_TAG]	= "DECL_TAG",
	[BTF_KIND_TYPE_TAG]	= "TYPE_TAG",
	[BTF_KIND_ENUM64]	= "ENUM64",
};

const char *btf_type_str(const struct btf_type *t)
{
	return btf_kind_str[BTF_INFO_KIND(t->info)];
}

/* Chunk size we use in safe copy of data to be shown. */
#define BTF_SHOW_OBJ_SAFE_SIZE		32

/*
 * This is the maximum size of a base type value (equivalent to a
 * 128-bit int); if we are at the end of our safe buffer and have
 * less than 16 bytes space we can't be assured of being able
 * to copy the next type safely, so in such cases we will initiate
 * a new copy.
 */
#define BTF_SHOW_OBJ_BASE_TYPE_SIZE	16

/* Type name size */
#define BTF_SHOW_NAME_SIZE		80

/*
 * The suffix of a type that indicates it cannot alias another type when
 * comparing BTF IDs for kfunc invocations.
 */
#define NOCAST_ALIAS_SUFFIX		"___init"

/*
 * Common data to all BTF show operations. Private show functions can add
 * their own data to a structure containing a struct btf_show and consult it
 * in the show callback.  See btf_type_show() below.
 *
 * One challenge with showing nested data is we want to skip 0-valued
 * data, but in order to figure out whether a nested object is all zeros
 * we need to walk through it.  As a result, we need to make two passes
 * when handling structs, unions and arrays; the first path simply looks
 * for nonzero data, while the second actually does the display.  The first
 * pass is signalled by show->state.depth_check being set, and if we
 * encounter a non-zero value we set show->state.depth_to_show to
 * the depth at which we encountered it.  When we have completed the
 * first pass, we will know if anything needs to be displayed if
 * depth_to_show > depth.  See btf_[struct,array]_show() for the
 * implementation of this.
 *
 * Another problem is we want to ensure the data for display is safe to
 * access.  To support this, the anonymous "struct {} obj" tracks the data
 * object and our safe copy of it.  We copy portions of the data needed
 * to the object "copy" buffer, but because its size is limited to
 * BTF_SHOW_OBJ_COPY_LEN bytes, multiple copies may be required as we
 * traverse larger objects for display.
 *
 * The various data type show functions all start with a call to
 * btf_show_start_type() which returns a pointer to the safe copy
 * of the data needed (or if BTF_SHOW_UNSAFE is specified, to the
 * raw data itself).  btf_show_obj_safe() is responsible for
 * using copy_from_kernel_nofault() to update the safe data if necessary
 * as we traverse the object's data.  skbuff-like semantics are
 * used:
 *
 * - obj.head points to the start of the toplevel object for display
 * - obj.size is the size of the toplevel object
 * - obj.data points to the current point in the original data at
 *   which our safe data starts.  obj.data will advance as we copy
 *   portions of the data.
 *
 * In most cases a single copy will suffice, but larger data structures
 * such as "struct task_struct" will require many copies.  The logic in
 * btf_show_obj_safe() handles the logic that determines if a new
 * copy_from_kernel_nofault() is needed.
 */
struct btf_show {
	u64 flags;
	void *target;	/* target of show operation (seq file, buffer) */
	__printf(2, 0) void (*showfn)(struct btf_show *show, const char *fmt, va_list args);
	const struct btf *btf;
	/* below are used during iteration */
	struct {
		u8 depth;
		u8 depth_to_show;
		u8 depth_check;
		u8 array_member:1,
		   array_terminated:1;
		u16 array_encoding;
		u32 type_id;
		int status;			/* non-zero for error */
		const struct btf_type *type;
		const struct btf_member *member;
		char name[BTF_SHOW_NAME_SIZE];	/* space for member name/type */
	} state;
	struct {
		u32 size;
		void *head;
		void *data;
		u8 safe[BTF_SHOW_OBJ_SAFE_SIZE];
	} obj;
};

struct btf_kind_operations {
	s32 (*check_meta)(struct btf_verifier_env *env,
			  const struct btf_type *t,
			  u32 meta_left);
	int (*resolve)(struct btf_verifier_env *env,
		       const struct resolve_vertex *v);
	int (*check_member)(struct btf_verifier_env *env,
			    const struct btf_type *struct_type,
			    const struct btf_member *member,
			    const struct btf_type *member_type);
	int (*check_kflag_member)(struct btf_verifier_env *env,
				  const struct btf_type *struct_type,
				  const struct btf_member *member,
				  const struct btf_type *member_type);
	void (*log_details)(struct btf_verifier_env *env,
			    const struct btf_type *t);
	void (*show)(const struct btf *btf, const struct btf_type *t,
			 u32 type_id, void *data, u8 bits_offsets,
			 struct btf_show *show);
};

static const struct btf_kind_operations * const kind_ops[NR_BTF_KINDS];
static struct btf_type btf_void;

static int btf_resolve(struct btf_verifier_env *env,
		       const struct btf_type *t, u32 type_id);

static int btf_func_check(struct btf_verifier_env *env,
			  const struct btf_type *t);

static bool btf_type_is_modifier(const struct btf_type *t)
{
	/* Some of them is not strictly a C modifier
	 * but they are grouped into the same bucket
	 * for BTF concern:
	 *   A type (t) that refers to another
	 *   type through t->type AND its size cannot
	 *   be determined without following the t->type.
	 *
	 * ptr does not fall into this bucket
	 * because its size is always sizeof(void *).
	 */
	switch (BTF_INFO_KIND(t->info)) {
	case BTF_KIND_TYPEDEF:
	case BTF_KIND_VOLATILE:
	case BTF_KIND_CONST:
	case BTF_KIND_RESTRICT:
	case BTF_KIND_TYPE_TAG:
		return true;
	}

	return false;
}

bool btf_type_is_void(const struct btf_type *t)
{
	return t == &btf_void;
}

static bool btf_type_is_datasec(const struct btf_type *t)
{
	return BTF_INFO_KIND(t->info) == BTF_KIND_DATASEC;
}

static bool btf_type_is_decl_tag(const struct btf_type *t)
{
	return BTF_INFO_KIND(t->info) == BTF_KIND_DECL_TAG;
}

static bool btf_type_nosize(const struct btf_type *t)
{
	return btf_type_is_void(t) || btf_type_is_fwd(t) ||
	       btf_type_is_func(t) || btf_type_is_func_proto(t) ||
	       btf_type_is_decl_tag(t);
}

static bool btf_type_nosize_or_null(const struct btf_type *t)
{
	return !t || btf_type_nosize(t);
}

static bool btf_type_is_decl_tag_target(const struct btf_type *t)
{
	return btf_type_is_func(t) || btf_type_is_struct(t) ||
	       btf_type_is_var(t) || btf_type_is_typedef(t);
}

bool btf_is_vmlinux(const struct btf *btf)
{
	return btf->kernel_btf && !btf->base_btf;
}

u32 btf_nr_types(const struct btf *btf)
{
	u32 total = 0;

	while (btf) {
		total += btf->nr_types;
		btf = btf->base_btf;
	}

	return total;
}

s32 btf_find_by_name_kind(const struct btf *btf, const char *name, u8 kind)
{
	const struct btf_type *t;
	const char *tname;
	u32 i, total;

	total = btf_nr_types(btf);
	for (i = 1; i < total; i++) {
		t = btf_type_by_id(btf, i);
		if (BTF_INFO_KIND(t->info) != kind)
			continue;

		tname = btf_name_by_offset(btf, t->name_off);
		if (!strcmp(tname, name))
			return i;
	}

	return -ENOENT;
}

s32 bpf_find_btf_id(const char *name, u32 kind, struct btf **btf_p)
{
	struct btf *btf;
	s32 ret;
	int id;

	btf = bpf_get_btf_vmlinux();
	if (IS_ERR(btf))
		return PTR_ERR(btf);
	if (!btf)
		return -EINVAL;

	ret = btf_find_by_name_kind(btf, name, kind);
	/* ret is never zero, since btf_find_by_name_kind returns
	 * positive btf_id or negative error.
	 */
	if (ret > 0) {
		btf_get(btf);
		*btf_p = btf;
		return ret;
	}

	/* If name is not found in vmlinux's BTF then search in module's BTFs */
	spin_lock_bh(&btf_idr_lock);
	idr_for_each_entry(&btf_idr, btf, id) {
		if (!btf_is_module(btf))
			continue;
		/* linear search could be slow hence unlock/lock
		 * the IDR to avoiding holding it for too long
		 */
		btf_get(btf);
		spin_unlock_bh(&btf_idr_lock);
		ret = btf_find_by_name_kind(btf, name, kind);
		if (ret > 0) {
			*btf_p = btf;
			return ret;
		}
		btf_put(btf);
		spin_lock_bh(&btf_idr_lock);
	}
	spin_unlock_bh(&btf_idr_lock);
	return ret;
}

const struct btf_type *btf_type_skip_modifiers(const struct btf *btf,
					       u32 id, u32 *res_id)
{
	const struct btf_type *t = btf_type_by_id(btf, id);

	while (btf_type_is_modifier(t)) {
		id = t->type;
		t = btf_type_by_id(btf, t->type);
	}

	if (res_id)
		*res_id = id;

	return t;
}

const struct btf_type *btf_type_resolve_ptr(const struct btf *btf,
					    u32 id, u32 *res_id)
{
	const struct btf_type *t;

	t = btf_type_skip_modifiers(btf, id, NULL);
	if (!btf_type_is_ptr(t))
		return NULL;

	return btf_type_skip_modifiers(btf, t->type, res_id);
}

const struct btf_type *btf_type_resolve_func_ptr(const struct btf *btf,
						 u32 id, u32 *res_id)
{
	const struct btf_type *ptype;

	ptype = btf_type_resolve_ptr(btf, id, res_id);
	if (ptype && btf_type_is_func_proto(ptype))
		return ptype;

	return NULL;
}

/* Types that act only as a source, not sink or intermediate
 * type when resolving.
 */
static bool btf_type_is_resolve_source_only(const struct btf_type *t)
{
	return btf_type_is_var(t) ||
	       btf_type_is_decl_tag(t) ||
	       btf_type_is_datasec(t);
}

/* What types need to be resolved?
 *
 * btf_type_is_modifier() is an obvious one.
 *
 * btf_type_is_struct() because its member refers to
 * another type (through member->type).
 *
 * btf_type_is_var() because the variable refers to
 * another type. btf_type_is_datasec() holds multiple
 * btf_type_is_var() types that need resolving.
 *
 * btf_type_is_array() because its element (array->type)
 * refers to another type.  Array can be thought of a
 * special case of struct while array just has the same
 * member-type repeated by array->nelems of times.
 */
static bool btf_type_needs_resolve(const struct btf_type *t)
{
	return btf_type_is_modifier(t) ||
	       btf_type_is_ptr(t) ||
	       btf_type_is_struct(t) ||
	       btf_type_is_array(t) ||
	       btf_type_is_var(t) ||
	       btf_type_is_func(t) ||
	       btf_type_is_decl_tag(t) ||
	       btf_type_is_datasec(t);
}

/* t->size can be used */
static bool btf_type_has_size(const struct btf_type *t)
{
	switch (BTF_INFO_KIND(t->info)) {
	case BTF_KIND_INT:
	case BTF_KIND_STRUCT:
	case BTF_KIND_UNION:
	case BTF_KIND_ENUM:
	case BTF_KIND_DATASEC:
	case BTF_KIND_FLOAT:
	case BTF_KIND_ENUM64:
		return true;
	}

	return false;
}

static const char *btf_int_encoding_str(u8 encoding)
{
	if (encoding == 0)
		return "(none)";
	else if (encoding == BTF_INT_SIGNED)
		return "SIGNED";
	else if (encoding == BTF_INT_CHAR)
		return "CHAR";
	else if (encoding == BTF_INT_BOOL)
		return "BOOL";
	else
		return "UNKN";
}

static u32 btf_type_int(const struct btf_type *t)
{
	return *(u32 *)(t + 1);
}

static const struct btf_array *btf_type_array(const struct btf_type *t)
{
	return (const struct btf_array *)(t + 1);
}

static const struct btf_enum *btf_type_enum(const struct btf_type *t)
{
	return (const struct btf_enum *)(t + 1);
}

static const struct btf_var *btf_type_var(const struct btf_type *t)
{
	return (const struct btf_var *)(t + 1);
}

static const struct btf_decl_tag *btf_type_decl_tag(const struct btf_type *t)
{
	return (const struct btf_decl_tag *)(t + 1);
}

static const struct btf_enum64 *btf_type_enum64(const struct btf_type *t)
{
	return (const struct btf_enum64 *)(t + 1);
}

static const struct btf_kind_operations *btf_type_ops(const struct btf_type *t)
{
	return kind_ops[BTF_INFO_KIND(t->info)];
}

static bool btf_name_offset_valid(const struct btf *btf, u32 offset)
{
	if (!BTF_STR_OFFSET_VALID(offset))
		return false;

	while (offset < btf->start_str_off)
		btf = btf->base_btf;

	offset -= btf->start_str_off;
	return offset < btf->hdr.str_len;
}

static bool __btf_name_char_ok(char c, bool first)
{
	if ((first ? !isalpha(c) :
		     !isalnum(c)) &&
	    c != '_' &&
	    c != '.')
		return false;
	return true;
}

const char *btf_str_by_offset(const struct btf *btf, u32 offset)
{
	while (offset < btf->start_str_off)
		btf = btf->base_btf;

	offset -= btf->start_str_off;
	if (offset < btf->hdr.str_len)
		return &btf->strings[offset];

	return NULL;
}

static bool btf_name_valid_identifier(const struct btf *btf, u32 offset)
{
	/* offset must be valid */
	const char *src = btf_str_by_offset(btf, offset);
	const char *src_limit;

	if (!__btf_name_char_ok(*src, true))
		return false;

	/* set a limit on identifier length */
	src_limit = src + KSYM_NAME_LEN;
	src++;
	while (*src && src < src_limit) {
		if (!__btf_name_char_ok(*src, false))
			return false;
		src++;
	}

	return !*src;
}

/* Allow any printable character in DATASEC names */
static bool btf_name_valid_section(const struct btf *btf, u32 offset)
{
	/* offset must be valid */
	const char *src = btf_str_by_offset(btf, offset);
	const char *src_limit;

	if (!*src)
		return false;

	/* set a limit on identifier length */
	src_limit = src + KSYM_NAME_LEN;
	while (*src && src < src_limit) {
		if (!isprint(*src))
			return false;
		src++;
	}

	return !*src;
}

static const char *__btf_name_by_offset(const struct btf *btf, u32 offset)
{
	const char *name;

	if (!offset)
		return "(anon)";

	name = btf_str_by_offset(btf, offset);
	return name ?: "(invalid-name-offset)";
}

const char *btf_name_by_offset(const struct btf *btf, u32 offset)
{
	return btf_str_by_offset(btf, offset);
}

const struct btf_type *btf_type_by_id(const struct btf *btf, u32 type_id)
{
	while (type_id < btf->start_id)
		btf = btf->base_btf;

	type_id -= btf->start_id;
	if (type_id >= btf->nr_types)
		return NULL;
	return btf->types[type_id];
}
EXPORT_SYMBOL_GPL(btf_type_by_id);

/*
 * Regular int is not a bit field and it must be either
 * u8/u16/u32/u64 or __int128.
 */
static bool btf_type_int_is_regular(const struct btf_type *t)
{
	u8 nr_bits, nr_bytes;
	u32 int_data;

	int_data = btf_type_int(t);
	nr_bits = BTF_INT_BITS(int_data);
	nr_bytes = BITS_ROUNDUP_BYTES(nr_bits);
	if (BITS_PER_BYTE_MASKED(nr_bits) ||
	    BTF_INT_OFFSET(int_data) ||
	    (nr_bytes != sizeof(u8) && nr_bytes != sizeof(u16) &&
	     nr_bytes != sizeof(u32) && nr_bytes != sizeof(u64) &&
	     nr_bytes != (2 * sizeof(u64)))) {
		return false;
	}

	return true;
}

/*
 * Check that given struct member is a regular int with expected
 * offset and size.
 */
bool btf_member_is_reg_int(const struct btf *btf, const struct btf_type *s,
			   const struct btf_member *m,
			   u32 expected_offset, u32 expected_size)
{
	const struct btf_type *t;
	u32 id, int_data;
	u8 nr_bits;

	id = m->type;
	t = btf_type_id_size(btf, &id, NULL);
	if (!t || !btf_type_is_int(t))
		return false;

	int_data = btf_type_int(t);
	nr_bits = BTF_INT_BITS(int_data);
	if (btf_type_kflag(s)) {
		u32 bitfield_size = BTF_MEMBER_BITFIELD_SIZE(m->offset);
		u32 bit_offset = BTF_MEMBER_BIT_OFFSET(m->offset);

		/* if kflag set, int should be a regular int and
		 * bit offset should be at byte boundary.
		 */
		return !bitfield_size &&
		       BITS_ROUNDUP_BYTES(bit_offset) == expected_offset &&
		       BITS_ROUNDUP_BYTES(nr_bits) == expected_size;
	}

	if (BTF_INT_OFFSET(int_data) ||
	    BITS_PER_BYTE_MASKED(m->offset) ||
	    BITS_ROUNDUP_BYTES(m->offset) != expected_offset ||
	    BITS_PER_BYTE_MASKED(nr_bits) ||
	    BITS_ROUNDUP_BYTES(nr_bits) != expected_size)
		return false;

	return true;
}

/* Similar to btf_type_skip_modifiers() but does not skip typedefs. */
static const struct btf_type *btf_type_skip_qualifiers(const struct btf *btf,
						       u32 id)
{
	const struct btf_type *t = btf_type_by_id(btf, id);

	while (btf_type_is_modifier(t) &&
	       BTF_INFO_KIND(t->info) != BTF_KIND_TYPEDEF) {
		t = btf_type_by_id(btf, t->type);
	}

	return t;
}

#define BTF_SHOW_MAX_ITER	10

#define BTF_KIND_BIT(kind)	(1ULL << kind)

/*
 * Populate show->state.name with type name information.
 * Format of type name is
 *
 * [.member_name = ] (type_name)
 */
static const char *btf_show_name(struct btf_show *show)
{
	/* BTF_MAX_ITER array suffixes "[]" */
	const char *array_suffixes = "[][][][][][][][][][]";
	const char *array_suffix = &array_suffixes[strlen(array_suffixes)];
	/* BTF_MAX_ITER pointer suffixes "*" */
	const char *ptr_suffixes = "**********";
	const char *ptr_suffix = &ptr_suffixes[strlen(ptr_suffixes)];
	const char *name = NULL, *prefix = "", *parens = "";
	const struct btf_member *m = show->state.member;
	const struct btf_type *t;
	const struct btf_array *array;
	u32 id = show->state.type_id;
	const char *member = NULL;
	bool show_member = false;
	u64 kinds = 0;
	int i;

	show->state.name[0] = '\0';

	/*
	 * Don't show type name if we're showing an array member;
	 * in that case we show the array type so don't need to repeat
	 * ourselves for each member.
	 */
	if (show->state.array_member)
		return "";

	/* Retrieve member name, if any. */
	if (m) {
		member = btf_name_by_offset(show->btf, m->name_off);
		show_member = strlen(member) > 0;
		id = m->type;
	}

	/*
	 * Start with type_id, as we have resolved the struct btf_type *
	 * via btf_modifier_show() past the parent typedef to the child
	 * struct, int etc it is defined as.  In such cases, the type_id
	 * still represents the starting type while the struct btf_type *
	 * in our show->state points at the resolved type of the typedef.
	 */
	t = btf_type_by_id(show->btf, id);
	if (!t)
		return "";

	/*
	 * The goal here is to build up the right number of pointer and
	 * array suffixes while ensuring the type name for a typedef
	 * is represented.  Along the way we accumulate a list of
	 * BTF kinds we have encountered, since these will inform later
	 * display; for example, pointer types will not require an
	 * opening "{" for struct, we will just display the pointer value.
	 *
	 * We also want to accumulate the right number of pointer or array
	 * indices in the format string while iterating until we get to
	 * the typedef/pointee/array member target type.
	 *
	 * We start by pointing at the end of pointer and array suffix
	 * strings; as we accumulate pointers and arrays we move the pointer
	 * or array string backwards so it will show the expected number of
	 * '*' or '[]' for the type.  BTF_SHOW_MAX_ITER of nesting of pointers
	 * and/or arrays and typedefs are supported as a precaution.
	 *
	 * We also want to get typedef name while proceeding to resolve
	 * type it points to so that we can add parentheses if it is a
	 * "typedef struct" etc.
	 */
	for (i = 0; i < BTF_SHOW_MAX_ITER; i++) {

		switch (BTF_INFO_KIND(t->info)) {
		case BTF_KIND_TYPEDEF:
			if (!name)
				name = btf_name_by_offset(show->btf,
							       t->name_off);
			kinds |= BTF_KIND_BIT(BTF_KIND_TYPEDEF);
			id = t->type;
			break;
		case BTF_KIND_ARRAY:
			kinds |= BTF_KIND_BIT(BTF_KIND_ARRAY);
			parens = "[";
			if (!t)
				return "";
			array = btf_type_array(t);
			if (array_suffix > array_suffixes)
				array_suffix -= 2;
			id = array->type;
			break;
		case BTF_KIND_PTR:
			kinds |= BTF_KIND_BIT(BTF_KIND_PTR);
			if (ptr_suffix > ptr_suffixes)
				ptr_suffix -= 1;
			id = t->type;
			break;
		default:
			id = 0;
			break;
		}
		if (!id)
			break;
		t = btf_type_skip_qualifiers(show->btf, id);
	}
	/* We may not be able to represent this type; bail to be safe */
	if (i == BTF_SHOW_MAX_ITER)
		return "";

	if (!name)
		name = btf_name_by_offset(show->btf, t->name_off);

	switch (BTF_INFO_KIND(t->info)) {
	case BTF_KIND_STRUCT:
	case BTF_KIND_UNION:
		prefix = BTF_INFO_KIND(t->info) == BTF_KIND_STRUCT ?
			 "struct" : "union";
		/* if it's an array of struct/union, parens is already set */
		if (!(kinds & (BTF_KIND_BIT(BTF_KIND_ARRAY))))
			parens = "{";
		break;
	case BTF_KIND_ENUM:
	case BTF_KIND_ENUM64:
		prefix = "enum";
		break;
	default:
		break;
	}

	/* pointer does not require parens */
	if (kinds & BTF_KIND_BIT(BTF_KIND_PTR))
		parens = "";
	/* typedef does not require struct/union/enum prefix */
	if (kinds & BTF_KIND_BIT(BTF_KIND_TYPEDEF))
		prefix = "";

	if (!name)
		name = "";

	/* Even if we don't want type name info, we want parentheses etc */
	if (show->flags & BTF_SHOW_NONAME)
		snprintf(show->state.name, sizeof(show->state.name), "%s",
			 parens);
	else
		snprintf(show->state.name, sizeof(show->state.name),
			 "%s%s%s(%s%s%s%s%s%s)%s",
			 /* first 3 strings comprise ".member = " */
			 show_member ? "." : "",
			 show_member ? member : "",
			 show_member ? " = " : "",
			 /* ...next is our prefix (struct, enum, etc) */
			 prefix,
			 strlen(prefix) > 0 && strlen(name) > 0 ? " " : "",
			 /* ...this is the type name itself */
			 name,
			 /* ...suffixed by the appropriate '*', '[]' suffixes */
			 strlen(ptr_suffix) > 0 ? " " : "", ptr_suffix,
			 array_suffix, parens);

	return show->state.name;
}

static const char *__btf_show_indent(struct btf_show *show)
{
	const char *indents = "                                ";
	const char *indent = &indents[strlen(indents)];

	if ((indent - show->state.depth) >= indents)
		return indent - show->state.depth;
	return indents;
}

static const char *btf_show_indent(struct btf_show *show)
{
	return show->flags & BTF_SHOW_COMPACT ? "" : __btf_show_indent(show);
}

static const char *btf_show_newline(struct btf_show *show)
{
	return show->flags & BTF_SHOW_COMPACT ? "" : "\n";
}

static const char *btf_show_delim(struct btf_show *show)
{
	if (show->state.depth == 0)
		return "";

	if ((show->flags & BTF_SHOW_COMPACT) && show->state.type &&
		BTF_INFO_KIND(show->state.type->info) == BTF_KIND_UNION)
		return "|";

	return ",";
}

__printf(2, 3) static void btf_show(struct btf_show *show, const char *fmt, ...)
{
	va_list args;

	if (!show->state.depth_check) {
		va_start(args, fmt);
		show->showfn(show, fmt, args);
		va_end(args);
	}
}

/* Macros are used here as btf_show_type_value[s]() prepends and appends
 * format specifiers to the format specifier passed in; these do the work of
 * adding indentation, delimiters etc while the caller simply has to specify
 * the type value(s) in the format specifier + value(s).
 */
#define btf_show_type_value(show, fmt, value)				       \
	do {								       \
		if ((value) != (__typeof__(value))0 ||			       \
		    (show->flags & BTF_SHOW_ZERO) ||			       \
		    show->state.depth == 0) {				       \
			btf_show(show, "%s%s" fmt "%s%s",		       \
				 btf_show_indent(show),			       \
				 btf_show_name(show),			       \
				 value, btf_show_delim(show),		       \
				 btf_show_newline(show));		       \
			if (show->state.depth > show->state.depth_to_show)     \
				show->state.depth_to_show = show->state.depth; \
		}							       \
	} while (0)

#define btf_show_type_values(show, fmt, ...)				       \
	do {								       \
		btf_show(show, "%s%s" fmt "%s%s", btf_show_indent(show),       \
			 btf_show_name(show),				       \
			 __VA_ARGS__, btf_show_delim(show),		       \
			 btf_show_newline(show));			       \
		if (show->state.depth > show->state.depth_to_show)	       \
			show->state.depth_to_show = show->state.depth;	       \
	} while (0)

/* How much is left to copy to safe buffer after @data? */
static int btf_show_obj_size_left(struct btf_show *show, void *data)
{
	return show->obj.head + show->obj.size - data;
}

/* Is object pointed to by @data of @size already copied to our safe buffer? */
static bool btf_show_obj_is_safe(struct btf_show *show, void *data, int size)
{
	return data >= show->obj.data &&
	       (data + size) < (show->obj.data + BTF_SHOW_OBJ_SAFE_SIZE);
}

/*
 * If object pointed to by @data of @size falls within our safe buffer, return
 * the equivalent pointer to the same safe data.  Assumes
 * copy_from_kernel_nofault() has already happened and our safe buffer is
 * populated.
 */
static void *__btf_show_obj_safe(struct btf_show *show, void *data, int size)
{
	if (btf_show_obj_is_safe(show, data, size))
		return show->obj.safe + (data - show->obj.data);
	return NULL;
}

/*
 * Return a safe-to-access version of data pointed to by @data.
 * We do this by copying the relevant amount of information
 * to the struct btf_show obj.safe buffer using copy_from_kernel_nofault().
 *
 * If BTF_SHOW_UNSAFE is specified, just return data as-is; no
 * safe copy is needed.
 *
 * Otherwise we need to determine if we have the required amount
 * of data (determined by the @data pointer and the size of the
 * largest base type we can encounter (represented by
 * BTF_SHOW_OBJ_BASE_TYPE_SIZE). Having that much data ensures
 * that we will be able to print some of the current object,
 * and if more is needed a copy will be triggered.
 * Some objects such as structs will not fit into the buffer;
 * in such cases additional copies when we iterate over their
 * members may be needed.
 *
 * btf_show_obj_safe() is used to return a safe buffer for
 * btf_show_start_type(); this ensures that as we recurse into
 * nested types we always have safe data for the given type.
 * This approach is somewhat wasteful; it's possible for example
 * that when iterating over a large union we'll end up copying the
 * same data repeatedly, but the goal is safety not performance.
 * We use stack data as opposed to per-CPU buffers because the
 * iteration over a type can take some time, and preemption handling
 * would greatly complicate use of the safe buffer.
 */
static void *btf_show_obj_safe(struct btf_show *show,
			       const struct btf_type *t,
			       void *data)
{
	const struct btf_type *rt;
	int size_left, size;
	void *safe = NULL;

	if (show->flags & BTF_SHOW_UNSAFE)
		return data;

	rt = btf_resolve_size(show->btf, t, &size);
	if (IS_ERR(rt)) {
		show->state.status = PTR_ERR(rt);
		return NULL;
	}

	/*
	 * Is this toplevel object? If so, set total object size and
	 * initialize pointers.  Otherwise check if we still fall within
	 * our safe object data.
	 */
	if (show->state.depth == 0) {
		show->obj.size = size;
		show->obj.head = data;
	} else {
		/*
		 * If the size of the current object is > our remaining
		 * safe buffer we _may_ need to do a new copy.  However
		 * consider the case of a nested struct; it's size pushes
		 * us over the safe buffer limit, but showing any individual
		 * struct members does not.  In such cases, we don't need
		 * to initiate a fresh copy yet; however we definitely need
		 * at least BTF_SHOW_OBJ_BASE_TYPE_SIZE bytes left
		 * in our buffer, regardless of the current object size.
		 * The logic here is that as we resolve types we will
		 * hit a base type at some point, and we need to be sure
		 * the next chunk of data is safely available to display
		 * that type info safely.  We cannot rely on the size of
		 * the current object here because it may be much larger
		 * than our current buffer (e.g. task_struct is 8k).
		 * All we want to do here is ensure that we can print the
		 * next basic type, which we can if either
		 * - the current type size is within the safe buffer; or
		 * - at least BTF_SHOW_OBJ_BASE_TYPE_SIZE bytes are left in
		 *   the safe buffer.
		 */
		safe = __btf_show_obj_safe(show, data,
					   min(size,
					       BTF_SHOW_OBJ_BASE_TYPE_SIZE));
	}

	/*
	 * We need a new copy to our safe object, either because we haven't
	 * yet copied and are initializing safe data, or because the data
	 * we want falls outside the boundaries of the safe object.
	 */
	if (!safe) {
		size_left = btf_show_obj_size_left(show, data);
		if (size_left > BTF_SHOW_OBJ_SAFE_SIZE)
			size_left = BTF_SHOW_OBJ_SAFE_SIZE;
		show->state.status = copy_from_kernel_nofault(show->obj.safe,
							      data, size_left);
		if (!show->state.status) {
			show->obj.data = data;
			safe = show->obj.safe;
		}
	}

	return safe;
}

/*
 * Set the type we are starting to show and return a safe data pointer
 * to be used for showing the associated data.
 */
static void *btf_show_start_type(struct btf_show *show,
				 const struct btf_type *t,
				 u32 type_id, void *data)
{
	show->state.type = t;
	show->state.type_id = type_id;
	show->state.name[0] = '\0';

	return btf_show_obj_safe(show, t, data);
}

static void btf_show_end_type(struct btf_show *show)
{
	show->state.type = NULL;
	show->state.type_id = 0;
	show->state.name[0] = '\0';
}

static void *btf_show_start_aggr_type(struct btf_show *show,
				      const struct btf_type *t,
				      u32 type_id, void *data)
{
	void *safe_data = btf_show_start_type(show, t, type_id, data);

	if (!safe_data)
		return safe_data;

	btf_show(show, "%s%s%s", btf_show_indent(show),
		 btf_show_name(show),
		 btf_show_newline(show));
	show->state.depth++;
	return safe_data;
}

static void btf_show_end_aggr_type(struct btf_show *show,
				   const char *suffix)
{
	show->state.depth--;
	btf_show(show, "%s%s%s%s", btf_show_indent(show), suffix,
		 btf_show_delim(show), btf_show_newline(show));
	btf_show_end_type(show);
}

static void btf_show_start_member(struct btf_show *show,
				  const struct btf_member *m)
{
	show->state.member = m;
}

static void btf_show_start_array_member(struct btf_show *show)
{
	show->state.array_member = 1;
	btf_show_start_member(show, NULL);
}

static void btf_show_end_member(struct btf_show *show)
{
	show->state.member = NULL;
}

static void btf_show_end_array_member(struct btf_show *show)
{
	show->state.array_member = 0;
	btf_show_end_member(show);
}

static void *btf_show_start_array_type(struct btf_show *show,
				       const struct btf_type *t,
				       u32 type_id,
				       u16 array_encoding,
				       void *data)
{
	show->state.array_encoding = array_encoding;
	show->state.array_terminated = 0;
	return btf_show_start_aggr_type(show, t, type_id, data);
}

static void btf_show_end_array_type(struct btf_show *show)
{
	show->state.array_encoding = 0;
	show->state.array_terminated = 0;
	btf_show_end_aggr_type(show, "]");
}

static void *btf_show_start_struct_type(struct btf_show *show,
					const struct btf_type *t,
					u32 type_id,
					void *data)
{
	return btf_show_start_aggr_type(show, t, type_id, data);
}

static void btf_show_end_struct_type(struct btf_show *show)
{
	btf_show_end_aggr_type(show, "}");
}

__printf(2, 3) static void __btf_verifier_log(struct bpf_verifier_log *log,
					      const char *fmt, ...)
{
	va_list args;

	va_start(args, fmt);
	bpf_verifier_vlog(log, fmt, args);
	va_end(args);
}

__printf(2, 3) static void btf_verifier_log(struct btf_verifier_env *env,
					    const char *fmt, ...)
{
	struct bpf_verifier_log *log = &env->log;
	va_list args;

	if (!bpf_verifier_log_needed(log))
		return;

	va_start(args, fmt);
	bpf_verifier_vlog(log, fmt, args);
	va_end(args);
}

__printf(4, 5) static void __btf_verifier_log_type(struct btf_verifier_env *env,
						   const struct btf_type *t,
						   bool log_details,
						   const char *fmt, ...)
{
	struct bpf_verifier_log *log = &env->log;
	struct btf *btf = env->btf;
	va_list args;

	if (!bpf_verifier_log_needed(log))
		return;

	if (log->level == BPF_LOG_KERNEL) {
		/* btf verifier prints all types it is processing via
		 * btf_verifier_log_type(..., fmt = NULL).
		 * Skip those prints for in-kernel BTF verification.
		 */
		if (!fmt)
			return;

		/* Skip logging when loading module BTF with mismatches permitted */
		if (env->btf->base_btf && IS_ENABLED(CONFIG_MODULE_ALLOW_BTF_MISMATCH))
			return;
	}

	__btf_verifier_log(log, "[%u] %s %s%s",
			   env->log_type_id,
			   btf_type_str(t),
			   __btf_name_by_offset(btf, t->name_off),
			   log_details ? " " : "");

	if (log_details)
		btf_type_ops(t)->log_details(env, t);

	if (fmt && *fmt) {
		__btf_verifier_log(log, " ");
		va_start(args, fmt);
		bpf_verifier_vlog(log, fmt, args);
		va_end(args);
	}

	__btf_verifier_log(log, "\n");
}

#define btf_verifier_log_type(env, t, ...) \
	__btf_verifier_log_type((env), (t), true, __VA_ARGS__)
#define btf_verifier_log_basic(env, t, ...) \
	__btf_verifier_log_type((env), (t), false, __VA_ARGS__)

__printf(4, 5)
static void btf_verifier_log_member(struct btf_verifier_env *env,
				    const struct btf_type *struct_type,
				    const struct btf_member *member,
				    const char *fmt, ...)
{
	struct bpf_verifier_log *log = &env->log;
	struct btf *btf = env->btf;
	va_list args;

	if (!bpf_verifier_log_needed(log))
		return;

	if (log->level == BPF_LOG_KERNEL) {
		if (!fmt)
			return;

		/* Skip logging when loading module BTF with mismatches permitted */
		if (env->btf->base_btf && IS_ENABLED(CONFIG_MODULE_ALLOW_BTF_MISMATCH))
			return;
	}

	/* The CHECK_META phase already did a btf dump.
	 *
	 * If member is logged again, it must hit an error in
	 * parsing this member.  It is useful to print out which
	 * struct this member belongs to.
	 */
	if (env->phase != CHECK_META)
		btf_verifier_log_type(env, struct_type, NULL);

	if (btf_type_kflag(struct_type))
		__btf_verifier_log(log,
				   "\t%s type_id=%u bitfield_size=%u bits_offset=%u",
				   __btf_name_by_offset(btf, member->name_off),
				   member->type,
				   BTF_MEMBER_BITFIELD_SIZE(member->offset),
				   BTF_MEMBER_BIT_OFFSET(member->offset));
	else
		__btf_verifier_log(log, "\t%s type_id=%u bits_offset=%u",
				   __btf_name_by_offset(btf, member->name_off),
				   member->type, member->offset);

	if (fmt && *fmt) {
		__btf_verifier_log(log, " ");
		va_start(args, fmt);
		bpf_verifier_vlog(log, fmt, args);
		va_end(args);
	}

	__btf_verifier_log(log, "\n");
}

__printf(4, 5)
static void btf_verifier_log_vsi(struct btf_verifier_env *env,
				 const struct btf_type *datasec_type,
				 const struct btf_var_secinfo *vsi,
				 const char *fmt, ...)
{
	struct bpf_verifier_log *log = &env->log;
	va_list args;

	if (!bpf_verifier_log_needed(log))
		return;
	if (log->level == BPF_LOG_KERNEL && !fmt)
		return;
	if (env->phase != CHECK_META)
		btf_verifier_log_type(env, datasec_type, NULL);

	__btf_verifier_log(log, "\t type_id=%u offset=%u size=%u",
			   vsi->type, vsi->offset, vsi->size);
	if (fmt && *fmt) {
		__btf_verifier_log(log, " ");
		va_start(args, fmt);
		bpf_verifier_vlog(log, fmt, args);
		va_end(args);
	}

	__btf_verifier_log(log, "\n");
}

static void btf_verifier_log_hdr(struct btf_verifier_env *env,
				 u32 btf_data_size)
{
	struct bpf_verifier_log *log = &env->log;
	const struct btf *btf = env->btf;
	const struct btf_header *hdr;

	if (!bpf_verifier_log_needed(log))
		return;

	if (log->level == BPF_LOG_KERNEL)
		return;
	hdr = &btf->hdr;
	__btf_verifier_log(log, "magic: 0x%x\n", hdr->magic);
	__btf_verifier_log(log, "version: %u\n", hdr->version);
	__btf_verifier_log(log, "flags: 0x%x\n", hdr->flags);
	__btf_verifier_log(log, "hdr_len: %u\n", hdr->hdr_len);
	__btf_verifier_log(log, "type_off: %u\n", hdr->type_off);
	__btf_verifier_log(log, "type_len: %u\n", hdr->type_len);
	__btf_verifier_log(log, "str_off: %u\n", hdr->str_off);
	__btf_verifier_log(log, "str_len: %u\n", hdr->str_len);
	__btf_verifier_log(log, "btf_total_size: %u\n", btf_data_size);
}

static int btf_add_type(struct btf_verifier_env *env, struct btf_type *t)
{
	struct btf *btf = env->btf;

	if (btf->types_size == btf->nr_types) {
		/* Expand 'types' array */

		struct btf_type **new_types;
		u32 expand_by, new_size;

		if (btf->start_id + btf->types_size == BTF_MAX_TYPE) {
			btf_verifier_log(env, "Exceeded max num of types");
			return -E2BIG;
		}

		expand_by = max_t(u32, btf->types_size >> 2, 16);
		new_size = min_t(u32, BTF_MAX_TYPE,
				 btf->types_size + expand_by);

		new_types = kvcalloc(new_size, sizeof(*new_types),
				     GFP_KERNEL | __GFP_NOWARN);
		if (!new_types)
			return -ENOMEM;

		if (btf->nr_types == 0) {
			if (!btf->base_btf) {
				/* lazily init VOID type */
				new_types[0] = &btf_void;
				btf->nr_types++;
			}
		} else {
			memcpy(new_types, btf->types,
			       sizeof(*btf->types) * btf->nr_types);
		}

		kvfree(btf->types);
		btf->types = new_types;
		btf->types_size = new_size;
	}

	btf->types[btf->nr_types++] = t;

	return 0;
}

static int btf_alloc_id(struct btf *btf)
{
	int id;

	idr_preload(GFP_KERNEL);
	spin_lock_bh(&btf_idr_lock);
	id = idr_alloc_cyclic(&btf_idr, btf, 1, INT_MAX, GFP_ATOMIC);
	if (id > 0)
		btf->id = id;
	spin_unlock_bh(&btf_idr_lock);
	idr_preload_end();

	if (WARN_ON_ONCE(!id))
		return -ENOSPC;

	return id > 0 ? 0 : id;
}

static void btf_free_id(struct btf *btf)
{
	unsigned long flags;

	/*
	 * In map-in-map, calling map_delete_elem() on outer
	 * map will call bpf_map_put on the inner map.
	 * It will then eventually call btf_free_id()
	 * on the inner map.  Some of the map_delete_elem()
	 * implementation may have irq disabled, so
	 * we need to use the _irqsave() version instead
	 * of the _bh() version.
	 */
	spin_lock_irqsave(&btf_idr_lock, flags);
	idr_remove(&btf_idr, btf->id);
	spin_unlock_irqrestore(&btf_idr_lock, flags);
}

static void btf_free_kfunc_set_tab(struct btf *btf)
{
	struct btf_kfunc_set_tab *tab = btf->kfunc_set_tab;
	int hook;

	if (!tab)
		return;
	for (hook = 0; hook < ARRAY_SIZE(tab->sets); hook++)
		kfree(tab->sets[hook]);
	kfree(tab);
	btf->kfunc_set_tab = NULL;
}

static void btf_free_dtor_kfunc_tab(struct btf *btf)
{
	struct btf_id_dtor_kfunc_tab *tab = btf->dtor_kfunc_tab;

	if (!tab)
		return;
	kfree(tab);
	btf->dtor_kfunc_tab = NULL;
}

static void btf_struct_metas_free(struct btf_struct_metas *tab)
{
	int i;

	if (!tab)
		return;
	for (i = 0; i < tab->cnt; i++)
		btf_record_free(tab->types[i].record);
	kfree(tab);
}

static void btf_free_struct_meta_tab(struct btf *btf)
{
	struct btf_struct_metas *tab = btf->struct_meta_tab;

	btf_struct_metas_free(tab);
	btf->struct_meta_tab = NULL;
}

static void btf_free_struct_ops_tab(struct btf *btf)
{
	struct btf_struct_ops_tab *tab = btf->struct_ops_tab;
	u32 i;

	if (!tab)
		return;

	for (i = 0; i < tab->cnt; i++)
		bpf_struct_ops_desc_release(&tab->ops[i]);

	kfree(tab);
	btf->struct_ops_tab = NULL;
}

static void btf_free(struct btf *btf)
{
	btf_free_struct_meta_tab(btf);
	btf_free_dtor_kfunc_tab(btf);
	btf_free_kfunc_set_tab(btf);
	btf_free_struct_ops_tab(btf);
	kvfree(btf->types);
	kvfree(btf->resolved_sizes);
	kvfree(btf->resolved_ids);
	/* vmlinux does not allocate btf->data, it simply points it at
	 * __start_BTF.
	 */
	if (!btf_is_vmlinux(btf))
		kvfree(btf->data);
	kvfree(btf->base_id_map);
	kfree(btf);
}

static void btf_free_rcu(struct rcu_head *rcu)
{
	struct btf *btf = container_of(rcu, struct btf, rcu);

	btf_free(btf);
}

const char *btf_get_name(const struct btf *btf)
{
	return btf->name;
}

void btf_get(struct btf *btf)
{
	refcount_inc(&btf->refcnt);
}

void btf_put(struct btf *btf)
{
	if (btf && refcount_dec_and_test(&btf->refcnt)) {
		btf_free_id(btf);
		call_rcu(&btf->rcu, btf_free_rcu);
	}
}

struct btf *btf_base_btf(const struct btf *btf)
{
	return btf->base_btf;
}

const struct btf_header *btf_header(const struct btf *btf)
{
	return &btf->hdr;
}

void btf_set_base_btf(struct btf *btf, const struct btf *base_btf)
{
	btf->base_btf = (struct btf *)base_btf;
	btf->start_id = btf_nr_types(base_btf);
	btf->start_str_off = base_btf->hdr.str_len;
}

static int env_resolve_init(struct btf_verifier_env *env)
{
	struct btf *btf = env->btf;
	u32 nr_types = btf->nr_types;
	u32 *resolved_sizes = NULL;
	u32 *resolved_ids = NULL;
	u8 *visit_states = NULL;

	resolved_sizes = kvcalloc(nr_types, sizeof(*resolved_sizes),
				  GFP_KERNEL | __GFP_NOWARN);
	if (!resolved_sizes)
		goto nomem;

	resolved_ids = kvcalloc(nr_types, sizeof(*resolved_ids),
				GFP_KERNEL | __GFP_NOWARN);
	if (!resolved_ids)
		goto nomem;

	visit_states = kvcalloc(nr_types, sizeof(*visit_states),
				GFP_KERNEL | __GFP_NOWARN);
	if (!visit_states)
		goto nomem;

	btf->resolved_sizes = resolved_sizes;
	btf->resolved_ids = resolved_ids;
	env->visit_states = visit_states;

	return 0;

nomem:
	kvfree(resolved_sizes);
	kvfree(resolved_ids);
	kvfree(visit_states);
	return -ENOMEM;
}

static void btf_verifier_env_free(struct btf_verifier_env *env)
{
	kvfree(env->visit_states);
	kfree(env);
}

static bool env_type_is_resolve_sink(const struct btf_verifier_env *env,
				     const struct btf_type *next_type)
{
	switch (env->resolve_mode) {
	case RESOLVE_TBD:
		/* int, enum or void is a sink */
		return !btf_type_needs_resolve(next_type);
	case RESOLVE_PTR:
		/* int, enum, void, struct, array, func or func_proto is a sink
		 * for ptr
		 */
		return !btf_type_is_modifier(next_type) &&
			!btf_type_is_ptr(next_type);
	case RESOLVE_STRUCT_OR_ARRAY:
		/* int, enum, void, ptr, func or func_proto is a sink
		 * for struct and array
		 */
		return !btf_type_is_modifier(next_type) &&
			!btf_type_is_array(next_type) &&
			!btf_type_is_struct(next_type);
	default:
		BUG();
	}
}

static bool env_type_is_resolved(const struct btf_verifier_env *env,
				 u32 type_id)
{
	/* base BTF types should be resolved by now */
	if (type_id < env->btf->start_id)
		return true;

	return env->visit_states[type_id - env->btf->start_id] == RESOLVED;
}

static int env_stack_push(struct btf_verifier_env *env,
			  const struct btf_type *t, u32 type_id)
{
	const struct btf *btf = env->btf;
	struct resolve_vertex *v;

	if (env->top_stack == MAX_RESOLVE_DEPTH)
		return -E2BIG;

	if (type_id < btf->start_id
	    || env->visit_states[type_id - btf->start_id] != NOT_VISITED)
		return -EEXIST;

	env->visit_states[type_id - btf->start_id] = VISITED;

	v = &env->stack[env->top_stack++];
	v->t = t;
	v->type_id = type_id;
	v->next_member = 0;

	if (env->resolve_mode == RESOLVE_TBD) {
		if (btf_type_is_ptr(t))
			env->resolve_mode = RESOLVE_PTR;
		else if (btf_type_is_struct(t) || btf_type_is_array(t))
			env->resolve_mode = RESOLVE_STRUCT_OR_ARRAY;
	}

	return 0;
}

static void env_stack_set_next_member(struct btf_verifier_env *env,
				      u16 next_member)
{
	env->stack[env->top_stack - 1].next_member = next_member;
}

static void env_stack_pop_resolved(struct btf_verifier_env *env,
				   u32 resolved_type_id,
				   u32 resolved_size)
{
	u32 type_id = env->stack[--(env->top_stack)].type_id;
	struct btf *btf = env->btf;

	type_id -= btf->start_id; /* adjust to local type id */
	btf->resolved_sizes[type_id] = resolved_size;
	btf->resolved_ids[type_id] = resolved_type_id;
	env->visit_states[type_id] = RESOLVED;
}

static const struct resolve_vertex *env_stack_peak(struct btf_verifier_env *env)
{
	return env->top_stack ? &env->stack[env->top_stack - 1] : NULL;
}

/* Resolve the size of a passed-in "type"
 *
 * type: is an array (e.g. u32 array[x][y])
 * return type: type "u32[x][y]", i.e. BTF_KIND_ARRAY,
 * *type_size: (x * y * sizeof(u32)).  Hence, *type_size always
 *             corresponds to the return type.
 * *elem_type: u32
 * *elem_id: id of u32
 * *total_nelems: (x * y).  Hence, individual elem size is
 *                (*type_size / *total_nelems)
 * *type_id: id of type if it's changed within the function, 0 if not
 *
 * type: is not an array (e.g. const struct X)
 * return type: type "struct X"
 * *type_size: sizeof(struct X)
 * *elem_type: same as return type ("struct X")
 * *elem_id: 0
 * *total_nelems: 1
 * *type_id: id of type if it's changed within the function, 0 if not
 */
static const struct btf_type *
__btf_resolve_size(const struct btf *btf, const struct btf_type *type,
		   u32 *type_size, const struct btf_type **elem_type,
		   u32 *elem_id, u32 *total_nelems, u32 *type_id)
{
	const struct btf_type *array_type = NULL;
	const struct btf_array *array = NULL;
	u32 i, size, nelems = 1, id = 0;

	for (i = 0; i < MAX_RESOLVE_DEPTH; i++) {
		switch (BTF_INFO_KIND(type->info)) {
		/* type->size can be used */
		case BTF_KIND_INT:
		case BTF_KIND_STRUCT:
		case BTF_KIND_UNION:
		case BTF_KIND_ENUM:
		case BTF_KIND_FLOAT:
		case BTF_KIND_ENUM64:
			size = type->size;
			goto resolved;

		case BTF_KIND_PTR:
			size = sizeof(void *);
			goto resolved;

		/* Modifiers */
		case BTF_KIND_TYPEDEF:
		case BTF_KIND_VOLATILE:
		case BTF_KIND_CONST:
		case BTF_KIND_RESTRICT:
		case BTF_KIND_TYPE_TAG:
			id = type->type;
			type = btf_type_by_id(btf, type->type);
			break;

		case BTF_KIND_ARRAY:
			if (!array_type)
				array_type = type;
			array = btf_type_array(type);
			if (nelems && array->nelems > U32_MAX / nelems)
				return ERR_PTR(-EINVAL);
			nelems *= array->nelems;
			type = btf_type_by_id(btf, array->type);
			break;

		/* type without size */
		default:
			return ERR_PTR(-EINVAL);
		}
	}

	return ERR_PTR(-EINVAL);

resolved:
	if (nelems && size > U32_MAX / nelems)
		return ERR_PTR(-EINVAL);

	*type_size = nelems * size;
	if (total_nelems)
		*total_nelems = nelems;
	if (elem_type)
		*elem_type = type;
	if (elem_id)
		*elem_id = array ? array->type : 0;
	if (type_id && id)
		*type_id = id;

	return array_type ? : type;
}

const struct btf_type *
btf_resolve_size(const struct btf *btf, const struct btf_type *type,
		 u32 *type_size)
{
	return __btf_resolve_size(btf, type, type_size, NULL, NULL, NULL, NULL);
}

static u32 btf_resolved_type_id(const struct btf *btf, u32 type_id)
{
	while (type_id < btf->start_id)
		btf = btf->base_btf;

	return btf->resolved_ids[type_id - btf->start_id];
}

/* The input param "type_id" must point to a needs_resolve type */
static const struct btf_type *btf_type_id_resolve(const struct btf *btf,
						  u32 *type_id)
{
	*type_id = btf_resolved_type_id(btf, *type_id);
	return btf_type_by_id(btf, *type_id);
}

static u32 btf_resolved_type_size(const struct btf *btf, u32 type_id)
{
	while (type_id < btf->start_id)
		btf = btf->base_btf;

	return btf->resolved_sizes[type_id - btf->start_id];
}

const struct btf_type *btf_type_id_size(const struct btf *btf,
					u32 *type_id, u32 *ret_size)
{
	const struct btf_type *size_type;
	u32 size_type_id = *type_id;
	u32 size = 0;

	size_type = btf_type_by_id(btf, size_type_id);
	if (btf_type_nosize_or_null(size_type))
		return NULL;

	if (btf_type_has_size(size_type)) {
		size = size_type->size;
	} else if (btf_type_is_array(size_type)) {
		size = btf_resolved_type_size(btf, size_type_id);
	} else if (btf_type_is_ptr(size_type)) {
		size = sizeof(void *);
	} else {
		if (WARN_ON_ONCE(!btf_type_is_modifier(size_type) &&
				 !btf_type_is_var(size_type)))
			return NULL;

		size_type_id = btf_resolved_type_id(btf, size_type_id);
		size_type = btf_type_by_id(btf, size_type_id);
		if (btf_type_nosize_or_null(size_type))
			return NULL;
		else if (btf_type_has_size(size_type))
			size = size_type->size;
		else if (btf_type_is_array(size_type))
			size = btf_resolved_type_size(btf, size_type_id);
		else if (btf_type_is_ptr(size_type))
			size = sizeof(void *);
		else
			return NULL;
	}

	*type_id = size_type_id;
	if (ret_size)
		*ret_size = size;

	return size_type;
}

static int btf_df_check_member(struct btf_verifier_env *env,
			       const struct btf_type *struct_type,
			       const struct btf_member *member,
			       const struct btf_type *member_type)
{
	btf_verifier_log_basic(env, struct_type,
			       "Unsupported check_member");
	return -EINVAL;
}

static int btf_df_check_kflag_member(struct btf_verifier_env *env,
				     const struct btf_type *struct_type,
				     const struct btf_member *member,
				     const struct btf_type *member_type)
{
	btf_verifier_log_basic(env, struct_type,
			       "Unsupported check_kflag_member");
	return -EINVAL;
}

/* Used for ptr, array struct/union and float type members.
 * int, enum and modifier types have their specific callback functions.
 */
static int btf_generic_check_kflag_member(struct btf_verifier_env *env,
					  const struct btf_type *struct_type,
					  const struct btf_member *member,
					  const struct btf_type *member_type)
{
	if (BTF_MEMBER_BITFIELD_SIZE(member->offset)) {
		btf_verifier_log_member(env, struct_type, member,
					"Invalid member bitfield_size");
		return -EINVAL;
	}

	/* bitfield size is 0, so member->offset represents bit offset only.
	 * It is safe to call non kflag check_member variants.
	 */
	return btf_type_ops(member_type)->check_member(env, struct_type,
						       member,
						       member_type);
}

static int btf_df_resolve(struct btf_verifier_env *env,
			  const struct resolve_vertex *v)
{
	btf_verifier_log_basic(env, v->t, "Unsupported resolve");
	return -EINVAL;
}

static void btf_df_show(const struct btf *btf, const struct btf_type *t,
			u32 type_id, void *data, u8 bits_offsets,
			struct btf_show *show)
{
	btf_show(show, "<unsupported kind:%u>", BTF_INFO_KIND(t->info));
}

static int btf_int_check_member(struct btf_verifier_env *env,
				const struct btf_type *struct_type,
				const struct btf_member *member,
				const struct btf_type *member_type)
{
	u32 int_data = btf_type_int(member_type);
	u32 struct_bits_off = member->offset;
	u32 struct_size = struct_type->size;
	u32 nr_copy_bits;
	u32 bytes_offset;

	if (U32_MAX - struct_bits_off < BTF_INT_OFFSET(int_data)) {
		btf_verifier_log_member(env, struct_type, member,
					"bits_offset exceeds U32_MAX");
		return -EINVAL;
	}

	struct_bits_off += BTF_INT_OFFSET(int_data);
	bytes_offset = BITS_ROUNDDOWN_BYTES(struct_bits_off);
	nr_copy_bits = BTF_INT_BITS(int_data) +
		BITS_PER_BYTE_MASKED(struct_bits_off);

	if (nr_copy_bits > BITS_PER_U128) {
		btf_verifier_log_member(env, struct_type, member,
					"nr_copy_bits exceeds 128");
		return -EINVAL;
	}

	if (struct_size < bytes_offset ||
	    struct_size - bytes_offset < BITS_ROUNDUP_BYTES(nr_copy_bits)) {
		btf_verifier_log_member(env, struct_type, member,
					"Member exceeds struct_size");
		return -EINVAL;
	}

	return 0;
}

static int btf_int_check_kflag_member(struct btf_verifier_env *env,
				      const struct btf_type *struct_type,
				      const struct btf_member *member,
				      const struct btf_type *member_type)
{
	u32 struct_bits_off, nr_bits, nr_int_data_bits, bytes_offset;
	u32 int_data = btf_type_int(member_type);
	u32 struct_size = struct_type->size;
	u32 nr_copy_bits;

	/* a regular int type is required for the kflag int member */
	if (!btf_type_int_is_regular(member_type)) {
		btf_verifier_log_member(env, struct_type, member,
					"Invalid member base type");
		return -EINVAL;
	}

	/* check sanity of bitfield size */
	nr_bits = BTF_MEMBER_BITFIELD_SIZE(member->offset);
	struct_bits_off = BTF_MEMBER_BIT_OFFSET(member->offset);
	nr_int_data_bits = BTF_INT_BITS(int_data);
	if (!nr_bits) {
		/* Not a bitfield member, member offset must be at byte
		 * boundary.
		 */
		if (BITS_PER_BYTE_MASKED(struct_bits_off)) {
			btf_verifier_log_member(env, struct_type, member,
						"Invalid member offset");
			return -EINVAL;
		}

		nr_bits = nr_int_data_bits;
	} else if (nr_bits > nr_int_data_bits) {
		btf_verifier_log_member(env, struct_type, member,
					"Invalid member bitfield_size");
		return -EINVAL;
	}

	bytes_offset = BITS_ROUNDDOWN_BYTES(struct_bits_off);
	nr_copy_bits = nr_bits + BITS_PER_BYTE_MASKED(struct_bits_off);
	if (nr_copy_bits > BITS_PER_U128) {
		btf_verifier_log_member(env, struct_type, member,
					"nr_copy_bits exceeds 128");
		return -EINVAL;
	}

	if (struct_size < bytes_offset ||
	    struct_size - bytes_offset < BITS_ROUNDUP_BYTES(nr_copy_bits)) {
		btf_verifier_log_member(env, struct_type, member,
					"Member exceeds struct_size");
		return -EINVAL;
	}

	return 0;
}

static s32 btf_int_check_meta(struct btf_verifier_env *env,
			      const struct btf_type *t,
			      u32 meta_left)
{
	u32 int_data, nr_bits, meta_needed = sizeof(int_data);
	u16 encoding;

	if (meta_left < meta_needed) {
		btf_verifier_log_basic(env, t,
				       "meta_left:%u meta_needed:%u",
				       meta_left, meta_needed);
		return -EINVAL;
	}

	if (btf_type_vlen(t)) {
		btf_verifier_log_type(env, t, "vlen != 0");
		return -EINVAL;
	}

	if (btf_type_kflag(t)) {
		btf_verifier_log_type(env, t, "Invalid btf_info kind_flag");
		return -EINVAL;
	}

	int_data = btf_type_int(t);
	if (int_data & ~BTF_INT_MASK) {
		btf_verifier_log_basic(env, t, "Invalid int_data:%x",
				       int_data);
		return -EINVAL;
	}

	nr_bits = BTF_INT_BITS(int_data) + BTF_INT_OFFSET(int_data);

	if (nr_bits > BITS_PER_U128) {
		btf_verifier_log_type(env, t, "nr_bits exceeds %zu",
				      BITS_PER_U128);
		return -EINVAL;
	}

	if (BITS_ROUNDUP_BYTES(nr_bits) > t->size) {
		btf_verifier_log_type(env, t, "nr_bits exceeds type_size");
		return -EINVAL;
	}

	/*
	 * Only one of the encoding bits is allowed and it
	 * should be sufficient for the pretty print purpose (i.e. decoding).
	 * Multiple bits can be allowed later if it is found
	 * to be insufficient.
	 */
	encoding = BTF_INT_ENCODING(int_data);
	if (encoding &&
	    encoding != BTF_INT_SIGNED &&
	    encoding != BTF_INT_CHAR &&
	    encoding != BTF_INT_BOOL) {
		btf_verifier_log_type(env, t, "Unsupported encoding");
		return -ENOTSUPP;
	}

	btf_verifier_log_type(env, t, NULL);

	return meta_needed;
}

static void btf_int_log(struct btf_verifier_env *env,
			const struct btf_type *t)
{
	int int_data = btf_type_int(t);

	btf_verifier_log(env,
			 "size=%u bits_offset=%u nr_bits=%u encoding=%s",
			 t->size, BTF_INT_OFFSET(int_data),
			 BTF_INT_BITS(int_data),
			 btf_int_encoding_str(BTF_INT_ENCODING(int_data)));
}

static void btf_int128_print(struct btf_show *show, void *data)
{
	/* data points to a __int128 number.
	 * Suppose
	 *     int128_num = *(__int128 *)data;
	 * The below formulas shows what upper_num and lower_num represents:
	 *     upper_num = int128_num >> 64;
	 *     lower_num = int128_num & 0xffffffffFFFFFFFFULL;
	 */
	u64 upper_num, lower_num;

#ifdef __BIG_ENDIAN_BITFIELD
	upper_num = *(u64 *)data;
	lower_num = *(u64 *)(data + 8);
#else
	upper_num = *(u64 *)(data + 8);
	lower_num = *(u64 *)data;
#endif
	if (upper_num == 0)
		btf_show_type_value(show, "0x%llx", lower_num);
	else
		btf_show_type_values(show, "0x%llx%016llx", upper_num,
				     lower_num);
}

static void btf_int128_shift(u64 *print_num, u16 left_shift_bits,
			     u16 right_shift_bits)
{
	u64 upper_num, lower_num;

#ifdef __BIG_ENDIAN_BITFIELD
	upper_num = print_num[0];
	lower_num = print_num[1];
#else
	upper_num = print_num[1];
	lower_num = print_num[0];
#endif

	/* shake out un-needed bits by shift/or operations */
	if (left_shift_bits >= 64) {
		upper_num = lower_num << (left_shift_bits - 64);
		lower_num = 0;
	} else {
		upper_num = (upper_num << left_shift_bits) |
			    (lower_num >> (64 - left_shift_bits));
		lower_num = lower_num << left_shift_bits;
	}

	if (right_shift_bits >= 64) {
		lower_num = upper_num >> (right_shift_bits - 64);
		upper_num = 0;
	} else {
		lower_num = (lower_num >> right_shift_bits) |
			    (upper_num << (64 - right_shift_bits));
		upper_num = upper_num >> right_shift_bits;
	}

#ifdef __BIG_ENDIAN_BITFIELD
	print_num[0] = upper_num;
	print_num[1] = lower_num;
#else
	print_num[0] = lower_num;
	print_num[1] = upper_num;
#endif
}

static void btf_bitfield_show(void *data, u8 bits_offset,
			      u8 nr_bits, struct btf_show *show)
{
	u16 left_shift_bits, right_shift_bits;
	u8 nr_copy_bytes;
	u8 nr_copy_bits;
	u64 print_num[2] = {};

	nr_copy_bits = nr_bits + bits_offset;
	nr_copy_bytes = BITS_ROUNDUP_BYTES(nr_copy_bits);

	memcpy(print_num, data, nr_copy_bytes);

#ifdef __BIG_ENDIAN_BITFIELD
	left_shift_bits = bits_offset;
#else
	left_shift_bits = BITS_PER_U128 - nr_copy_bits;
#endif
	right_shift_bits = BITS_PER_U128 - nr_bits;

	btf_int128_shift(print_num, left_shift_bits, right_shift_bits);
	btf_int128_print(show, print_num);
}


static void btf_int_bits_show(const struct btf *btf,
			      const struct btf_type *t,
			      void *data, u8 bits_offset,
			      struct btf_show *show)
{
	u32 int_data = btf_type_int(t);
	u8 nr_bits = BTF_INT_BITS(int_data);
	u8 total_bits_offset;

	/*
	 * bits_offset is at most 7.
	 * BTF_INT_OFFSET() cannot exceed 128 bits.
	 */
	total_bits_offset = bits_offset + BTF_INT_OFFSET(int_data);
	data += BITS_ROUNDDOWN_BYTES(total_bits_offset);
	bits_offset = BITS_PER_BYTE_MASKED(total_bits_offset);
	btf_bitfield_show(data, bits_offset, nr_bits, show);
}

static void btf_int_show(const struct btf *btf, const struct btf_type *t,
			 u32 type_id, void *data, u8 bits_offset,
			 struct btf_show *show)
{
	u32 int_data = btf_type_int(t);
	u8 encoding = BTF_INT_ENCODING(int_data);
	bool sign = encoding & BTF_INT_SIGNED;
	u8 nr_bits = BTF_INT_BITS(int_data);
	void *safe_data;

	safe_data = btf_show_start_type(show, t, type_id, data);
	if (!safe_data)
		return;

	if (bits_offset || BTF_INT_OFFSET(int_data) ||
	    BITS_PER_BYTE_MASKED(nr_bits)) {
		btf_int_bits_show(btf, t, safe_data, bits_offset, show);
		goto out;
	}

	switch (nr_bits) {
	case 128:
		btf_int128_print(show, safe_data);
		break;
	case 64:
		if (sign)
			btf_show_type_value(show, "%lld", *(s64 *)safe_data);
		else
			btf_show_type_value(show, "%llu", *(u64 *)safe_data);
		break;
	case 32:
		if (sign)
			btf_show_type_value(show, "%d", *(s32 *)safe_data);
		else
			btf_show_type_value(show, "%u", *(u32 *)safe_data);
		break;
	case 16:
		if (sign)
			btf_show_type_value(show, "%d", *(s16 *)safe_data);
		else
			btf_show_type_value(show, "%u", *(u16 *)safe_data);
		break;
	case 8:
		if (show->state.array_encoding == BTF_INT_CHAR) {
			/* check for null terminator */
			if (show->state.array_terminated)
				break;
			if (*(char *)data == '\0') {
				show->state.array_terminated = 1;
				break;
			}
			if (isprint(*(char *)data)) {
				btf_show_type_value(show, "'%c'",
						    *(char *)safe_data);
				break;
			}
		}
		if (sign)
			btf_show_type_value(show, "%d", *(s8 *)safe_data);
		else
			btf_show_type_value(show, "%u", *(u8 *)safe_data);
		break;
	default:
		btf_int_bits_show(btf, t, safe_data, bits_offset, show);
		break;
	}
out:
	btf_show_end_type(show);
}

static const struct btf_kind_operations int_ops = {
	.check_meta = btf_int_check_meta,
	.resolve = btf_df_resolve,
	.check_member = btf_int_check_member,
	.check_kflag_member = btf_int_check_kflag_member,
	.log_details = btf_int_log,
	.show = btf_int_show,
};

static int btf_modifier_check_member(struct btf_verifier_env *env,
				     const struct btf_type *struct_type,
				     const struct btf_member *member,
				     const struct btf_type *member_type)
{
	const struct btf_type *resolved_type;
	u32 resolved_type_id = member->type;
	struct btf_member resolved_member;
	struct btf *btf = env->btf;

	resolved_type = btf_type_id_size(btf, &resolved_type_id, NULL);
	if (!resolved_type) {
		btf_verifier_log_member(env, struct_type, member,
					"Invalid member");
		return -EINVAL;
	}

	resolved_member = *member;
	resolved_member.type = resolved_type_id;

	return btf_type_ops(resolved_type)->check_member(env, struct_type,
							 &resolved_member,
							 resolved_type);
}

static int btf_modifier_check_kflag_member(struct btf_verifier_env *env,
					   const struct btf_type *struct_type,
					   const struct btf_member *member,
					   const struct btf_type *member_type)
{
	const struct btf_type *resolved_type;
	u32 resolved_type_id = member->type;
	struct btf_member resolved_member;
	struct btf *btf = env->btf;

	resolved_type = btf_type_id_size(btf, &resolved_type_id, NULL);
	if (!resolved_type) {
		btf_verifier_log_member(env, struct_type, member,
					"Invalid member");
		return -EINVAL;
	}

	resolved_member = *member;
	resolved_member.type = resolved_type_id;

	return btf_type_ops(resolved_type)->check_kflag_member(env, struct_type,
							       &resolved_member,
							       resolved_type);
}

static int btf_ptr_check_member(struct btf_verifier_env *env,
				const struct btf_type *struct_type,
				const struct btf_member *member,
				const struct btf_type *member_type)
{
	u32 struct_size, struct_bits_off, bytes_offset;

	struct_size = struct_type->size;
	struct_bits_off = member->offset;
	bytes_offset = BITS_ROUNDDOWN_BYTES(struct_bits_off);

	if (BITS_PER_BYTE_MASKED(struct_bits_off)) {
		btf_verifier_log_member(env, struct_type, member,
					"Member is not byte aligned");
		return -EINVAL;
	}

	if (struct_size - bytes_offset < sizeof(void *)) {
		btf_verifier_log_member(env, struct_type, member,
					"Member exceeds struct_size");
		return -EINVAL;
	}

	return 0;
}

static int btf_ref_type_check_meta(struct btf_verifier_env *env,
				   const struct btf_type *t,
				   u32 meta_left)
{
	const char *value;

	if (btf_type_vlen(t)) {
		btf_verifier_log_type(env, t, "vlen != 0");
		return -EINVAL;
	}

	if (btf_type_kflag(t) && !btf_type_is_type_tag(t)) {
		btf_verifier_log_type(env, t, "Invalid btf_info kind_flag");
		return -EINVAL;
	}

	if (!BTF_TYPE_ID_VALID(t->type)) {
		btf_verifier_log_type(env, t, "Invalid type_id");
		return -EINVAL;
	}

	/* typedef/type_tag type must have a valid name, and other ref types,
	 * volatile, const, restrict, should have a null name.
	 */
	if (BTF_INFO_KIND(t->info) == BTF_KIND_TYPEDEF) {
		if (!t->name_off ||
		    !btf_name_valid_identifier(env->btf, t->name_off)) {
			btf_verifier_log_type(env, t, "Invalid name");
			return -EINVAL;
		}
	} else if (BTF_INFO_KIND(t->info) == BTF_KIND_TYPE_TAG) {
		value = btf_name_by_offset(env->btf, t->name_off);
		if (!value || !value[0]) {
			btf_verifier_log_type(env, t, "Invalid name");
			return -EINVAL;
		}
	} else {
		if (t->name_off) {
			btf_verifier_log_type(env, t, "Invalid name");
			return -EINVAL;
		}
	}

	btf_verifier_log_type(env, t, NULL);

	return 0;
}

static int btf_modifier_resolve(struct btf_verifier_env *env,
				const struct resolve_vertex *v)
{
	const struct btf_type *t = v->t;
	const struct btf_type *next_type;
	u32 next_type_id = t->type;
	struct btf *btf = env->btf;

	next_type = btf_type_by_id(btf, next_type_id);
	if (!next_type || btf_type_is_resolve_source_only(next_type)) {
		btf_verifier_log_type(env, v->t, "Invalid type_id");
		return -EINVAL;
	}

	if (!env_type_is_resolve_sink(env, next_type) &&
	    !env_type_is_resolved(env, next_type_id))
		return env_stack_push(env, next_type, next_type_id);

	/* Figure out the resolved next_type_id with size.
	 * They will be stored in the current modifier's
	 * resolved_ids and resolved_sizes such that it can
	 * save us a few type-following when we use it later (e.g. in
	 * pretty print).
	 */
	if (!btf_type_id_size(btf, &next_type_id, NULL)) {
		if (env_type_is_resolved(env, next_type_id))
			next_type = btf_type_id_resolve(btf, &next_type_id);

		/* "typedef void new_void", "const void"...etc */
		if (!btf_type_is_void(next_type) &&
		    !btf_type_is_fwd(next_type) &&
		    !btf_type_is_func_proto(next_type)) {
			btf_verifier_log_type(env, v->t, "Invalid type_id");
			return -EINVAL;
		}
	}

	env_stack_pop_resolved(env, next_type_id, 0);

	return 0;
}

static int btf_var_resolve(struct btf_verifier_env *env,
			   const struct resolve_vertex *v)
{
	const struct btf_type *next_type;
	const struct btf_type *t = v->t;
	u32 next_type_id = t->type;
	struct btf *btf = env->btf;

	next_type = btf_type_by_id(btf, next_type_id);
	if (!next_type || btf_type_is_resolve_source_only(next_type)) {
		btf_verifier_log_type(env, v->t, "Invalid type_id");
		return -EINVAL;
	}

	if (!env_type_is_resolve_sink(env, next_type) &&
	    !env_type_is_resolved(env, next_type_id))
		return env_stack_push(env, next_type, next_type_id);

	if (btf_type_is_modifier(next_type)) {
		const struct btf_type *resolved_type;
		u32 resolved_type_id;

		resolved_type_id = next_type_id;
		resolved_type = btf_type_id_resolve(btf, &resolved_type_id);

		if (btf_type_is_ptr(resolved_type) &&
		    !env_type_is_resolve_sink(env, resolved_type) &&
		    !env_type_is_resolved(env, resolved_type_id))
			return env_stack_push(env, resolved_type,
					      resolved_type_id);
	}

	/* We must resolve to something concrete at this point, no
	 * forward types or similar that would resolve to size of
	 * zero is allowed.
	 */
	if (!btf_type_id_size(btf, &next_type_id, NULL)) {
		btf_verifier_log_type(env, v->t, "Invalid type_id");
		return -EINVAL;
	}

	env_stack_pop_resolved(env, next_type_id, 0);

	return 0;
}

static int btf_ptr_resolve(struct btf_verifier_env *env,
			   const struct resolve_vertex *v)
{
	const struct btf_type *next_type;
	const struct btf_type *t = v->t;
	u32 next_type_id = t->type;
	struct btf *btf = env->btf;

	next_type = btf_type_by_id(btf, next_type_id);
	if (!next_type || btf_type_is_resolve_source_only(next_type)) {
		btf_verifier_log_type(env, v->t, "Invalid type_id");
		return -EINVAL;
	}

	if (!env_type_is_resolve_sink(env, next_type) &&
	    !env_type_is_resolved(env, next_type_id))
		return env_stack_push(env, next_type, next_type_id);

	/* If the modifier was RESOLVED during RESOLVE_STRUCT_OR_ARRAY,
	 * the modifier may have stopped resolving when it was resolved
	 * to a ptr (last-resolved-ptr).
	 *
	 * We now need to continue from the last-resolved-ptr to
	 * ensure the last-resolved-ptr will not referring back to
	 * the current ptr (t).
	 */
	if (btf_type_is_modifier(next_type)) {
		const struct btf_type *resolved_type;
		u32 resolved_type_id;

		resolved_type_id = next_type_id;
		resolved_type = btf_type_id_resolve(btf, &resolved_type_id);

		if (btf_type_is_ptr(resolved_type) &&
		    !env_type_is_resolve_sink(env, resolved_type) &&
		    !env_type_is_resolved(env, resolved_type_id))
			return env_stack_push(env, resolved_type,
					      resolved_type_id);
	}

	if (!btf_type_id_size(btf, &next_type_id, NULL)) {
		if (env_type_is_resolved(env, next_type_id))
			next_type = btf_type_id_resolve(btf, &next_type_id);

		if (!btf_type_is_void(next_type) &&
		    !btf_type_is_fwd(next_type) &&
		    !btf_type_is_func_proto(next_type)) {
			btf_verifier_log_type(env, v->t, "Invalid type_id");
			return -EINVAL;
		}
	}

	env_stack_pop_resolved(env, next_type_id, 0);

	return 0;
}

static void btf_modifier_show(const struct btf *btf,
			      const struct btf_type *t,
			      u32 type_id, void *data,
			      u8 bits_offset, struct btf_show *show)
{
	if (btf->resolved_ids)
		t = btf_type_id_resolve(btf, &type_id);
	else
		t = btf_type_skip_modifiers(btf, type_id, NULL);

	btf_type_ops(t)->show(btf, t, type_id, data, bits_offset, show);
}

static void btf_var_show(const struct btf *btf, const struct btf_type *t,
			 u32 type_id, void *data, u8 bits_offset,
			 struct btf_show *show)
{
	t = btf_type_id_resolve(btf, &type_id);

	btf_type_ops(t)->show(btf, t, type_id, data, bits_offset, show);
}

static void btf_ptr_show(const struct btf *btf, const struct btf_type *t,
			 u32 type_id, void *data, u8 bits_offset,
			 struct btf_show *show)
{
	void *safe_data;

	safe_data = btf_show_start_type(show, t, type_id, data);
	if (!safe_data)
		return;

	/* It is a hashed value unless BTF_SHOW_PTR_RAW is specified */
	if (show->flags & BTF_SHOW_PTR_RAW)
		btf_show_type_value(show, "0x%px", *(void **)safe_data);
	else
		btf_show_type_value(show, "0x%p", *(void **)safe_data);
	btf_show_end_type(show);
}

static void btf_ref_type_log(struct btf_verifier_env *env,
			     const struct btf_type *t)
{
	btf_verifier_log(env, "type_id=%u", t->type);
}

static const struct btf_kind_operations modifier_ops = {
	.check_meta = btf_ref_type_check_meta,
	.resolve = btf_modifier_resolve,
	.check_member = btf_modifier_check_member,
	.check_kflag_member = btf_modifier_check_kflag_member,
	.log_details = btf_ref_type_log,
	.show = btf_modifier_show,
};

static const struct btf_kind_operations ptr_ops = {
	.check_meta = btf_ref_type_check_meta,
	.resolve = btf_ptr_resolve,
	.check_member = btf_ptr_check_member,
	.check_kflag_member = btf_generic_check_kflag_member,
	.log_details = btf_ref_type_log,
	.show = btf_ptr_show,
};

static s32 btf_fwd_check_meta(struct btf_verifier_env *env,
			      const struct btf_type *t,
			      u32 meta_left)
{
	if (btf_type_vlen(t)) {
		btf_verifier_log_type(env, t, "vlen != 0");
		return -EINVAL;
	}

	if (t->type) {
		btf_verifier_log_type(env, t, "type != 0");
		return -EINVAL;
	}

	/* fwd type must have a valid name */
	if (!t->name_off ||
	    !btf_name_valid_identifier(env->btf, t->name_off)) {
		btf_verifier_log_type(env, t, "Invalid name");
		return -EINVAL;
	}

	btf_verifier_log_type(env, t, NULL);

	return 0;
}

static void btf_fwd_type_log(struct btf_verifier_env *env,
			     const struct btf_type *t)
{
	btf_verifier_log(env, "%s", btf_type_kflag(t) ? "union" : "struct");
}

static const struct btf_kind_operations fwd_ops = {
	.check_meta = btf_fwd_check_meta,
	.resolve = btf_df_resolve,
	.check_member = btf_df_check_member,
	.check_kflag_member = btf_df_check_kflag_member,
	.log_details = btf_fwd_type_log,
	.show = btf_df_show,
};

static int btf_array_check_member(struct btf_verifier_env *env,
				  const struct btf_type *struct_type,
				  const struct btf_member *member,
				  const struct btf_type *member_type)
{
	u32 struct_bits_off = member->offset;
	u32 struct_size, bytes_offset;
	u32 array_type_id, array_size;
	struct btf *btf = env->btf;

	if (BITS_PER_BYTE_MASKED(struct_bits_off)) {
		btf_verifier_log_member(env, struct_type, member,
					"Member is not byte aligned");
		return -EINVAL;
	}

	array_type_id = member->type;
	btf_type_id_size(btf, &array_type_id, &array_size);
	struct_size = struct_type->size;
	bytes_offset = BITS_ROUNDDOWN_BYTES(struct_bits_off);
	if (struct_size - bytes_offset < array_size) {
		btf_verifier_log_member(env, struct_type, member,
					"Member exceeds struct_size");
		return -EINVAL;
	}

	return 0;
}

static s32 btf_array_check_meta(struct btf_verifier_env *env,
				const struct btf_type *t,
				u32 meta_left)
{
	const struct btf_array *array = btf_type_array(t);
	u32 meta_needed = sizeof(*array);

	if (meta_left < meta_needed) {
		btf_verifier_log_basic(env, t,
				       "meta_left:%u meta_needed:%u",
				       meta_left, meta_needed);
		return -EINVAL;
	}

	/* array type should not have a name */
	if (t->name_off) {
		btf_verifier_log_type(env, t, "Invalid name");
		return -EINVAL;
	}

	if (btf_type_vlen(t)) {
		btf_verifier_log_type(env, t, "vlen != 0");
		return -EINVAL;
	}

	if (btf_type_kflag(t)) {
		btf_verifier_log_type(env, t, "Invalid btf_info kind_flag");
		return -EINVAL;
	}

	if (t->size) {
		btf_verifier_log_type(env, t, "size != 0");
		return -EINVAL;
	}

	/* Array elem type and index type cannot be in type void,
	 * so !array->type and !array->index_type are not allowed.
	 */
	if (!array->type || !BTF_TYPE_ID_VALID(array->type)) {
		btf_verifier_log_type(env, t, "Invalid elem");
		return -EINVAL;
	}

	if (!array->index_type || !BTF_TYPE_ID_VALID(array->index_type)) {
		btf_verifier_log_type(env, t, "Invalid index");
		return -EINVAL;
	}

	btf_verifier_log_type(env, t, NULL);

	return meta_needed;
}

static int btf_array_resolve(struct btf_verifier_env *env,
			     const struct resolve_vertex *v)
{
	const struct btf_array *array = btf_type_array(v->t);
	const struct btf_type *elem_type, *index_type;
	u32 elem_type_id, index_type_id;
	struct btf *btf = env->btf;
	u32 elem_size;

	/* Check array->index_type */
	index_type_id = array->index_type;
	index_type = btf_type_by_id(btf, index_type_id);
	if (btf_type_nosize_or_null(index_type) ||
	    btf_type_is_resolve_source_only(index_type)) {
		btf_verifier_log_type(env, v->t, "Invalid index");
		return -EINVAL;
	}

	if (!env_type_is_resolve_sink(env, index_type) &&
	    !env_type_is_resolved(env, index_type_id))
		return env_stack_push(env, index_type, index_type_id);

	index_type = btf_type_id_size(btf, &index_type_id, NULL);
	if (!index_type || !btf_type_is_int(index_type) ||
	    !btf_type_int_is_regular(index_type)) {
		btf_verifier_log_type(env, v->t, "Invalid index");
		return -EINVAL;
	}

	/* Check array->type */
	elem_type_id = array->type;
	elem_type = btf_type_by_id(btf, elem_type_id);
	if (btf_type_nosize_or_null(elem_type) ||
	    btf_type_is_resolve_source_only(elem_type)) {
		btf_verifier_log_type(env, v->t,
				      "Invalid elem");
		return -EINVAL;
	}

	if (!env_type_is_resolve_sink(env, elem_type) &&
	    !env_type_is_resolved(env, elem_type_id))
		return env_stack_push(env, elem_type, elem_type_id);

	elem_type = btf_type_id_size(btf, &elem_type_id, &elem_size);
	if (!elem_type) {
		btf_verifier_log_type(env, v->t, "Invalid elem");
		return -EINVAL;
	}

	if (btf_type_is_int(elem_type) && !btf_type_int_is_regular(elem_type)) {
		btf_verifier_log_type(env, v->t, "Invalid array of int");
		return -EINVAL;
	}

	if (array->nelems && elem_size > U32_MAX / array->nelems) {
		btf_verifier_log_type(env, v->t,
				      "Array size overflows U32_MAX");
		return -EINVAL;
	}

	env_stack_pop_resolved(env, elem_type_id, elem_size * array->nelems);

	return 0;
}

static void btf_array_log(struct btf_verifier_env *env,
			  const struct btf_type *t)
{
	const struct btf_array *array = btf_type_array(t);

	btf_verifier_log(env, "type_id=%u index_type_id=%u nr_elems=%u",
			 array->type, array->index_type, array->nelems);
}

static void __btf_array_show(const struct btf *btf, const struct btf_type *t,
			     u32 type_id, void *data, u8 bits_offset,
			     struct btf_show *show)
{
	const struct btf_array *array = btf_type_array(t);
	const struct btf_kind_operations *elem_ops;
	const struct btf_type *elem_type;
	u32 i, elem_size = 0, elem_type_id;
	u16 encoding = 0;

	elem_type_id = array->type;
	elem_type = btf_type_skip_modifiers(btf, elem_type_id, NULL);
	if (elem_type && btf_type_has_size(elem_type))
		elem_size = elem_type->size;

	if (elem_type && btf_type_is_int(elem_type)) {
		u32 int_type = btf_type_int(elem_type);

		encoding = BTF_INT_ENCODING(int_type);

		/*
		 * BTF_INT_CHAR encoding never seems to be set for
		 * char arrays, so if size is 1 and element is
		 * printable as a char, we'll do that.
		 */
		if (elem_size == 1)
			encoding = BTF_INT_CHAR;
	}

	if (!btf_show_start_array_type(show, t, type_id, encoding, data))
		return;

	if (!elem_type)
		goto out;
	elem_ops = btf_type_ops(elem_type);

	for (i = 0; i < array->nelems; i++) {

		btf_show_start_array_member(show);

		elem_ops->show(btf, elem_type, elem_type_id, data,
			       bits_offset, show);
		data += elem_size;

		btf_show_end_array_member(show);

		if (show->state.array_terminated)
			break;
	}
out:
	btf_show_end_array_type(show);
}

static void btf_array_show(const struct btf *btf, const struct btf_type *t,
			   u32 type_id, void *data, u8 bits_offset,
			   struct btf_show *show)
{
	const struct btf_member *m = show->state.member;

	/*
	 * First check if any members would be shown (are non-zero).
	 * See comments above "struct btf_show" definition for more
	 * details on how this works at a high-level.
	 */
	if (show->state.depth > 0 && !(show->flags & BTF_SHOW_ZERO)) {
		if (!show->state.depth_check) {
			show->state.depth_check = show->state.depth + 1;
			show->state.depth_to_show = 0;
		}
		__btf_array_show(btf, t, type_id, data, bits_offset, show);
		show->state.member = m;

		if (show->state.depth_check != show->state.depth + 1)
			return;
		show->state.depth_check = 0;

		if (show->state.depth_to_show <= show->state.depth)
			return;
		/*
		 * Reaching here indicates we have recursed and found
		 * non-zero array member(s).
		 */
	}
	__btf_array_show(btf, t, type_id, data, bits_offset, show);
}

static const struct btf_kind_operations array_ops = {
	.check_meta = btf_array_check_meta,
	.resolve = btf_array_resolve,
	.check_member = btf_array_check_member,
	.check_kflag_member = btf_generic_check_kflag_member,
	.log_details = btf_array_log,
	.show = btf_array_show,
};

static int btf_struct_check_member(struct btf_verifier_env *env,
				   const struct btf_type *struct_type,
				   const struct btf_member *member,
				   const struct btf_type *member_type)
{
	u32 struct_bits_off = member->offset;
	u32 struct_size, bytes_offset;

	if (BITS_PER_BYTE_MASKED(struct_bits_off)) {
		btf_verifier_log_member(env, struct_type, member,
					"Member is not byte aligned");
		return -EINVAL;
	}

	struct_size = struct_type->size;
	bytes_offset = BITS_ROUNDDOWN_BYTES(struct_bits_off);
	if (struct_size - bytes_offset < member_type->size) {
		btf_verifier_log_member(env, struct_type, member,
					"Member exceeds struct_size");
		return -EINVAL;
	}

	return 0;
}

static s32 btf_struct_check_meta(struct btf_verifier_env *env,
				 const struct btf_type *t,
				 u32 meta_left)
{
	bool is_union = BTF_INFO_KIND(t->info) == BTF_KIND_UNION;
	const struct btf_member *member;
	u32 meta_needed, last_offset;
	struct btf *btf = env->btf;
	u32 struct_size = t->size;
	u32 offset;
	u16 i;

	meta_needed = btf_type_vlen(t) * sizeof(*member);
	if (meta_left < meta_needed) {
		btf_verifier_log_basic(env, t,
				       "meta_left:%u meta_needed:%u",
				       meta_left, meta_needed);
		return -EINVAL;
	}

	/* struct type either no name or a valid one */
	if (t->name_off &&
	    !btf_name_valid_identifier(env->btf, t->name_off)) {
		btf_verifier_log_type(env, t, "Invalid name");
		return -EINVAL;
	}

	btf_verifier_log_type(env, t, NULL);

	last_offset = 0;
	for_each_member(i, t, member) {
		if (!btf_name_offset_valid(btf, member->name_off)) {
			btf_verifier_log_member(env, t, member,
						"Invalid member name_offset:%u",
						member->name_off);
			return -EINVAL;
		}

		/* struct member either no name or a valid one */
		if (member->name_off &&
		    !btf_name_valid_identifier(btf, member->name_off)) {
			btf_verifier_log_member(env, t, member, "Invalid name");
			return -EINVAL;
		}
		/* A member cannot be in type void */
		if (!member->type || !BTF_TYPE_ID_VALID(member->type)) {
			btf_verifier_log_member(env, t, member,
						"Invalid type_id");
			return -EINVAL;
		}

		offset = __btf_member_bit_offset(t, member);
		if (is_union && offset) {
			btf_verifier_log_member(env, t, member,
						"Invalid member bits_offset");
			return -EINVAL;
		}

		/*
		 * ">" instead of ">=" because the last member could be
		 * "char a[0];"
		 */
		if (last_offset > offset) {
			btf_verifier_log_member(env, t, member,
						"Invalid member bits_offset");
			return -EINVAL;
		}

		if (BITS_ROUNDUP_BYTES(offset) > struct_size) {
			btf_verifier_log_member(env, t, member,
						"Member bits_offset exceeds its struct size");
			return -EINVAL;
		}

		btf_verifier_log_member(env, t, member, NULL);
		last_offset = offset;
	}

	return meta_needed;
}

static int btf_struct_resolve(struct btf_verifier_env *env,
			      const struct resolve_vertex *v)
{
	const struct btf_member *member;
	int err;
	u16 i;

	/* Before continue resolving the next_member,
	 * ensure the last member is indeed resolved to a
	 * type with size info.
	 */
	if (v->next_member) {
		const struct btf_type *last_member_type;
		const struct btf_member *last_member;
		u32 last_member_type_id;

		last_member = btf_type_member(v->t) + v->next_member - 1;
		last_member_type_id = last_member->type;
		if (WARN_ON_ONCE(!env_type_is_resolved(env,
						       last_member_type_id)))
			return -EINVAL;

		last_member_type = btf_type_by_id(env->btf,
						  last_member_type_id);
		if (btf_type_kflag(v->t))
			err = btf_type_ops(last_member_type)->check_kflag_member(env, v->t,
								last_member,
								last_member_type);
		else
			err = btf_type_ops(last_member_type)->check_member(env, v->t,
								last_member,
								last_member_type);
		if (err)
			return err;
	}

	for_each_member_from(i, v->next_member, v->t, member) {
		u32 member_type_id = member->type;
		const struct btf_type *member_type = btf_type_by_id(env->btf,
								member_type_id);

		if (btf_type_nosize_or_null(member_type) ||
		    btf_type_is_resolve_source_only(member_type)) {
			btf_verifier_log_member(env, v->t, member,
						"Invalid member");
			return -EINVAL;
		}

		if (!env_type_is_resolve_sink(env, member_type) &&
		    !env_type_is_resolved(env, member_type_id)) {
			env_stack_set_next_member(env, i + 1);
			return env_stack_push(env, member_type, member_type_id);
		}

		if (btf_type_kflag(v->t))
			err = btf_type_ops(member_type)->check_kflag_member(env, v->t,
									    member,
									    member_type);
		else
			err = btf_type_ops(member_type)->check_member(env, v->t,
								      member,
								      member_type);
		if (err)
			return err;
	}

	env_stack_pop_resolved(env, 0, 0);

	return 0;
}

static void btf_struct_log(struct btf_verifier_env *env,
			   const struct btf_type *t)
{
	btf_verifier_log(env, "size=%u vlen=%u", t->size, btf_type_vlen(t));
}

enum {
	BTF_FIELD_IGNORE = 0,
	BTF_FIELD_FOUND  = 1,
};

struct btf_field_info {
	enum btf_field_type type;
	u32 off;
	union {
		struct {
			u32 type_id;
		} kptr;
		struct {
			const char *node_name;
			u32 value_btf_id;
		} graph_root;
	};
};

static int btf_find_struct(const struct btf *btf, const struct btf_type *t,
			   u32 off, int sz, enum btf_field_type field_type,
			   struct btf_field_info *info)
{
	if (!__btf_type_is_struct(t))
		return BTF_FIELD_IGNORE;
	if (t->size != sz)
		return BTF_FIELD_IGNORE;
	info->type = field_type;
	info->off = off;
	return BTF_FIELD_FOUND;
}

static int btf_find_kptr(const struct btf *btf, const struct btf_type *t,
			 u32 off, int sz, struct btf_field_info *info, u32 field_mask)
{
	enum btf_field_type type;
	const char *tag_value;
	bool is_type_tag;
	u32 res_id;

	/* Permit modifiers on the pointer itself */
	if (btf_type_is_volatile(t))
		t = btf_type_by_id(btf, t->type);
	/* For PTR, sz is always == 8 */
	if (!btf_type_is_ptr(t))
		return BTF_FIELD_IGNORE;
	t = btf_type_by_id(btf, t->type);
	is_type_tag = btf_type_is_type_tag(t) && !btf_type_kflag(t);
	if (!is_type_tag)
		return BTF_FIELD_IGNORE;
	/* Reject extra tags */
	if (btf_type_is_type_tag(btf_type_by_id(btf, t->type)))
		return -EINVAL;
	tag_value = __btf_name_by_offset(btf, t->name_off);
	if (!strcmp("kptr_untrusted", tag_value))
		type = BPF_KPTR_UNREF;
	else if (!strcmp("kptr", tag_value))
		type = BPF_KPTR_REF;
	else if (!strcmp("percpu_kptr", tag_value))
		type = BPF_KPTR_PERCPU;
	else if (!strcmp("uptr", tag_value))
		type = BPF_UPTR;
	else
		return -EINVAL;

	if (!(type & field_mask))
		return BTF_FIELD_IGNORE;

	/* Get the base type */
	t = btf_type_skip_modifiers(btf, t->type, &res_id);
	/* Only pointer to struct is allowed */
	if (!__btf_type_is_struct(t))
		return -EINVAL;

	info->type = type;
	info->off = off;
	info->kptr.type_id = res_id;
	return BTF_FIELD_FOUND;
}

int btf_find_next_decl_tag(const struct btf *btf, const struct btf_type *pt,
			   int comp_idx, const char *tag_key, int last_id)
{
	int len = strlen(tag_key);
	int i, n;

	for (i = last_id + 1, n = btf_nr_types(btf); i < n; i++) {
		const struct btf_type *t = btf_type_by_id(btf, i);

		if (!btf_type_is_decl_tag(t))
			continue;
		if (pt != btf_type_by_id(btf, t->type))
			continue;
		if (btf_type_decl_tag(t)->component_idx != comp_idx)
			continue;
		if (strncmp(__btf_name_by_offset(btf, t->name_off), tag_key, len))
			continue;
		return i;
	}
	return -ENOENT;
}

const char *btf_find_decl_tag_value(const struct btf *btf, const struct btf_type *pt,
				    int comp_idx, const char *tag_key)
{
	const char *value = NULL;
	const struct btf_type *t;
	int len, id;

	id = btf_find_next_decl_tag(btf, pt, comp_idx, tag_key, 0);
	if (id < 0)
		return ERR_PTR(id);

	t = btf_type_by_id(btf, id);
	len = strlen(tag_key);
	value = __btf_name_by_offset(btf, t->name_off) + len;

	/* Prevent duplicate entries for same type */
	id = btf_find_next_decl_tag(btf, pt, comp_idx, tag_key, id);
	if (id >= 0)
		return ERR_PTR(-EEXIST);

	return value;
}

static int
btf_find_graph_root(const struct btf *btf, const struct btf_type *pt,
		    const struct btf_type *t, int comp_idx, u32 off,
		    int sz, struct btf_field_info *info,
		    enum btf_field_type head_type)
{
	const char *node_field_name;
	const char *value_type;
	s32 id;

	if (!__btf_type_is_struct(t))
		return BTF_FIELD_IGNORE;
	if (t->size != sz)
		return BTF_FIELD_IGNORE;
	value_type = btf_find_decl_tag_value(btf, pt, comp_idx, "contains:");
	if (IS_ERR(value_type))
		return -EINVAL;
	node_field_name = strstr(value_type, ":");
	if (!node_field_name)
		return -EINVAL;
	value_type = kstrndup(value_type, node_field_name - value_type, GFP_KERNEL | __GFP_NOWARN);
	if (!value_type)
		return -ENOMEM;
	id = btf_find_by_name_kind(btf, value_type, BTF_KIND_STRUCT);
	kfree(value_type);
	if (id < 0)
		return id;
	node_field_name++;
	if (str_is_empty(node_field_name))
		return -EINVAL;
	info->type = head_type;
	info->off = off;
	info->graph_root.value_btf_id = id;
	info->graph_root.node_name = node_field_name;
	return BTF_FIELD_FOUND;
}

#define field_mask_test_name(field_type, field_type_str) \
	if (field_mask & field_type && !strcmp(name, field_type_str)) { \
		type = field_type;					\
		goto end;						\
	}

static int btf_get_field_type(const struct btf *btf, const struct btf_type *var_type,
			      u32 field_mask, u32 *seen_mask,
			      int *align, int *sz)
{
	int type = 0;
	const char *name = __btf_name_by_offset(btf, var_type->name_off);

	if (field_mask & BPF_SPIN_LOCK) {
		if (!strcmp(name, "bpf_spin_lock")) {
			if (*seen_mask & BPF_SPIN_LOCK)
				return -E2BIG;
			*seen_mask |= BPF_SPIN_LOCK;
			type = BPF_SPIN_LOCK;
			goto end;
		}
	}
	if (field_mask & BPF_TIMER) {
		if (!strcmp(name, "bpf_timer")) {
			if (*seen_mask & BPF_TIMER)
				return -E2BIG;
			*seen_mask |= BPF_TIMER;
			type = BPF_TIMER;
			goto end;
		}
	}
	if (field_mask & BPF_WORKQUEUE) {
		if (!strcmp(name, "bpf_wq")) {
			if (*seen_mask & BPF_WORKQUEUE)
				return -E2BIG;
			*seen_mask |= BPF_WORKQUEUE;
			type = BPF_WORKQUEUE;
			goto end;
		}
	}
	field_mask_test_name(BPF_LIST_HEAD, "bpf_list_head");
	field_mask_test_name(BPF_LIST_NODE, "bpf_list_node");
	field_mask_test_name(BPF_RB_ROOT,   "bpf_rb_root");
	field_mask_test_name(BPF_RB_NODE,   "bpf_rb_node");
	field_mask_test_name(BPF_REFCOUNT,  "bpf_refcount");

	/* Only return BPF_KPTR when all other types with matchable names fail */
	if (field_mask & (BPF_KPTR | BPF_UPTR) && !__btf_type_is_struct(var_type)) {
		type = BPF_KPTR_REF;
		goto end;
	}
	return 0;
end:
	*sz = btf_field_type_size(type);
	*align = btf_field_type_align(type);
	return type;
}

#undef field_mask_test_name

/* Repeat a number of fields for a specified number of times.
 *
 * Copy the fields starting from the first field and repeat them for
 * repeat_cnt times. The fields are repeated by adding the offset of each
 * field with
 *   (i + 1) * elem_size
 * where i is the repeat index and elem_size is the size of an element.
 */
static int btf_repeat_fields(struct btf_field_info *info, int info_cnt,
			     u32 field_cnt, u32 repeat_cnt, u32 elem_size)
{
	u32 i, j;
	u32 cur;

	/* Ensure not repeating fields that should not be repeated. */
	for (i = 0; i < field_cnt; i++) {
		switch (info[i].type) {
		case BPF_KPTR_UNREF:
		case BPF_KPTR_REF:
		case BPF_KPTR_PERCPU:
		case BPF_UPTR:
		case BPF_LIST_HEAD:
		case BPF_RB_ROOT:
			break;
		default:
			return -EINVAL;
		}
	}

	/* The type of struct size or variable size is u32,
	 * so the multiplication will not overflow.
	 */
	if (field_cnt * (repeat_cnt + 1) > info_cnt)
		return -E2BIG;

	cur = field_cnt;
	for (i = 0; i < repeat_cnt; i++) {
		memcpy(&info[cur], &info[0], field_cnt * sizeof(info[0]));
		for (j = 0; j < field_cnt; j++)
			info[cur++].off += (i + 1) * elem_size;
	}

	return 0;
}

static int btf_find_struct_field(const struct btf *btf,
				 const struct btf_type *t, u32 field_mask,
				 struct btf_field_info *info, int info_cnt,
				 u32 level);

/* Find special fields in the struct type of a field.
 *
 * This function is used to find fields of special types that is not a
 * global variable or a direct field of a struct type. It also handles the
 * repetition if it is the element type of an array.
 */
static int btf_find_nested_struct(const struct btf *btf, const struct btf_type *t,
				  u32 off, u32 nelems,
				  u32 field_mask, struct btf_field_info *info,
				  int info_cnt, u32 level)
{
	int ret, err, i;

	level++;
	if (level >= MAX_RESOLVE_DEPTH)
		return -E2BIG;

	ret = btf_find_struct_field(btf, t, field_mask, info, info_cnt, level);

	if (ret <= 0)
		return ret;

	/* Shift the offsets of the nested struct fields to the offsets
	 * related to the container.
	 */
	for (i = 0; i < ret; i++)
		info[i].off += off;

	if (nelems > 1) {
		err = btf_repeat_fields(info, info_cnt, ret, nelems - 1, t->size);
		if (err == 0)
			ret *= nelems;
		else
			ret = err;
	}

	return ret;
}

static int btf_find_field_one(const struct btf *btf,
			      const struct btf_type *var,
			      const struct btf_type *var_type,
			      int var_idx,
			      u32 off, u32 expected_size,
			      u32 field_mask, u32 *seen_mask,
			      struct btf_field_info *info, int info_cnt,
			      u32 level)
{
	int ret, align, sz, field_type;
	struct btf_field_info tmp;
	const struct btf_array *array;
	u32 i, nelems = 1;

	/* Walk into array types to find the element type and the number of
	 * elements in the (flattened) array.
	 */
	for (i = 0; i < MAX_RESOLVE_DEPTH && btf_type_is_array(var_type); i++) {
		array = btf_array(var_type);
		nelems *= array->nelems;
		var_type = btf_type_by_id(btf, array->type);
	}
	if (i == MAX_RESOLVE_DEPTH)
		return -E2BIG;
	if (nelems == 0)
		return 0;

	field_type = btf_get_field_type(btf, var_type,
					field_mask, seen_mask, &align, &sz);
	/* Look into variables of struct types */
	if (!field_type && __btf_type_is_struct(var_type)) {
		sz = var_type->size;
		if (expected_size && expected_size != sz * nelems)
			return 0;
		ret = btf_find_nested_struct(btf, var_type, off, nelems, field_mask,
					     &info[0], info_cnt, level);
		return ret;
	}

	if (field_type == 0)
		return 0;
	if (field_type < 0)
		return field_type;

	if (expected_size && expected_size != sz * nelems)
		return 0;
	if (off % align)
		return 0;

	switch (field_type) {
	case BPF_SPIN_LOCK:
	case BPF_TIMER:
	case BPF_WORKQUEUE:
	case BPF_LIST_NODE:
	case BPF_RB_NODE:
	case BPF_REFCOUNT:
		ret = btf_find_struct(btf, var_type, off, sz, field_type,
				      info_cnt ? &info[0] : &tmp);
		if (ret < 0)
			return ret;
		break;
	case BPF_KPTR_UNREF:
	case BPF_KPTR_REF:
	case BPF_KPTR_PERCPU:
	case BPF_UPTR:
		ret = btf_find_kptr(btf, var_type, off, sz,
				    info_cnt ? &info[0] : &tmp, field_mask);
		if (ret < 0)
			return ret;
		break;
	case BPF_LIST_HEAD:
	case BPF_RB_ROOT:
		ret = btf_find_graph_root(btf, var, var_type,
					  var_idx, off, sz,
					  info_cnt ? &info[0] : &tmp,
					  field_type);
		if (ret < 0)
			return ret;
		break;
	default:
		return -EFAULT;
	}

	if (ret == BTF_FIELD_IGNORE)
		return 0;
	if (!info_cnt)
		return -E2BIG;
	if (nelems > 1) {
		ret = btf_repeat_fields(info, info_cnt, 1, nelems - 1, sz);
		if (ret < 0)
			return ret;
	}
	return nelems;
}

static int btf_find_struct_field(const struct btf *btf,
				 const struct btf_type *t, u32 field_mask,
				 struct btf_field_info *info, int info_cnt,
				 u32 level)
{
	int ret, idx = 0;
	const struct btf_member *member;
	u32 i, off, seen_mask = 0;

	for_each_member(i, t, member) {
		const struct btf_type *member_type = btf_type_by_id(btf,
								    member->type);

		off = __btf_member_bit_offset(t, member);
		if (off % 8)
			/* valid C code cannot generate such BTF */
			return -EINVAL;
		off /= 8;

		ret = btf_find_field_one(btf, t, member_type, i,
					 off, 0,
					 field_mask, &seen_mask,
					 &info[idx], info_cnt - idx, level);
		if (ret < 0)
			return ret;
		idx += ret;
	}
	return idx;
}

static int btf_find_datasec_var(const struct btf *btf, const struct btf_type *t,
				u32 field_mask, struct btf_field_info *info,
				int info_cnt, u32 level)
{
	int ret, idx = 0;
	const struct btf_var_secinfo *vsi;
	u32 i, off, seen_mask = 0;

	for_each_vsi(i, t, vsi) {
		const struct btf_type *var = btf_type_by_id(btf, vsi->type);
		const struct btf_type *var_type = btf_type_by_id(btf, var->type);

		off = vsi->offset;
		ret = btf_find_field_one(btf, var, var_type, -1, off, vsi->size,
					 field_mask, &seen_mask,
					 &info[idx], info_cnt - idx,
					 level);
		if (ret < 0)
			return ret;
		idx += ret;
	}
	return idx;
}

static int btf_find_field(const struct btf *btf, const struct btf_type *t,
			  u32 field_mask, struct btf_field_info *info,
			  int info_cnt)
{
	if (__btf_type_is_struct(t))
		return btf_find_struct_field(btf, t, field_mask, info, info_cnt, 0);
	else if (btf_type_is_datasec(t))
		return btf_find_datasec_var(btf, t, field_mask, info, info_cnt, 0);
	return -EINVAL;
}

/* Callers have to ensure the life cycle of btf if it is program BTF */
static int btf_parse_kptr(const struct btf *btf, struct btf_field *field,
			  struct btf_field_info *info)
{
	struct module *mod = NULL;
	const struct btf_type *t;
	/* If a matching btf type is found in kernel or module BTFs, kptr_ref
	 * is that BTF, otherwise it's program BTF
	 */
	struct btf *kptr_btf;
	int ret;
	s32 id;

	/* Find type in map BTF, and use it to look up the matching type
	 * in vmlinux or module BTFs, by name and kind.
	 */
	t = btf_type_by_id(btf, info->kptr.type_id);
	id = bpf_find_btf_id(__btf_name_by_offset(btf, t->name_off), BTF_INFO_KIND(t->info),
			     &kptr_btf);
	if (id == -ENOENT) {
		/* btf_parse_kptr should only be called w/ btf = program BTF */
		WARN_ON_ONCE(btf_is_kernel(btf));

		/* Type exists only in program BTF. Assume that it's a MEM_ALLOC
		 * kptr allocated via bpf_obj_new
		 */
		field->kptr.dtor = NULL;
		id = info->kptr.type_id;
		kptr_btf = (struct btf *)btf;
		goto found_dtor;
	}
	if (id < 0)
		return id;

	/* Find and stash the function pointer for the destruction function that
	 * needs to be eventually invoked from the map free path.
	 */
	if (info->type == BPF_KPTR_REF) {
		const struct btf_type *dtor_func;
		const char *dtor_func_name;
		unsigned long addr;
		s32 dtor_btf_id;

		/* This call also serves as a whitelist of allowed objects that
		 * can be used as a referenced pointer and be stored in a map at
		 * the same time.
		 */
		dtor_btf_id = btf_find_dtor_kfunc(kptr_btf, id);
		if (dtor_btf_id < 0) {
			ret = dtor_btf_id;
			goto end_btf;
		}

		dtor_func = btf_type_by_id(kptr_btf, dtor_btf_id);
		if (!dtor_func) {
			ret = -ENOENT;
			goto end_btf;
		}

		if (btf_is_module(kptr_btf)) {
			mod = btf_try_get_module(kptr_btf);
			if (!mod) {
				ret = -ENXIO;
				goto end_btf;
			}
		}

		/* We already verified dtor_func to be btf_type_is_func
		 * in register_btf_id_dtor_kfuncs.
		 */
		dtor_func_name = __btf_name_by_offset(kptr_btf, dtor_func->name_off);
		addr = kallsyms_lookup_name(dtor_func_name);
		if (!addr) {
			ret = -EINVAL;
			goto end_mod;
		}
		field->kptr.dtor = (void *)addr;
	}

found_dtor:
	field->kptr.btf_id = id;
	field->kptr.btf = kptr_btf;
	field->kptr.module = mod;
	return 0;
end_mod:
	module_put(mod);
end_btf:
	btf_put(kptr_btf);
	return ret;
}

static int btf_parse_graph_root(const struct btf *btf,
				struct btf_field *field,
				struct btf_field_info *info,
				const char *node_type_name,
				size_t node_type_align)
{
	const struct btf_type *t, *n = NULL;
	const struct btf_member *member;
	u32 offset;
	int i;

	t = btf_type_by_id(btf, info->graph_root.value_btf_id);
	/* We've already checked that value_btf_id is a struct type. We
	 * just need to figure out the offset of the list_node, and
	 * verify its type.
	 */
	for_each_member(i, t, member) {
		if (strcmp(info->graph_root.node_name,
			   __btf_name_by_offset(btf, member->name_off)))
			continue;
		/* Invalid BTF, two members with same name */
		if (n)
			return -EINVAL;
		n = btf_type_by_id(btf, member->type);
		if (!__btf_type_is_struct(n))
			return -EINVAL;
		if (strcmp(node_type_name, __btf_name_by_offset(btf, n->name_off)))
			return -EINVAL;
		offset = __btf_member_bit_offset(n, member);
		if (offset % 8)
			return -EINVAL;
		offset /= 8;
		if (offset % node_type_align)
			return -EINVAL;

		field->graph_root.btf = (struct btf *)btf;
		field->graph_root.value_btf_id = info->graph_root.value_btf_id;
		field->graph_root.node_offset = offset;
	}
	if (!n)
		return -ENOENT;
	return 0;
}

static int btf_parse_list_head(const struct btf *btf, struct btf_field *field,
			       struct btf_field_info *info)
{
	return btf_parse_graph_root(btf, field, info, "bpf_list_node",
					    __alignof__(struct bpf_list_node));
}

static int btf_parse_rb_root(const struct btf *btf, struct btf_field *field,
			     struct btf_field_info *info)
{
	return btf_parse_graph_root(btf, field, info, "bpf_rb_node",
					    __alignof__(struct bpf_rb_node));
}

static int btf_field_cmp(const void *_a, const void *_b, const void *priv)
{
	const struct btf_field *a = (const struct btf_field *)_a;
	const struct btf_field *b = (const struct btf_field *)_b;

	if (a->offset < b->offset)
		return -1;
	else if (a->offset > b->offset)
		return 1;
	return 0;
}

struct btf_record *btf_parse_fields(const struct btf *btf, const struct btf_type *t,
				    u32 field_mask, u32 value_size)
{
	struct btf_field_info info_arr[BTF_FIELDS_MAX];
	u32 next_off = 0, field_type_size;
	struct btf_record *rec;
	int ret, i, cnt;

	ret = btf_find_field(btf, t, field_mask, info_arr, ARRAY_SIZE(info_arr));
	if (ret < 0)
		return ERR_PTR(ret);
	if (!ret)
		return NULL;

	cnt = ret;
	/* This needs to be kzalloc to zero out padding and unused fields, see
	 * comment in btf_record_equal.
	 */
	rec = kzalloc(offsetof(struct btf_record, fields[cnt]), GFP_KERNEL | __GFP_NOWARN);
	if (!rec)
		return ERR_PTR(-ENOMEM);

	rec->spin_lock_off = -EINVAL;
	rec->timer_off = -EINVAL;
	rec->wq_off = -EINVAL;
	rec->refcount_off = -EINVAL;
	for (i = 0; i < cnt; i++) {
		field_type_size = btf_field_type_size(info_arr[i].type);
		if (info_arr[i].off + field_type_size > value_size) {
			WARN_ONCE(1, "verifier bug off %d size %d", info_arr[i].off, value_size);
			ret = -EFAULT;
			goto end;
		}
		if (info_arr[i].off < next_off) {
			ret = -EEXIST;
			goto end;
		}
		next_off = info_arr[i].off + field_type_size;

		rec->field_mask |= info_arr[i].type;
		rec->fields[i].offset = info_arr[i].off;
		rec->fields[i].type = info_arr[i].type;
		rec->fields[i].size = field_type_size;

		switch (info_arr[i].type) {
		case BPF_SPIN_LOCK:
			WARN_ON_ONCE(rec->spin_lock_off >= 0);
			/* Cache offset for faster lookup at runtime */
			rec->spin_lock_off = rec->fields[i].offset;
			break;
		case BPF_TIMER:
			WARN_ON_ONCE(rec->timer_off >= 0);
			/* Cache offset for faster lookup at runtime */
			rec->timer_off = rec->fields[i].offset;
			break;
		case BPF_WORKQUEUE:
			WARN_ON_ONCE(rec->wq_off >= 0);
			/* Cache offset for faster lookup at runtime */
			rec->wq_off = rec->fields[i].offset;
			break;
		case BPF_REFCOUNT:
			WARN_ON_ONCE(rec->refcount_off >= 0);
			/* Cache offset for faster lookup at runtime */
			rec->refcount_off = rec->fields[i].offset;
			break;
		case BPF_KPTR_UNREF:
		case BPF_KPTR_REF:
		case BPF_KPTR_PERCPU:
		case BPF_UPTR:
			ret = btf_parse_kptr(btf, &rec->fields[i], &info_arr[i]);
			if (ret < 0)
				goto end;
			break;
		case BPF_LIST_HEAD:
			ret = btf_parse_list_head(btf, &rec->fields[i], &info_arr[i]);
			if (ret < 0)
				goto end;
			break;
		case BPF_RB_ROOT:
			ret = btf_parse_rb_root(btf, &rec->fields[i], &info_arr[i]);
			if (ret < 0)
				goto end;
			break;
		case BPF_LIST_NODE:
		case BPF_RB_NODE:
			break;
		default:
			ret = -EFAULT;
			goto end;
		}
		rec->cnt++;
	}

	/* bpf_{list_head, rb_node} require bpf_spin_lock */
	if ((btf_record_has_field(rec, BPF_LIST_HEAD) ||
	     btf_record_has_field(rec, BPF_RB_ROOT)) && rec->spin_lock_off < 0) {
		ret = -EINVAL;
		goto end;
	}

	if (rec->refcount_off < 0 &&
	    btf_record_has_field(rec, BPF_LIST_NODE) &&
	    btf_record_has_field(rec, BPF_RB_NODE)) {
		ret = -EINVAL;
		goto end;
	}

	sort_r(rec->fields, rec->cnt, sizeof(struct btf_field), btf_field_cmp,
	       NULL, rec);

	return rec;
end:
	btf_record_free(rec);
	return ERR_PTR(ret);
}

int btf_check_and_fixup_fields(const struct btf *btf, struct btf_record *rec)
{
	int i;

	/* There are three types that signify ownership of some other type:
	 *  kptr_ref, bpf_list_head, bpf_rb_root.
	 * kptr_ref only supports storing kernel types, which can't store
	 * references to program allocated local types.
	 *
	 * Hence we only need to ensure that bpf_{list_head,rb_root} ownership
	 * does not form cycles.
	 */
	if (IS_ERR_OR_NULL(rec) || !(rec->field_mask & (BPF_GRAPH_ROOT | BPF_UPTR)))
		return 0;
	for (i = 0; i < rec->cnt; i++) {
		struct btf_struct_meta *meta;
		const struct btf_type *t;
		u32 btf_id;

		if (rec->fields[i].type == BPF_UPTR) {
			/* The uptr only supports pinning one page and cannot
			 * point to a kernel struct
			 */
			if (btf_is_kernel(rec->fields[i].kptr.btf))
				return -EINVAL;
			t = btf_type_by_id(rec->fields[i].kptr.btf,
					   rec->fields[i].kptr.btf_id);
			if (!t->size)
				return -EINVAL;
			if (t->size > PAGE_SIZE)
				return -E2BIG;
			continue;
		}

		if (!(rec->fields[i].type & BPF_GRAPH_ROOT))
			continue;
		btf_id = rec->fields[i].graph_root.value_btf_id;
		meta = btf_find_struct_meta(btf, btf_id);
		if (!meta)
			return -EFAULT;
		rec->fields[i].graph_root.value_rec = meta->record;

		/* We need to set value_rec for all root types, but no need
		 * to check ownership cycle for a type unless it's also a
		 * node type.
		 */
		if (!(rec->field_mask & BPF_GRAPH_NODE))
			continue;

		/* We need to ensure ownership acyclicity among all types. The
		 * proper way to do it would be to topologically sort all BTF
		 * IDs based on the ownership edges, since there can be multiple
		 * bpf_{list_head,rb_node} in a type. Instead, we use the
		 * following resaoning:
		 *
		 * - A type can only be owned by another type in user BTF if it
		 *   has a bpf_{list,rb}_node. Let's call these node types.
		 * - A type can only _own_ another type in user BTF if it has a
		 *   bpf_{list_head,rb_root}. Let's call these root types.
		 *
		 * We ensure that if a type is both a root and node, its
		 * element types cannot be root types.
		 *
		 * To ensure acyclicity:
		 *
		 * When A is an root type but not a node, its ownership
		 * chain can be:
		 *	A -> B -> C
		 * Where:
		 * - A is an root, e.g. has bpf_rb_root.
		 * - B is both a root and node, e.g. has bpf_rb_node and
		 *   bpf_list_head.
		 * - C is only an root, e.g. has bpf_list_node
		 *
		 * When A is both a root and node, some other type already
		 * owns it in the BTF domain, hence it can not own
		 * another root type through any of the ownership edges.
		 *	A -> B
		 * Where:
		 * - A is both an root and node.
		 * - B is only an node.
		 */
		if (meta->record->field_mask & BPF_GRAPH_ROOT)
			return -ELOOP;
	}
	return 0;
}

static void __btf_struct_show(const struct btf *btf, const struct btf_type *t,
			      u32 type_id, void *data, u8 bits_offset,
			      struct btf_show *show)
{
	const struct btf_member *member;
	void *safe_data;
	u32 i;

	safe_data = btf_show_start_struct_type(show, t, type_id, data);
	if (!safe_data)
		return;

	for_each_member(i, t, member) {
		const struct btf_type *member_type = btf_type_by_id(btf,
								member->type);
		const struct btf_kind_operations *ops;
		u32 member_offset, bitfield_size;
		u32 bytes_offset;
		u8 bits8_offset;

		btf_show_start_member(show, member);

		member_offset = __btf_member_bit_offset(t, member);
		bitfield_size = __btf_member_bitfield_size(t, member);
		bytes_offset = BITS_ROUNDDOWN_BYTES(member_offset);
		bits8_offset = BITS_PER_BYTE_MASKED(member_offset);
		if (bitfield_size) {
			safe_data = btf_show_start_type(show, member_type,
							member->type,
							data + bytes_offset);
			if (safe_data)
				btf_bitfield_show(safe_data,
						  bits8_offset,
						  bitfield_size, show);
			btf_show_end_type(show);
		} else {
			ops = btf_type_ops(member_type);
			ops->show(btf, member_type, member->type,
				  data + bytes_offset, bits8_offset, show);
		}

		btf_show_end_member(show);
	}

	btf_show_end_struct_type(show);
}

static void btf_struct_show(const struct btf *btf, const struct btf_type *t,
			    u32 type_id, void *data, u8 bits_offset,
			    struct btf_show *show)
{
	const struct btf_member *m = show->state.member;

	/*
	 * First check if any members would be shown (are non-zero).
	 * See comments above "struct btf_show" definition for more
	 * details on how this works at a high-level.
	 */
	if (show->state.depth > 0 && !(show->flags & BTF_SHOW_ZERO)) {
		if (!show->state.depth_check) {
			show->state.depth_check = show->state.depth + 1;
			show->state.depth_to_show = 0;
		}
		__btf_struct_show(btf, t, type_id, data, bits_offset, show);
		/* Restore saved member data here */
		show->state.member = m;
		if (show->state.depth_check != show->state.depth + 1)
			return;
		show->state.depth_check = 0;

		if (show->state.depth_to_show <= show->state.depth)
			return;
		/*
		 * Reaching here indicates we have recursed and found
		 * non-zero child values.
		 */
	}

	__btf_struct_show(btf, t, type_id, data, bits_offset, show);
}

static const struct btf_kind_operations struct_ops = {
	.check_meta = btf_struct_check_meta,
	.resolve = btf_struct_resolve,
	.check_member = btf_struct_check_member,
	.check_kflag_member = btf_generic_check_kflag_member,
	.log_details = btf_struct_log,
	.show = btf_struct_show,
};

static int btf_enum_check_member(struct btf_verifier_env *env,
				 const struct btf_type *struct_type,
				 const struct btf_member *member,
				 const struct btf_type *member_type)
{
	u32 struct_bits_off = member->offset;
	u32 struct_size, bytes_offset;

	if (BITS_PER_BYTE_MASKED(struct_bits_off)) {
		btf_verifier_log_member(env, struct_type, member,
					"Member is not byte aligned");
		return -EINVAL;
	}

	struct_size = struct_type->size;
	bytes_offset = BITS_ROUNDDOWN_BYTES(struct_bits_off);
	if (struct_size - bytes_offset < member_type->size) {
		btf_verifier_log_member(env, struct_type, member,
					"Member exceeds struct_size");
		return -EINVAL;
	}

	return 0;
}

static int btf_enum_check_kflag_member(struct btf_verifier_env *env,
				       const struct btf_type *struct_type,
				       const struct btf_member *member,
				       const struct btf_type *member_type)
{
	u32 struct_bits_off, nr_bits, bytes_end, struct_size;
	u32 int_bitsize = sizeof(int) * BITS_PER_BYTE;

	struct_bits_off = BTF_MEMBER_BIT_OFFSET(member->offset);
	nr_bits = BTF_MEMBER_BITFIELD_SIZE(member->offset);
	if (!nr_bits) {
		if (BITS_PER_BYTE_MASKED(struct_bits_off)) {
			btf_verifier_log_member(env, struct_type, member,
						"Member is not byte aligned");
			return -EINVAL;
		}

		nr_bits = int_bitsize;
	} else if (nr_bits > int_bitsize) {
		btf_verifier_log_member(env, struct_type, member,
					"Invalid member bitfield_size");
		return -EINVAL;
	}

	struct_size = struct_type->size;
	bytes_end = BITS_ROUNDUP_BYTES(struct_bits_off + nr_bits);
	if (struct_size < bytes_end) {
		btf_verifier_log_member(env, struct_type, member,
					"Member exceeds struct_size");
		return -EINVAL;
	}

	return 0;
}

static s32 btf_enum_check_meta(struct btf_verifier_env *env,
			       const struct btf_type *t,
			       u32 meta_left)
{
	const struct btf_enum *enums = btf_type_enum(t);
	struct btf *btf = env->btf;
	const char *fmt_str;
	u16 i, nr_enums;
	u32 meta_needed;

	nr_enums = btf_type_vlen(t);
	meta_needed = nr_enums * sizeof(*enums);

	if (meta_left < meta_needed) {
		btf_verifier_log_basic(env, t,
				       "meta_left:%u meta_needed:%u",
				       meta_left, meta_needed);
		return -EINVAL;
	}

	if (t->size > 8 || !is_power_of_2(t->size)) {
		btf_verifier_log_type(env, t, "Unexpected size");
		return -EINVAL;
	}

	/* enum type either no name or a valid one */
	if (t->name_off &&
	    !btf_name_valid_identifier(env->btf, t->name_off)) {
		btf_verifier_log_type(env, t, "Invalid name");
		return -EINVAL;
	}

	btf_verifier_log_type(env, t, NULL);

	for (i = 0; i < nr_enums; i++) {
		if (!btf_name_offset_valid(btf, enums[i].name_off)) {
			btf_verifier_log(env, "\tInvalid name_offset:%u",
					 enums[i].name_off);
			return -EINVAL;
		}

		/* enum member must have a valid name */
		if (!enums[i].name_off ||
		    !btf_name_valid_identifier(btf, enums[i].name_off)) {
			btf_verifier_log_type(env, t, "Invalid name");
			return -EINVAL;
		}

		if (env->log.level == BPF_LOG_KERNEL)
			continue;
		fmt_str = btf_type_kflag(t) ? "\t%s val=%d\n" : "\t%s val=%u\n";
		btf_verifier_log(env, fmt_str,
				 __btf_name_by_offset(btf, enums[i].name_off),
				 enums[i].val);
	}

	return meta_needed;
}

static void btf_enum_log(struct btf_verifier_env *env,
			 const struct btf_type *t)
{
	btf_verifier_log(env, "size=%u vlen=%u", t->size, btf_type_vlen(t));
}

static void btf_enum_show(const struct btf *btf, const struct btf_type *t,
			  u32 type_id, void *data, u8 bits_offset,
			  struct btf_show *show)
{
	const struct btf_enum *enums = btf_type_enum(t);
	u32 i, nr_enums = btf_type_vlen(t);
	void *safe_data;
	int v;

	safe_data = btf_show_start_type(show, t, type_id, data);
	if (!safe_data)
		return;

	v = *(int *)safe_data;

	for (i = 0; i < nr_enums; i++) {
		if (v != enums[i].val)
			continue;

		btf_show_type_value(show, "%s",
				    __btf_name_by_offset(btf,
							 enums[i].name_off));

		btf_show_end_type(show);
		return;
	}

	if (btf_type_kflag(t))
		btf_show_type_value(show, "%d", v);
	else
		btf_show_type_value(show, "%u", v);
	btf_show_end_type(show);
}

static const struct btf_kind_operations enum_ops = {
	.check_meta = btf_enum_check_meta,
	.resolve = btf_df_resolve,
	.check_member = btf_enum_check_member,
	.check_kflag_member = btf_enum_check_kflag_member,
	.log_details = btf_enum_log,
	.show = btf_enum_show,
};

static s32 btf_enum64_check_meta(struct btf_verifier_env *env,
				 const struct btf_type *t,
				 u32 meta_left)
{
	const struct btf_enum64 *enums = btf_type_enum64(t);
	struct btf *btf = env->btf;
	const char *fmt_str;
	u16 i, nr_enums;
	u32 meta_needed;

	nr_enums = btf_type_vlen(t);
	meta_needed = nr_enums * sizeof(*enums);

	if (meta_left < meta_needed) {
		btf_verifier_log_basic(env, t,
				       "meta_left:%u meta_needed:%u",
				       meta_left, meta_needed);
		return -EINVAL;
	}

	if (t->size > 8 || !is_power_of_2(t->size)) {
		btf_verifier_log_type(env, t, "Unexpected size");
		return -EINVAL;
	}

	/* enum type either no name or a valid one */
	if (t->name_off &&
	    !btf_name_valid_identifier(env->btf, t->name_off)) {
		btf_verifier_log_type(env, t, "Invalid name");
		return -EINVAL;
	}

	btf_verifier_log_type(env, t, NULL);

	for (i = 0; i < nr_enums; i++) {
		if (!btf_name_offset_valid(btf, enums[i].name_off)) {
			btf_verifier_log(env, "\tInvalid name_offset:%u",
					 enums[i].name_off);
			return -EINVAL;
		}

		/* enum member must have a valid name */
		if (!enums[i].name_off ||
		    !btf_name_valid_identifier(btf, enums[i].name_off)) {
			btf_verifier_log_type(env, t, "Invalid name");
			return -EINVAL;
		}

		if (env->log.level == BPF_LOG_KERNEL)
			continue;

		fmt_str = btf_type_kflag(t) ? "\t%s val=%lld\n" : "\t%s val=%llu\n";
		btf_verifier_log(env, fmt_str,
				 __btf_name_by_offset(btf, enums[i].name_off),
				 btf_enum64_value(enums + i));
	}

	return meta_needed;
}

static void btf_enum64_show(const struct btf *btf, const struct btf_type *t,
			    u32 type_id, void *data, u8 bits_offset,
			    struct btf_show *show)
{
	const struct btf_enum64 *enums = btf_type_enum64(t);
	u32 i, nr_enums = btf_type_vlen(t);
	void *safe_data;
	s64 v;

	safe_data = btf_show_start_type(show, t, type_id, data);
	if (!safe_data)
		return;

	v = *(u64 *)safe_data;

	for (i = 0; i < nr_enums; i++) {
		if (v != btf_enum64_value(enums + i))
			continue;

		btf_show_type_value(show, "%s",
				    __btf_name_by_offset(btf,
							 enums[i].name_off));

		btf_show_end_type(show);
		return;
	}

	if (btf_type_kflag(t))
		btf_show_type_value(show, "%lld", v);
	else
		btf_show_type_value(show, "%llu", v);
	btf_show_end_type(show);
}

static const struct btf_kind_operations enum64_ops = {
	.check_meta = btf_enum64_check_meta,
	.resolve = btf_df_resolve,
	.check_member = btf_enum_check_member,
	.check_kflag_member = btf_enum_check_kflag_member,
	.log_details = btf_enum_log,
	.show = btf_enum64_show,
};

static s32 btf_func_proto_check_meta(struct btf_verifier_env *env,
				     const struct btf_type *t,
				     u32 meta_left)
{
	u32 meta_needed = btf_type_vlen(t) * sizeof(struct btf_param);

	if (meta_left < meta_needed) {
		btf_verifier_log_basic(env, t,
				       "meta_left:%u meta_needed:%u",
				       meta_left, meta_needed);
		return -EINVAL;
	}

	if (t->name_off) {
		btf_verifier_log_type(env, t, "Invalid name");
		return -EINVAL;
	}

	if (btf_type_kflag(t)) {
		btf_verifier_log_type(env, t, "Invalid btf_info kind_flag");
		return -EINVAL;
	}

	btf_verifier_log_type(env, t, NULL);

	return meta_needed;
}

static void btf_func_proto_log(struct btf_verifier_env *env,
			       const struct btf_type *t)
{
	const struct btf_param *args = (const struct btf_param *)(t + 1);
	u16 nr_args = btf_type_vlen(t), i;

	btf_verifier_log(env, "return=%u args=(", t->type);
	if (!nr_args) {
		btf_verifier_log(env, "void");
		goto done;
	}

	if (nr_args == 1 && !args[0].type) {
		/* Only one vararg */
		btf_verifier_log(env, "vararg");
		goto done;
	}

	btf_verifier_log(env, "%u %s", args[0].type,
			 __btf_name_by_offset(env->btf,
					      args[0].name_off));
	for (i = 1; i < nr_args - 1; i++)
		btf_verifier_log(env, ", %u %s", args[i].type,
				 __btf_name_by_offset(env->btf,
						      args[i].name_off));

	if (nr_args > 1) {
		const struct btf_param *last_arg = &args[nr_args - 1];

		if (last_arg->type)
			btf_verifier_log(env, ", %u %s", last_arg->type,
					 __btf_name_by_offset(env->btf,
							      last_arg->name_off));
		else
			btf_verifier_log(env, ", vararg");
	}

done:
	btf_verifier_log(env, ")");
}

static const struct btf_kind_operations func_proto_ops = {
	.check_meta = btf_func_proto_check_meta,
	.resolve = btf_df_resolve,
	/*
	 * BTF_KIND_FUNC_PROTO cannot be directly referred by
	 * a struct's member.
	 *
	 * It should be a function pointer instead.
	 * (i.e. struct's member -> BTF_KIND_PTR -> BTF_KIND_FUNC_PROTO)
	 *
	 * Hence, there is no btf_func_check_member().
	 */
	.check_member = btf_df_check_member,
	.check_kflag_member = btf_df_check_kflag_member,
	.log_details = btf_func_proto_log,
	.show = btf_df_show,
};

static s32 btf_func_check_meta(struct btf_verifier_env *env,
			       const struct btf_type *t,
			       u32 meta_left)
{
	if (!t->name_off ||
	    !btf_name_valid_identifier(env->btf, t->name_off)) {
		btf_verifier_log_type(env, t, "Invalid name");
		return -EINVAL;
	}

	if (btf_type_vlen(t) > BTF_FUNC_GLOBAL) {
		btf_verifier_log_type(env, t, "Invalid func linkage");
		return -EINVAL;
	}

	if (btf_type_kflag(t)) {
		btf_verifier_log_type(env, t, "Invalid btf_info kind_flag");
		return -EINVAL;
	}

	btf_verifier_log_type(env, t, NULL);

	return 0;
}

static int btf_func_resolve(struct btf_verifier_env *env,
			    const struct resolve_vertex *v)
{
	const struct btf_type *t = v->t;
	u32 next_type_id = t->type;
	int err;

	err = btf_func_check(env, t);
	if (err)
		return err;

	env_stack_pop_resolved(env, next_type_id, 0);
	return 0;
}

static const struct btf_kind_operations func_ops = {
	.check_meta = btf_func_check_meta,
	.resolve = btf_func_resolve,
	.check_member = btf_df_check_member,
	.check_kflag_member = btf_df_check_kflag_member,
	.log_details = btf_ref_type_log,
	.show = btf_df_show,
};

static s32 btf_var_check_meta(struct btf_verifier_env *env,
			      const struct btf_type *t,
			      u32 meta_left)
{
	const struct btf_var *var;
	u32 meta_needed = sizeof(*var);

	if (meta_left < meta_needed) {
		btf_verifier_log_basic(env, t,
				       "meta_left:%u meta_needed:%u",
				       meta_left, meta_needed);
		return -EINVAL;
	}

	if (btf_type_vlen(t)) {
		btf_verifier_log_type(env, t, "vlen != 0");
		return -EINVAL;
	}

	if (btf_type_kflag(t)) {
		btf_verifier_log_type(env, t, "Invalid btf_info kind_flag");
		return -EINVAL;
	}

	if (!t->name_off ||
	    !btf_name_valid_identifier(env->btf, t->name_off)) {
		btf_verifier_log_type(env, t, "Invalid name");
		return -EINVAL;
	}

	/* A var cannot be in type void */
	if (!t->type || !BTF_TYPE_ID_VALID(t->type)) {
		btf_verifier_log_type(env, t, "Invalid type_id");
		return -EINVAL;
	}

	var = btf_type_var(t);
	if (var->linkage != BTF_VAR_STATIC &&
	    var->linkage != BTF_VAR_GLOBAL_ALLOCATED) {
		btf_verifier_log_type(env, t, "Linkage not supported");
		return -EINVAL;
	}

	btf_verifier_log_type(env, t, NULL);

	return meta_needed;
}

static void btf_var_log(struct btf_verifier_env *env, const struct btf_type *t)
{
	const struct btf_var *var = btf_type_var(t);

	btf_verifier_log(env, "type_id=%u linkage=%u", t->type, var->linkage);
}

static const struct btf_kind_operations var_ops = {
	.check_meta		= btf_var_check_meta,
	.resolve		= btf_var_resolve,
	.check_member		= btf_df_check_member,
	.check_kflag_member	= btf_df_check_kflag_member,
	.log_details		= btf_var_log,
	.show			= btf_var_show,
};

static s32 btf_datasec_check_meta(struct btf_verifier_env *env,
				  const struct btf_type *t,
				  u32 meta_left)
{
	const struct btf_var_secinfo *vsi;
	u64 last_vsi_end_off = 0, sum = 0;
	u32 i, meta_needed;

	meta_needed = btf_type_vlen(t) * sizeof(*vsi);
	if (meta_left < meta_needed) {
		btf_verifier_log_basic(env, t,
				       "meta_left:%u meta_needed:%u",
				       meta_left, meta_needed);
		return -EINVAL;
	}

	if (!t->size) {
		btf_verifier_log_type(env, t, "size == 0");
		return -EINVAL;
	}

	if (btf_type_kflag(t)) {
		btf_verifier_log_type(env, t, "Invalid btf_info kind_flag");
		return -EINVAL;
	}

	if (!t->name_off ||
	    !btf_name_valid_section(env->btf, t->name_off)) {
		btf_verifier_log_type(env, t, "Invalid name");
		return -EINVAL;
	}

	btf_verifier_log_type(env, t, NULL);

	for_each_vsi(i, t, vsi) {
		/* A var cannot be in type void */
		if (!vsi->type || !BTF_TYPE_ID_VALID(vsi->type)) {
			btf_verifier_log_vsi(env, t, vsi,
					     "Invalid type_id");
			return -EINVAL;
		}

		if (vsi->offset < last_vsi_end_off || vsi->offset >= t->size) {
			btf_verifier_log_vsi(env, t, vsi,
					     "Invalid offset");
			return -EINVAL;
		}

		if (!vsi->size || vsi->size > t->size) {
			btf_verifier_log_vsi(env, t, vsi,
					     "Invalid size");
			return -EINVAL;
		}

		last_vsi_end_off = vsi->offset + vsi->size;
		if (last_vsi_end_off > t->size) {
			btf_verifier_log_vsi(env, t, vsi,
					     "Invalid offset+size");
			return -EINVAL;
		}

		btf_verifier_log_vsi(env, t, vsi, NULL);
		sum += vsi->size;
	}

	if (t->size < sum) {
		btf_verifier_log_type(env, t, "Invalid btf_info size");
		return -EINVAL;
	}

	return meta_needed;
}

static int btf_datasec_resolve(struct btf_verifier_env *env,
			       const struct resolve_vertex *v)
{
	const struct btf_var_secinfo *vsi;
	struct btf *btf = env->btf;
	u16 i;

	env->resolve_mode = RESOLVE_TBD;
	for_each_vsi_from(i, v->next_member, v->t, vsi) {
		u32 var_type_id = vsi->type, type_id, type_size = 0;
		const struct btf_type *var_type = btf_type_by_id(env->btf,
								 var_type_id);
		if (!var_type || !btf_type_is_var(var_type)) {
			btf_verifier_log_vsi(env, v->t, vsi,
					     "Not a VAR kind member");
			return -EINVAL;
		}

		if (!env_type_is_resolve_sink(env, var_type) &&
		    !env_type_is_resolved(env, var_type_id)) {
			env_stack_set_next_member(env, i + 1);
			return env_stack_push(env, var_type, var_type_id);
		}

		type_id = var_type->type;
		if (!btf_type_id_size(btf, &type_id, &type_size)) {
			btf_verifier_log_vsi(env, v->t, vsi, "Invalid type");
			return -EINVAL;
		}

		if (vsi->size < type_size) {
			btf_verifier_log_vsi(env, v->t, vsi, "Invalid size");
			return -EINVAL;
		}
	}

	env_stack_pop_resolved(env, 0, 0);
	return 0;
}

static void btf_datasec_log(struct btf_verifier_env *env,
			    const struct btf_type *t)
{
	btf_verifier_log(env, "size=%u vlen=%u", t->size, btf_type_vlen(t));
}

static void btf_datasec_show(const struct btf *btf,
			     const struct btf_type *t, u32 type_id,
			     void *data, u8 bits_offset,
			     struct btf_show *show)
{
	const struct btf_var_secinfo *vsi;
	const struct btf_type *var;
	u32 i;

	if (!btf_show_start_type(show, t, type_id, data))
		return;

	btf_show_type_value(show, "section (\"%s\") = {",
			    __btf_name_by_offset(btf, t->name_off));
	for_each_vsi(i, t, vsi) {
		var = btf_type_by_id(btf, vsi->type);
		if (i)
			btf_show(show, ",");
		btf_type_ops(var)->show(btf, var, vsi->type,
					data + vsi->offset, bits_offset, show);
	}
	btf_show_end_type(show);
}

static const struct btf_kind_operations datasec_ops = {
	.check_meta		= btf_datasec_check_meta,
	.resolve		= btf_datasec_resolve,
	.check_member		= btf_df_check_member,
	.check_kflag_member	= btf_df_check_kflag_member,
	.log_details		= btf_datasec_log,
	.show			= btf_datasec_show,
};

static s32 btf_float_check_meta(struct btf_verifier_env *env,
				const struct btf_type *t,
				u32 meta_left)
{
	if (btf_type_vlen(t)) {
		btf_verifier_log_type(env, t, "vlen != 0");
		return -EINVAL;
	}

	if (btf_type_kflag(t)) {
		btf_verifier_log_type(env, t, "Invalid btf_info kind_flag");
		return -EINVAL;
	}

	if (t->size != 2 && t->size != 4 && t->size != 8 && t->size != 12 &&
	    t->size != 16) {
		btf_verifier_log_type(env, t, "Invalid type_size");
		return -EINVAL;
	}

	btf_verifier_log_type(env, t, NULL);

	return 0;
}

static int btf_float_check_member(struct btf_verifier_env *env,
				  const struct btf_type *struct_type,
				  const struct btf_member *member,
				  const struct btf_type *member_type)
{
	u64 start_offset_bytes;
	u64 end_offset_bytes;
	u64 misalign_bits;
	u64 align_bytes;
	u64 align_bits;

	/* Different architectures have different alignment requirements, so
	 * here we check only for the reasonable minimum. This way we ensure
	 * that types after CO-RE can pass the kernel BTF verifier.
	 */
	align_bytes = min_t(u64, sizeof(void *), member_type->size);
	align_bits = align_bytes * BITS_PER_BYTE;
	div64_u64_rem(member->offset, align_bits, &misalign_bits);
	if (misalign_bits) {
		btf_verifier_log_member(env, struct_type, member,
					"Member is not properly aligned");
		return -EINVAL;
	}

	start_offset_bytes = member->offset / BITS_PER_BYTE;
	end_offset_bytes = start_offset_bytes + member_type->size;
	if (end_offset_bytes > struct_type->size) {
		btf_verifier_log_member(env, struct_type, member,
					"Member exceeds struct_size");
		return -EINVAL;
	}

	return 0;
}

static void btf_float_log(struct btf_verifier_env *env,
			  const struct btf_type *t)
{
	btf_verifier_log(env, "size=%u", t->size);
}

static const struct btf_kind_operations float_ops = {
	.check_meta = btf_float_check_meta,
	.resolve = btf_df_resolve,
	.check_member = btf_float_check_member,
	.check_kflag_member = btf_generic_check_kflag_member,
	.log_details = btf_float_log,
	.show = btf_df_show,
};

static s32 btf_decl_tag_check_meta(struct btf_verifier_env *env,
			      const struct btf_type *t,
			      u32 meta_left)
{
	const struct btf_decl_tag *tag;
	u32 meta_needed = sizeof(*tag);
	s32 component_idx;
	const char *value;

	if (meta_left < meta_needed) {
		btf_verifier_log_basic(env, t,
				       "meta_left:%u meta_needed:%u",
				       meta_left, meta_needed);
		return -EINVAL;
	}

	value = btf_name_by_offset(env->btf, t->name_off);
	if (!value || !value[0]) {
		btf_verifier_log_type(env, t, "Invalid value");
		return -EINVAL;
	}

	if (btf_type_vlen(t)) {
		btf_verifier_log_type(env, t, "vlen != 0");
		return -EINVAL;
	}

	component_idx = btf_type_decl_tag(t)->component_idx;
	if (component_idx < -1) {
		btf_verifier_log_type(env, t, "Invalid component_idx");
		return -EINVAL;
	}

	btf_verifier_log_type(env, t, NULL);

	return meta_needed;
}

static int btf_decl_tag_resolve(struct btf_verifier_env *env,
			   const struct resolve_vertex *v)
{
	const struct btf_type *next_type;
	const struct btf_type *t = v->t;
	u32 next_type_id = t->type;
	struct btf *btf = env->btf;
	s32 component_idx;
	u32 vlen;

	next_type = btf_type_by_id(btf, next_type_id);
	if (!next_type || !btf_type_is_decl_tag_target(next_type)) {
		btf_verifier_log_type(env, v->t, "Invalid type_id");
		return -EINVAL;
	}

	if (!env_type_is_resolve_sink(env, next_type) &&
	    !env_type_is_resolved(env, next_type_id))
		return env_stack_push(env, next_type, next_type_id);

	component_idx = btf_type_decl_tag(t)->component_idx;
	if (component_idx != -1) {
		if (btf_type_is_var(next_type) || btf_type_is_typedef(next_type)) {
			btf_verifier_log_type(env, v->t, "Invalid component_idx");
			return -EINVAL;
		}

		if (btf_type_is_struct(next_type)) {
			vlen = btf_type_vlen(next_type);
		} else {
			/* next_type should be a function */
			next_type = btf_type_by_id(btf, next_type->type);
			vlen = btf_type_vlen(next_type);
		}

		if ((u32)component_idx >= vlen) {
			btf_verifier_log_type(env, v->t, "Invalid component_idx");
			return -EINVAL;
		}
	}

	env_stack_pop_resolved(env, next_type_id, 0);

	return 0;
}

static void btf_decl_tag_log(struct btf_verifier_env *env, const struct btf_type *t)
{
	btf_verifier_log(env, "type=%u component_idx=%d", t->type,
			 btf_type_decl_tag(t)->component_idx);
}

static const struct btf_kind_operations decl_tag_ops = {
	.check_meta = btf_decl_tag_check_meta,
	.resolve = btf_decl_tag_resolve,
	.check_member = btf_df_check_member,
	.check_kflag_member = btf_df_check_kflag_member,
	.log_details = btf_decl_tag_log,
	.show = btf_df_show,
};

static int btf_func_proto_check(struct btf_verifier_env *env,
				const struct btf_type *t)
{
	const struct btf_type *ret_type;
	const struct btf_param *args;
	const struct btf *btf;
	u16 nr_args, i;
	int err;

	btf = env->btf;
	args = (const struct btf_param *)(t + 1);
	nr_args = btf_type_vlen(t);

	/* Check func return type which could be "void" (t->type == 0) */
	if (t->type) {
		u32 ret_type_id = t->type;

		ret_type = btf_type_by_id(btf, ret_type_id);
		if (!ret_type) {
			btf_verifier_log_type(env, t, "Invalid return type");
			return -EINVAL;
		}

		if (btf_type_is_resolve_source_only(ret_type)) {
			btf_verifier_log_type(env, t, "Invalid return type");
			return -EINVAL;
		}

		if (btf_type_needs_resolve(ret_type) &&
		    !env_type_is_resolved(env, ret_type_id)) {
			err = btf_resolve(env, ret_type, ret_type_id);
			if (err)
				return err;
		}

		/* Ensure the return type is a type that has a size */
		if (!btf_type_id_size(btf, &ret_type_id, NULL)) {
			btf_verifier_log_type(env, t, "Invalid return type");
			return -EINVAL;
		}
	}

	if (!nr_args)
		return 0;

	/* Last func arg type_id could be 0 if it is a vararg */
	if (!args[nr_args - 1].type) {
		if (args[nr_args - 1].name_off) {
			btf_verifier_log_type(env, t, "Invalid arg#%u",
					      nr_args);
			return -EINVAL;
		}
		nr_args--;
	}

	for (i = 0; i < nr_args; i++) {
		const struct btf_type *arg_type;
		u32 arg_type_id;

		arg_type_id = args[i].type;
		arg_type = btf_type_by_id(btf, arg_type_id);
		if (!arg_type) {
			btf_verifier_log_type(env, t, "Invalid arg#%u", i + 1);
			return -EINVAL;
		}

		if (btf_type_is_resolve_source_only(arg_type)) {
			btf_verifier_log_type(env, t, "Invalid arg#%u", i + 1);
			return -EINVAL;
		}

		if (args[i].name_off &&
		    (!btf_name_offset_valid(btf, args[i].name_off) ||
		     !btf_name_valid_identifier(btf, args[i].name_off))) {
			btf_verifier_log_type(env, t,
					      "Invalid arg#%u", i + 1);
			return -EINVAL;
		}

		if (btf_type_needs_resolve(arg_type) &&
		    !env_type_is_resolved(env, arg_type_id)) {
			err = btf_resolve(env, arg_type, arg_type_id);
			if (err)
				return err;
		}

		if (!btf_type_id_size(btf, &arg_type_id, NULL)) {
			btf_verifier_log_type(env, t, "Invalid arg#%u", i + 1);
			return -EINVAL;
		}
	}

	return 0;
}

static int btf_func_check(struct btf_verifier_env *env,
			  const struct btf_type *t)
{
	const struct btf_type *proto_type;
	const struct btf_param *args;
	const struct btf *btf;
	u16 nr_args, i;

	btf = env->btf;
	proto_type = btf_type_by_id(btf, t->type);

	if (!proto_type || !btf_type_is_func_proto(proto_type)) {
		btf_verifier_log_type(env, t, "Invalid type_id");
		return -EINVAL;
	}

	args = (const struct btf_param *)(proto_type + 1);
	nr_args = btf_type_vlen(proto_type);
	for (i = 0; i < nr_args; i++) {
		if (!args[i].name_off && args[i].type) {
			btf_verifier_log_type(env, t, "Invalid arg#%u", i + 1);
			return -EINVAL;
		}
	}

	return 0;
}

static const struct btf_kind_operations * const kind_ops[NR_BTF_KINDS] = {
	[BTF_KIND_INT] = &int_ops,
	[BTF_KIND_PTR] = &ptr_ops,
	[BTF_KIND_ARRAY] = &array_ops,
	[BTF_KIND_STRUCT] = &struct_ops,
	[BTF_KIND_UNION] = &struct_ops,
	[BTF_KIND_ENUM] = &enum_ops,
	[BTF_KIND_FWD] = &fwd_ops,
	[BTF_KIND_TYPEDEF] = &modifier_ops,
	[BTF_KIND_VOLATILE] = &modifier_ops,
	[BTF_KIND_CONST] = &modifier_ops,
	[BTF_KIND_RESTRICT] = &modifier_ops,
	[BTF_KIND_FUNC] = &func_ops,
	[BTF_KIND_FUNC_PROTO] = &func_proto_ops,
	[BTF_KIND_VAR] = &var_ops,
	[BTF_KIND_DATASEC] = &datasec_ops,
	[BTF_KIND_FLOAT] = &float_ops,
	[BTF_KIND_DECL_TAG] = &decl_tag_ops,
	[BTF_KIND_TYPE_TAG] = &modifier_ops,
	[BTF_KIND_ENUM64] = &enum64_ops,
};

static s32 btf_check_meta(struct btf_verifier_env *env,
			  const struct btf_type *t,
			  u32 meta_left)
{
	u32 saved_meta_left = meta_left;
	s32 var_meta_size;

	if (meta_left < sizeof(*t)) {
		btf_verifier_log(env, "[%u] meta_left:%u meta_needed:%zu",
				 env->log_type_id, meta_left, sizeof(*t));
		return -EINVAL;
	}
	meta_left -= sizeof(*t);

	if (t->info & ~BTF_INFO_MASK) {
		btf_verifier_log(env, "[%u] Invalid btf_info:%x",
				 env->log_type_id, t->info);
		return -EINVAL;
	}

	if (BTF_INFO_KIND(t->info) > BTF_KIND_MAX ||
	    BTF_INFO_KIND(t->info) == BTF_KIND_UNKN) {
		btf_verifier_log(env, "[%u] Invalid kind:%u",
				 env->log_type_id, BTF_INFO_KIND(t->info));
		return -EINVAL;
	}

	if (!btf_name_offset_valid(env->btf, t->name_off)) {
		btf_verifier_log(env, "[%u] Invalid name_offset:%u",
				 env->log_type_id, t->name_off);
		return -EINVAL;
	}

	var_meta_size = btf_type_ops(t)->check_meta(env, t, meta_left);
	if (var_meta_size < 0)
		return var_meta_size;

	meta_left -= var_meta_size;

	return saved_meta_left - meta_left;
}

static int btf_check_all_metas(struct btf_verifier_env *env)
{
	struct btf *btf = env->btf;
	struct btf_header *hdr;
	void *cur, *end;

	hdr = &btf->hdr;
	cur = btf->nohdr_data + hdr->type_off;
	end = cur + hdr->type_len;

	env->log_type_id = btf->base_btf ? btf->start_id : 1;
	while (cur < end) {
		struct btf_type *t = cur;
		s32 meta_size;

		meta_size = btf_check_meta(env, t, end - cur);
		if (meta_size < 0)
			return meta_size;

		btf_add_type(env, t);
		cur += meta_size;
		env->log_type_id++;
	}

	return 0;
}

static bool btf_resolve_valid(struct btf_verifier_env *env,
			      const struct btf_type *t,
			      u32 type_id)
{
	struct btf *btf = env->btf;

	if (!env_type_is_resolved(env, type_id))
		return false;

	if (btf_type_is_struct(t) || btf_type_is_datasec(t))
		return !btf_resolved_type_id(btf, type_id) &&
		       !btf_resolved_type_size(btf, type_id);

	if (btf_type_is_decl_tag(t) || btf_type_is_func(t))
		return btf_resolved_type_id(btf, type_id) &&
		       !btf_resolved_type_size(btf, type_id);

	if (btf_type_is_modifier(t) || btf_type_is_ptr(t) ||
	    btf_type_is_var(t)) {
		t = btf_type_id_resolve(btf, &type_id);
		return t &&
		       !btf_type_is_modifier(t) &&
		       !btf_type_is_var(t) &&
		       !btf_type_is_datasec(t);
	}

	if (btf_type_is_array(t)) {
		const struct btf_array *array = btf_type_array(t);
		const struct btf_type *elem_type;
		u32 elem_type_id = array->type;
		u32 elem_size;

		elem_type = btf_type_id_size(btf, &elem_type_id, &elem_size);
		return elem_type && !btf_type_is_modifier(elem_type) &&
			(array->nelems * elem_size ==
			 btf_resolved_type_size(btf, type_id));
	}

	return false;
}

static int btf_resolve(struct btf_verifier_env *env,
		       const struct btf_type *t, u32 type_id)
{
	u32 save_log_type_id = env->log_type_id;
	const struct resolve_vertex *v;
	int err = 0;

	env->resolve_mode = RESOLVE_TBD;
	env_stack_push(env, t, type_id);
	while (!err && (v = env_stack_peak(env))) {
		env->log_type_id = v->type_id;
		err = btf_type_ops(v->t)->resolve(env, v);
	}

	env->log_type_id = type_id;
	if (err == -E2BIG) {
		btf_verifier_log_type(env, t,
				      "Exceeded max resolving depth:%u",
				      MAX_RESOLVE_DEPTH);
	} else if (err == -EEXIST) {
		btf_verifier_log_type(env, t, "Loop detected");
	}

	/* Final sanity check */
	if (!err && !btf_resolve_valid(env, t, type_id)) {
		btf_verifier_log_type(env, t, "Invalid resolve state");
		err = -EINVAL;
	}

	env->log_type_id = save_log_type_id;
	return err;
}

static int btf_check_all_types(struct btf_verifier_env *env)
{
	struct btf *btf = env->btf;
	const struct btf_type *t;
	u32 type_id, i;
	int err;

	err = env_resolve_init(env);
	if (err)
		return err;

	env->phase++;
	for (i = btf->base_btf ? 0 : 1; i < btf->nr_types; i++) {
		type_id = btf->start_id + i;
		t = btf_type_by_id(btf, type_id);

		env->log_type_id = type_id;
		if (btf_type_needs_resolve(t) &&
		    !env_type_is_resolved(env, type_id)) {
			err = btf_resolve(env, t, type_id);
			if (err)
				return err;
		}

		if (btf_type_is_func_proto(t)) {
			err = btf_func_proto_check(env, t);
			if (err)
				return err;
		}
	}

	return 0;
}

static int btf_parse_type_sec(struct btf_verifier_env *env)
{
	const struct btf_header *hdr = &env->btf->hdr;
	int err;

	/* Type section must align to 4 bytes */
	if (hdr->type_off & (sizeof(u32) - 1)) {
		btf_verifier_log(env, "Unaligned type_off");
		return -EINVAL;
	}

	if (!env->btf->base_btf && !hdr->type_len) {
		btf_verifier_log(env, "No type found");
		return -EINVAL;
	}

	err = btf_check_all_metas(env);
	if (err)
		return err;

	return btf_check_all_types(env);
}

static int btf_parse_str_sec(struct btf_verifier_env *env)
{
	const struct btf_header *hdr;
	struct btf *btf = env->btf;
	const char *start, *end;

	hdr = &btf->hdr;
	start = btf->nohdr_data + hdr->str_off;
	end = start + hdr->str_len;

	if (end != btf->data + btf->data_size) {
		btf_verifier_log(env, "String section is not at the end");
		return -EINVAL;
	}

	btf->strings = start;

	if (btf->base_btf && !hdr->str_len)
		return 0;
	if (!hdr->str_len || hdr->str_len - 1 > BTF_MAX_NAME_OFFSET || end[-1]) {
		btf_verifier_log(env, "Invalid string section");
		return -EINVAL;
	}
	if (!btf->base_btf && start[0]) {
		btf_verifier_log(env, "Invalid string section");
		return -EINVAL;
	}

	return 0;
}

static const size_t btf_sec_info_offset[] = {
	offsetof(struct btf_header, type_off),
	offsetof(struct btf_header, str_off),
};

static int btf_sec_info_cmp(const void *a, const void *b)
{
	const struct btf_sec_info *x = a;
	const struct btf_sec_info *y = b;

	return (int)(x->off - y->off) ? : (int)(x->len - y->len);
}

static int btf_check_sec_info(struct btf_verifier_env *env,
			      u32 btf_data_size)
{
	struct btf_sec_info secs[ARRAY_SIZE(btf_sec_info_offset)];
	u32 total, expected_total, i;
	const struct btf_header *hdr;
	const struct btf *btf;

	btf = env->btf;
	hdr = &btf->hdr;

	/* Populate the secs from hdr */
	for (i = 0; i < ARRAY_SIZE(btf_sec_info_offset); i++)
		secs[i] = *(struct btf_sec_info *)((void *)hdr +
						   btf_sec_info_offset[i]);

	sort(secs, ARRAY_SIZE(btf_sec_info_offset),
	     sizeof(struct btf_sec_info), btf_sec_info_cmp, NULL);

	/* Check for gaps and overlap among sections */
	total = 0;
	expected_total = btf_data_size - hdr->hdr_len;
	for (i = 0; i < ARRAY_SIZE(btf_sec_info_offset); i++) {
		if (expected_total < secs[i].off) {
			btf_verifier_log(env, "Invalid section offset");
			return -EINVAL;
		}
		if (total < secs[i].off) {
			/* gap */
			btf_verifier_log(env, "Unsupported section found");
			return -EINVAL;
		}
		if (total > secs[i].off) {
			btf_verifier_log(env, "Section overlap found");
			return -EINVAL;
		}
		if (expected_total - total < secs[i].len) {
			btf_verifier_log(env,
					 "Total section length too long");
			return -EINVAL;
		}
		total += secs[i].len;
	}

	/* There is data other than hdr and known sections */
	if (expected_total != total) {
		btf_verifier_log(env, "Unsupported section found");
		return -EINVAL;
	}

	return 0;
}

static int btf_parse_hdr(struct btf_verifier_env *env)
{
	u32 hdr_len, hdr_copy, btf_data_size;
	const struct btf_header *hdr;
	struct btf *btf;

	btf = env->btf;
	btf_data_size = btf->data_size;

	if (btf_data_size < offsetofend(struct btf_header, hdr_len)) {
		btf_verifier_log(env, "hdr_len not found");
		return -EINVAL;
	}

	hdr = btf->data;
	hdr_len = hdr->hdr_len;
	if (btf_data_size < hdr_len) {
		btf_verifier_log(env, "btf_header not found");
		return -EINVAL;
	}

	/* Ensure the unsupported header fields are zero */
	if (hdr_len > sizeof(btf->hdr)) {
		u8 *expected_zero = btf->data + sizeof(btf->hdr);
		u8 *end = btf->data + hdr_len;

		for (; expected_zero < end; expected_zero++) {
			if (*expected_zero) {
				btf_verifier_log(env, "Unsupported btf_header");
				return -E2BIG;
			}
		}
	}

	hdr_copy = min_t(u32, hdr_len, sizeof(btf->hdr));
	memcpy(&btf->hdr, btf->data, hdr_copy);

	hdr = &btf->hdr;

	btf_verifier_log_hdr(env, btf_data_size);

	if (hdr->magic != BTF_MAGIC) {
		btf_verifier_log(env, "Invalid magic");
		return -EINVAL;
	}

	if (hdr->version != BTF_VERSION) {
		btf_verifier_log(env, "Unsupported version");
		return -ENOTSUPP;
	}

	if (hdr->flags) {
		btf_verifier_log(env, "Unsupported flags");
		return -ENOTSUPP;
	}

	if (!btf->base_btf && btf_data_size == hdr->hdr_len) {
		btf_verifier_log(env, "No data");
		return -EINVAL;
	}

	return btf_check_sec_info(env, btf_data_size);
}

static const char *alloc_obj_fields[] = {
	"bpf_spin_lock",
	"bpf_list_head",
	"bpf_list_node",
	"bpf_rb_root",
	"bpf_rb_node",
	"bpf_refcount",
};

static struct btf_struct_metas *
btf_parse_struct_metas(struct bpf_verifier_log *log, struct btf *btf)
{
	struct btf_struct_metas *tab = NULL;
	struct btf_id_set *aof;
	int i, n, id, ret;

	BUILD_BUG_ON(offsetof(struct btf_id_set, cnt) != 0);
	BUILD_BUG_ON(sizeof(struct btf_id_set) != sizeof(u32));

	aof = kmalloc(sizeof(*aof), GFP_KERNEL | __GFP_NOWARN);
	if (!aof)
		return ERR_PTR(-ENOMEM);
	aof->cnt = 0;

	for (i = 0; i < ARRAY_SIZE(alloc_obj_fields); i++) {
		/* Try to find whether this special type exists in user BTF, and
		 * if so remember its ID so we can easily find it among members
		 * of structs that we iterate in the next loop.
		 */
		struct btf_id_set *new_aof;

		id = btf_find_by_name_kind(btf, alloc_obj_fields[i], BTF_KIND_STRUCT);
		if (id < 0)
			continue;

		new_aof = krealloc(aof, offsetof(struct btf_id_set, ids[aof->cnt + 1]),
				   GFP_KERNEL | __GFP_NOWARN);
		if (!new_aof) {
			ret = -ENOMEM;
			goto free_aof;
		}
		aof = new_aof;
		aof->ids[aof->cnt++] = id;
	}

	n = btf_nr_types(btf);
	for (i = 1; i < n; i++) {
		/* Try to find if there are kptrs in user BTF and remember their ID */
		struct btf_id_set *new_aof;
		struct btf_field_info tmp;
		const struct btf_type *t;

		t = btf_type_by_id(btf, i);
		if (!t) {
			ret = -EINVAL;
			goto free_aof;
		}

		ret = btf_find_kptr(btf, t, 0, 0, &tmp, BPF_KPTR);
		if (ret != BTF_FIELD_FOUND)
			continue;

		new_aof = krealloc(aof, offsetof(struct btf_id_set, ids[aof->cnt + 1]),
				   GFP_KERNEL | __GFP_NOWARN);
		if (!new_aof) {
			ret = -ENOMEM;
			goto free_aof;
		}
		aof = new_aof;
		aof->ids[aof->cnt++] = i;
	}

	if (!aof->cnt) {
		kfree(aof);
		return NULL;
	}
	sort(&aof->ids, aof->cnt, sizeof(aof->ids[0]), btf_id_cmp_func, NULL);

	for (i = 1; i < n; i++) {
		struct btf_struct_metas *new_tab;
		const struct btf_member *member;
		struct btf_struct_meta *type;
		struct btf_record *record;
		const struct btf_type *t;
		int j, tab_cnt;

		t = btf_type_by_id(btf, i);
		if (!__btf_type_is_struct(t))
			continue;

		cond_resched();

		for_each_member(j, t, member) {
			if (btf_id_set_contains(aof, member->type))
				goto parse;
		}
		continue;
	parse:
		tab_cnt = tab ? tab->cnt : 0;
		new_tab = krealloc(tab, offsetof(struct btf_struct_metas, types[tab_cnt + 1]),
				   GFP_KERNEL | __GFP_NOWARN);
		if (!new_tab) {
			ret = -ENOMEM;
			goto free;
		}
		if (!tab)
			new_tab->cnt = 0;
		tab = new_tab;

		type = &tab->types[tab->cnt];
		type->btf_id = i;
		record = btf_parse_fields(btf, t, BPF_SPIN_LOCK | BPF_LIST_HEAD | BPF_LIST_NODE |
						  BPF_RB_ROOT | BPF_RB_NODE | BPF_REFCOUNT |
						  BPF_KPTR, t->size);
		/* The record cannot be unset, treat it as an error if so */
		if (IS_ERR_OR_NULL(record)) {
			ret = PTR_ERR_OR_ZERO(record) ?: -EFAULT;
			goto free;
		}
		type->record = record;
		tab->cnt++;
	}
	kfree(aof);
	return tab;
free:
	btf_struct_metas_free(tab);
free_aof:
	kfree(aof);
	return ERR_PTR(ret);
}

struct btf_struct_meta *btf_find_struct_meta(const struct btf *btf, u32 btf_id)
{
	struct btf_struct_metas *tab;

	BUILD_BUG_ON(offsetof(struct btf_struct_meta, btf_id) != 0);
	tab = btf->struct_meta_tab;
	if (!tab)
		return NULL;
	return bsearch(&btf_id, tab->types, tab->cnt, sizeof(tab->types[0]), btf_id_cmp_func);
}

static int btf_check_type_tags(struct btf_verifier_env *env,
			       struct btf *btf, int start_id)
{
	int i, n, good_id = start_id - 1;
	bool in_tags;

	n = btf_nr_types(btf);
	for (i = start_id; i < n; i++) {
		const struct btf_type *t;
		int chain_limit = 32;
		u32 cur_id = i;

		t = btf_type_by_id(btf, i);
		if (!t)
			return -EINVAL;
		if (!btf_type_is_modifier(t))
			continue;

		cond_resched();

		in_tags = btf_type_is_type_tag(t);
		while (btf_type_is_modifier(t)) {
			if (!chain_limit--) {
				btf_verifier_log(env, "Max chain length or cycle detected");
				return -ELOOP;
			}
			if (btf_type_is_type_tag(t)) {
				if (!in_tags) {
					btf_verifier_log(env, "Type tags don't precede modifiers");
					return -EINVAL;
				}
			} else if (in_tags) {
				in_tags = false;
			}
			if (cur_id <= good_id)
				break;
			/* Move to next type */
			cur_id = t->type;
			t = btf_type_by_id(btf, cur_id);
			if (!t)
				return -EINVAL;
		}
		good_id = i;
	}
	return 0;
}

static int finalize_log(struct bpf_verifier_log *log, bpfptr_t uattr, u32 uattr_size)
{
	u32 log_true_size;
	int err;

	err = bpf_vlog_finalize(log, &log_true_size);

	if (uattr_size >= offsetofend(union bpf_attr, btf_log_true_size) &&
	    copy_to_bpfptr_offset(uattr, offsetof(union bpf_attr, btf_log_true_size),
				  &log_true_size, sizeof(log_true_size)))
		err = -EFAULT;

	return err;
}

static struct btf *btf_parse(const union bpf_attr *attr, bpfptr_t uattr, u32 uattr_size)
{
	bpfptr_t btf_data = make_bpfptr(attr->btf, uattr.is_kernel);
	char __user *log_ubuf = u64_to_user_ptr(attr->btf_log_buf);
	struct btf_struct_metas *struct_meta_tab;
	struct btf_verifier_env *env = NULL;
	struct btf *btf = NULL;
	u8 *data;
	int err, ret;

	if (attr->btf_size > BTF_MAX_SIZE)
		return ERR_PTR(-E2BIG);

	env = kzalloc(sizeof(*env), GFP_KERNEL | __GFP_NOWARN);
	if (!env)
		return ERR_PTR(-ENOMEM);

	/* user could have requested verbose verifier output
	 * and supplied buffer to store the verification trace
	 */
	err = bpf_vlog_init(&env->log, attr->btf_log_level,
			    log_ubuf, attr->btf_log_size);
	if (err)
		goto errout_free;

	btf = kzalloc(sizeof(*btf), GFP_KERNEL | __GFP_NOWARN);
	if (!btf) {
		err = -ENOMEM;
		goto errout;
	}
	env->btf = btf;

	data = kvmalloc(attr->btf_size, GFP_KERNEL | __GFP_NOWARN);
	if (!data) {
		err = -ENOMEM;
		goto errout;
	}

	btf->data = data;
	btf->data_size = attr->btf_size;

	if (copy_from_bpfptr(data, btf_data, attr->btf_size)) {
		err = -EFAULT;
		goto errout;
	}

	err = btf_parse_hdr(env);
	if (err)
		goto errout;

	btf->nohdr_data = btf->data + btf->hdr.hdr_len;

	err = btf_parse_str_sec(env);
	if (err)
		goto errout;

	err = btf_parse_type_sec(env);
	if (err)
		goto errout;

	err = btf_check_type_tags(env, btf, 1);
	if (err)
		goto errout;

	struct_meta_tab = btf_parse_struct_metas(&env->log, btf);
	if (IS_ERR(struct_meta_tab)) {
		err = PTR_ERR(struct_meta_tab);
		goto errout;
	}
	btf->struct_meta_tab = struct_meta_tab;

	if (struct_meta_tab) {
		int i;

		for (i = 0; i < struct_meta_tab->cnt; i++) {
			err = btf_check_and_fixup_fields(btf, struct_meta_tab->types[i].record);
			if (err < 0)
				goto errout_meta;
		}
	}

	err = finalize_log(&env->log, uattr, uattr_size);
	if (err)
		goto errout_free;

	btf_verifier_env_free(env);
	refcount_set(&btf->refcnt, 1);
	return btf;

errout_meta:
	btf_free_struct_meta_tab(btf);
errout:
	/* overwrite err with -ENOSPC or -EFAULT */
	ret = finalize_log(&env->log, uattr, uattr_size);
	if (ret)
		err = ret;
errout_free:
	btf_verifier_env_free(env);
	if (btf)
		btf_free(btf);
	return ERR_PTR(err);
}

extern char __start_BTF[];
extern char __stop_BTF[];
extern struct btf *btf_vmlinux;

#define BPF_MAP_TYPE(_id, _ops)
#define BPF_LINK_TYPE(_id, _name)
static union {
	struct bpf_ctx_convert {
#define BPF_PROG_TYPE(_id, _name, prog_ctx_type, kern_ctx_type) \
	prog_ctx_type _id##_prog; \
	kern_ctx_type _id##_kern;
#include <linux/bpf_types.h>
#undef BPF_PROG_TYPE
	} *__t;
	/* 't' is written once under lock. Read many times. */
	const struct btf_type *t;
} bpf_ctx_convert;
enum {
#define BPF_PROG_TYPE(_id, _name, prog_ctx_type, kern_ctx_type) \
	__ctx_convert##_id,
#include <linux/bpf_types.h>
#undef BPF_PROG_TYPE
	__ctx_convert_unused, /* to avoid empty enum in extreme .config */
};
static u8 bpf_ctx_convert_map[] = {
#define BPF_PROG_TYPE(_id, _name, prog_ctx_type, kern_ctx_type) \
	[_id] = __ctx_convert##_id,
#include <linux/bpf_types.h>
#undef BPF_PROG_TYPE
	0, /* avoid empty array */
};
#undef BPF_MAP_TYPE
#undef BPF_LINK_TYPE

static const struct btf_type *find_canonical_prog_ctx_type(enum bpf_prog_type prog_type)
{
	const struct btf_type *conv_struct;
	const struct btf_member *ctx_type;

	conv_struct = bpf_ctx_convert.t;
	if (!conv_struct)
		return NULL;
	/* prog_type is valid bpf program type. No need for bounds check. */
	ctx_type = btf_type_member(conv_struct) + bpf_ctx_convert_map[prog_type] * 2;
	/* ctx_type is a pointer to prog_ctx_type in vmlinux.
	 * Like 'struct __sk_buff'
	 */
	return btf_type_by_id(btf_vmlinux, ctx_type->type);
}

static int find_kern_ctx_type_id(enum bpf_prog_type prog_type)
{
	const struct btf_type *conv_struct;
	const struct btf_member *ctx_type;

	conv_struct = bpf_ctx_convert.t;
	if (!conv_struct)
		return -EFAULT;
	/* prog_type is valid bpf program type. No need for bounds check. */
	ctx_type = btf_type_member(conv_struct) + bpf_ctx_convert_map[prog_type] * 2 + 1;
	/* ctx_type is a pointer to prog_ctx_type in vmlinux.
	 * Like 'struct sk_buff'
	 */
	return ctx_type->type;
}

bool btf_is_projection_of(const char *pname, const char *tname)
{
	if (strcmp(pname, "__sk_buff") == 0 && strcmp(tname, "sk_buff") == 0)
		return true;
	if (strcmp(pname, "xdp_md") == 0 && strcmp(tname, "xdp_buff") == 0)
		return true;
	return false;
}

bool btf_is_prog_ctx_type(struct bpf_verifier_log *log, const struct btf *btf,
			  const struct btf_type *t, enum bpf_prog_type prog_type,
			  int arg)
{
	const struct btf_type *ctx_type;
	const char *tname, *ctx_tname;

	t = btf_type_by_id(btf, t->type);

	/* KPROBE programs allow bpf_user_pt_regs_t typedef, which we need to
	 * check before we skip all the typedef below.
	 */
	if (prog_type == BPF_PROG_TYPE_KPROBE) {
		while (btf_type_is_modifier(t) && !btf_type_is_typedef(t))
			t = btf_type_by_id(btf, t->type);

		if (btf_type_is_typedef(t)) {
			tname = btf_name_by_offset(btf, t->name_off);
			if (tname && strcmp(tname, "bpf_user_pt_regs_t") == 0)
				return true;
		}
	}

	while (btf_type_is_modifier(t))
		t = btf_type_by_id(btf, t->type);
	if (!btf_type_is_struct(t)) {
		/* Only pointer to struct is supported for now.
		 * That means that BPF_PROG_TYPE_TRACEPOINT with BTF
		 * is not supported yet.
		 * BPF_PROG_TYPE_RAW_TRACEPOINT is fine.
		 */
		return false;
	}
	tname = btf_name_by_offset(btf, t->name_off);
	if (!tname) {
		bpf_log(log, "arg#%d struct doesn't have a name\n", arg);
		return false;
	}

	ctx_type = find_canonical_prog_ctx_type(prog_type);
	if (!ctx_type) {
		bpf_log(log, "btf_vmlinux is malformed\n");
		/* should not happen */
		return false;
	}
again:
	ctx_tname = btf_name_by_offset(btf_vmlinux, ctx_type->name_off);
	if (!ctx_tname) {
		/* should not happen */
		bpf_log(log, "Please fix kernel include/linux/bpf_types.h\n");
		return false;
	}
	/* program types without named context types work only with arg:ctx tag */
	if (ctx_tname[0] == '\0')
		return false;
	/* only compare that prog's ctx type name is the same as
	 * kernel expects. No need to compare field by field.
	 * It's ok for bpf prog to do:
	 * struct __sk_buff {};
	 * int socket_filter_bpf_prog(struct __sk_buff *skb)
	 * { // no fields of skb are ever used }
	 */
	if (btf_is_projection_of(ctx_tname, tname))
		return true;
	if (strcmp(ctx_tname, tname)) {
		/* bpf_user_pt_regs_t is a typedef, so resolve it to
		 * underlying struct and check name again
		 */
		if (!btf_type_is_modifier(ctx_type))
			return false;
		while (btf_type_is_modifier(ctx_type))
			ctx_type = btf_type_by_id(btf_vmlinux, ctx_type->type);
		goto again;
	}
	return true;
}

/* forward declarations for arch-specific underlying types of
 * bpf_user_pt_regs_t; this avoids the need for arch-specific #ifdef
 * compilation guards below for BPF_PROG_TYPE_PERF_EVENT checks, but still
 * works correctly with __builtin_types_compatible_p() on respective
 * architectures
 */
struct user_regs_struct;
struct user_pt_regs;

static int btf_validate_prog_ctx_type(struct bpf_verifier_log *log, const struct btf *btf,
				      const struct btf_type *t, int arg,
				      enum bpf_prog_type prog_type,
				      enum bpf_attach_type attach_type)
{
	const struct btf_type *ctx_type;
	const char *tname, *ctx_tname;

	if (!btf_is_ptr(t)) {
		bpf_log(log, "arg#%d type isn't a pointer\n", arg);
		return -EINVAL;
	}
	t = btf_type_by_id(btf, t->type);

	/* KPROBE and PERF_EVENT programs allow bpf_user_pt_regs_t typedef */
	if (prog_type == BPF_PROG_TYPE_KPROBE || prog_type == BPF_PROG_TYPE_PERF_EVENT) {
		while (btf_type_is_modifier(t) && !btf_type_is_typedef(t))
			t = btf_type_by_id(btf, t->type);

		if (btf_type_is_typedef(t)) {
			tname = btf_name_by_offset(btf, t->name_off);
			if (tname && strcmp(tname, "bpf_user_pt_regs_t") == 0)
				return 0;
		}
	}

	/* all other program types don't use typedefs for context type */
	while (btf_type_is_modifier(t))
		t = btf_type_by_id(btf, t->type);

	/* `void *ctx __arg_ctx` is always valid */
	if (btf_type_is_void(t))
		return 0;

	tname = btf_name_by_offset(btf, t->name_off);
	if (str_is_empty(tname)) {
		bpf_log(log, "arg#%d type doesn't have a name\n", arg);
		return -EINVAL;
	}

	/* special cases */
	switch (prog_type) {
	case BPF_PROG_TYPE_KPROBE:
		if (__btf_type_is_struct(t) && strcmp(tname, "pt_regs") == 0)
			return 0;
		break;
	case BPF_PROG_TYPE_PERF_EVENT:
		if (__builtin_types_compatible_p(bpf_user_pt_regs_t, struct pt_regs) &&
		    __btf_type_is_struct(t) && strcmp(tname, "pt_regs") == 0)
			return 0;
		if (__builtin_types_compatible_p(bpf_user_pt_regs_t, struct user_pt_regs) &&
		    __btf_type_is_struct(t) && strcmp(tname, "user_pt_regs") == 0)
			return 0;
		if (__builtin_types_compatible_p(bpf_user_pt_regs_t, struct user_regs_struct) &&
		    __btf_type_is_struct(t) && strcmp(tname, "user_regs_struct") == 0)
			return 0;
		break;
	case BPF_PROG_TYPE_RAW_TRACEPOINT:
	case BPF_PROG_TYPE_RAW_TRACEPOINT_WRITABLE:
		/* allow u64* as ctx */
		if (btf_is_int(t) && t->size == 8)
			return 0;
		break;
	case BPF_PROG_TYPE_TRACING:
		switch (attach_type) {
		case BPF_TRACE_RAW_TP:
			/* tp_btf program is TRACING, so need special case here */
			if (__btf_type_is_struct(t) &&
			    strcmp(tname, "bpf_raw_tracepoint_args") == 0)
				return 0;
			/* allow u64* as ctx */
			if (btf_is_int(t) && t->size == 8)
				return 0;
			break;
		case BPF_TRACE_ITER:
			/* allow struct bpf_iter__xxx types only */
			if (__btf_type_is_struct(t) &&
			    strncmp(tname, "bpf_iter__", sizeof("bpf_iter__") - 1) == 0)
				return 0;
			break;
		case BPF_TRACE_FENTRY:
		case BPF_TRACE_FEXIT:
		case BPF_MODIFY_RETURN:
			/* allow u64* as ctx */
			if (btf_is_int(t) && t->size == 8)
				return 0;
			break;
		default:
			break;
		}
		break;
	case BPF_PROG_TYPE_LSM:
	case BPF_PROG_TYPE_STRUCT_OPS:
		/* allow u64* as ctx */
		if (btf_is_int(t) && t->size == 8)
			return 0;
		break;
	case BPF_PROG_TYPE_TRACEPOINT:
	case BPF_PROG_TYPE_SYSCALL:
	case BPF_PROG_TYPE_EXT:
		return 0; /* anything goes */
	default:
		break;
	}

	ctx_type = find_canonical_prog_ctx_type(prog_type);
	if (!ctx_type) {
		/* should not happen */
		bpf_log(log, "btf_vmlinux is malformed\n");
		return -EINVAL;
	}

	/* resolve typedefs and check that underlying structs are matching as well */
	while (btf_type_is_modifier(ctx_type))
		ctx_type = btf_type_by_id(btf_vmlinux, ctx_type->type);

	/* if program type doesn't have distinctly named struct type for
	 * context, then __arg_ctx argument can only be `void *`, which we
	 * already checked above
	 */
	if (!__btf_type_is_struct(ctx_type)) {
		bpf_log(log, "arg#%d should be void pointer\n", arg);
		return -EINVAL;
	}

	ctx_tname = btf_name_by_offset(btf_vmlinux, ctx_type->name_off);
	if (!__btf_type_is_struct(t) || strcmp(ctx_tname, tname) != 0) {
		bpf_log(log, "arg#%d should be `struct %s *`\n", arg, ctx_tname);
		return -EINVAL;
	}

	return 0;
}

static int btf_translate_to_vmlinux(struct bpf_verifier_log *log,
				     struct btf *btf,
				     const struct btf_type *t,
				     enum bpf_prog_type prog_type,
				     int arg)
{
	if (!btf_is_prog_ctx_type(log, btf, t, prog_type, arg))
		return -ENOENT;
	return find_kern_ctx_type_id(prog_type);
}

int get_kern_ctx_btf_id(struct bpf_verifier_log *log, enum bpf_prog_type prog_type)
{
	const struct btf_member *kctx_member;
	const struct btf_type *conv_struct;
	const struct btf_type *kctx_type;
	u32 kctx_type_id;

	conv_struct = bpf_ctx_convert.t;
	/* get member for kernel ctx type */
	kctx_member = btf_type_member(conv_struct) + bpf_ctx_convert_map[prog_type] * 2 + 1;
	kctx_type_id = kctx_member->type;
	kctx_type = btf_type_by_id(btf_vmlinux, kctx_type_id);
	if (!btf_type_is_struct(kctx_type)) {
		bpf_log(log, "kern ctx type id %u is not a struct\n", kctx_type_id);
		return -EINVAL;
	}

	return kctx_type_id;
}

BTF_ID_LIST(bpf_ctx_convert_btf_id)
BTF_ID(struct, bpf_ctx_convert)

static struct btf *btf_parse_base(struct btf_verifier_env *env, const char *name,
				  void *data, unsigned int data_size)
{
	struct btf *btf = NULL;
	int err;

	if (!IS_ENABLED(CONFIG_DEBUG_INFO_BTF))
		return ERR_PTR(-ENOENT);

	btf = kzalloc(sizeof(*btf), GFP_KERNEL | __GFP_NOWARN);
	if (!btf) {
		err = -ENOMEM;
		goto errout;
	}
	env->btf = btf;

	btf->data = data;
	btf->data_size = data_size;
	btf->kernel_btf = true;
	snprintf(btf->name, sizeof(btf->name), "%s", name);

	err = btf_parse_hdr(env);
	if (err)
		goto errout;

	btf->nohdr_data = btf->data + btf->hdr.hdr_len;

	err = btf_parse_str_sec(env);
	if (err)
		goto errout;

	err = btf_check_all_metas(env);
	if (err)
		goto errout;

	err = btf_check_type_tags(env, btf, 1);
	if (err)
		goto errout;

	refcount_set(&btf->refcnt, 1);

	return btf;

errout:
	if (btf) {
		kvfree(btf->types);
		kfree(btf);
	}
	return ERR_PTR(err);
}

struct btf *btf_parse_vmlinux(void)
{
	struct btf_verifier_env *env = NULL;
	struct bpf_verifier_log *log;
	struct btf *btf;
	int err;

	env = kzalloc(sizeof(*env), GFP_KERNEL | __GFP_NOWARN);
	if (!env)
		return ERR_PTR(-ENOMEM);

	log = &env->log;
	log->level = BPF_LOG_KERNEL;
	btf = btf_parse_base(env, "vmlinux", __start_BTF, __stop_BTF - __start_BTF);
	if (IS_ERR(btf))
		goto err_out;

	/* btf_parse_vmlinux() runs under bpf_verifier_lock */
	bpf_ctx_convert.t = btf_type_by_id(btf, bpf_ctx_convert_btf_id[0]);
	err = btf_alloc_id(btf);
	if (err) {
		btf_free(btf);
		btf = ERR_PTR(err);
	}
err_out:
	btf_verifier_env_free(env);
	return btf;
}

/* If .BTF_ids section was created with distilled base BTF, both base and
 * split BTF ids will need to be mapped to actual base/split ids for
 * BTF now that it has been relocated.
 */
static __u32 btf_relocate_id(const struct btf *btf, __u32 id)
{
	if (!btf->base_btf || !btf->base_id_map)
		return id;
	return btf->base_id_map[id];
}

#ifdef CONFIG_DEBUG_INFO_BTF_MODULES

static struct btf *btf_parse_module(const char *module_name, const void *data,
				    unsigned int data_size, void *base_data,
				    unsigned int base_data_size)
{
	struct btf *btf = NULL, *vmlinux_btf, *base_btf = NULL;
	struct btf_verifier_env *env = NULL;
	struct bpf_verifier_log *log;
	int err = 0;

	vmlinux_btf = bpf_get_btf_vmlinux();
	if (IS_ERR(vmlinux_btf))
		return vmlinux_btf;
	if (!vmlinux_btf)
		return ERR_PTR(-EINVAL);

	env = kzalloc(sizeof(*env), GFP_KERNEL | __GFP_NOWARN);
	if (!env)
		return ERR_PTR(-ENOMEM);

	log = &env->log;
	log->level = BPF_LOG_KERNEL;

	if (base_data) {
		base_btf = btf_parse_base(env, ".BTF.base", base_data, base_data_size);
		if (IS_ERR(base_btf)) {
			err = PTR_ERR(base_btf);
			goto errout;
		}
	} else {
		base_btf = vmlinux_btf;
	}

	btf = kzalloc(sizeof(*btf), GFP_KERNEL | __GFP_NOWARN);
	if (!btf) {
		err = -ENOMEM;
		goto errout;
	}
	env->btf = btf;

	btf->base_btf = base_btf;
	btf->start_id = base_btf->nr_types;
	btf->start_str_off = base_btf->hdr.str_len;
	btf->kernel_btf = true;
	snprintf(btf->name, sizeof(btf->name), "%s", module_name);

	btf->data = kvmemdup(data, data_size, GFP_KERNEL | __GFP_NOWARN);
	if (!btf->data) {
		err = -ENOMEM;
		goto errout;
	}
	btf->data_size = data_size;

	err = btf_parse_hdr(env);
	if (err)
		goto errout;

	btf->nohdr_data = btf->data + btf->hdr.hdr_len;

	err = btf_parse_str_sec(env);
	if (err)
		goto errout;

	err = btf_check_all_metas(env);
	if (err)
		goto errout;

	err = btf_check_type_tags(env, btf, btf_nr_types(base_btf));
	if (err)
		goto errout;

	if (base_btf != vmlinux_btf) {
		err = btf_relocate(btf, vmlinux_btf, &btf->base_id_map);
		if (err)
			goto errout;
		btf_free(base_btf);
		base_btf = vmlinux_btf;
	}

	btf_verifier_env_free(env);
	refcount_set(&btf->refcnt, 1);
	return btf;

errout:
	btf_verifier_env_free(env);
	if (!IS_ERR(base_btf) && base_btf != vmlinux_btf)
		btf_free(base_btf);
	if (btf) {
		kvfree(btf->data);
		kvfree(btf->types);
		kfree(btf);
	}
	return ERR_PTR(err);
}

#endif /* CONFIG_DEBUG_INFO_BTF_MODULES */

struct btf *bpf_prog_get_target_btf(const struct bpf_prog *prog)
{
	struct bpf_prog *tgt_prog = prog->aux->dst_prog;

	if (tgt_prog)
		return tgt_prog->aux->btf;
	else
		return prog->aux->attach_btf;
}

static bool is_int_ptr(struct btf *btf, const struct btf_type *t)
{
	/* skip modifiers */
	t = btf_type_skip_modifiers(btf, t->type, NULL);

	return btf_type_is_int(t);
}

static u32 get_ctx_arg_idx(struct btf *btf, const struct btf_type *func_proto,
			   int off)
{
	const struct btf_param *args;
	const struct btf_type *t;
	u32 offset = 0, nr_args;
	int i;

	if (!func_proto)
		return off / 8;

	nr_args = btf_type_vlen(func_proto);
	args = (const struct btf_param *)(func_proto + 1);
	for (i = 0; i < nr_args; i++) {
		t = btf_type_skip_modifiers(btf, args[i].type, NULL);
		offset += btf_type_is_ptr(t) ? 8 : roundup(t->size, 8);
		if (off < offset)
			return i;
	}

	t = btf_type_skip_modifiers(btf, func_proto->type, NULL);
	offset += btf_type_is_ptr(t) ? 8 : roundup(t->size, 8);
	if (off < offset)
		return nr_args;

	return nr_args + 1;
}

static bool prog_args_trusted(const struct bpf_prog *prog)
{
	enum bpf_attach_type atype = prog->expected_attach_type;

	switch (prog->type) {
	case BPF_PROG_TYPE_TRACING:
		return atype == BPF_TRACE_RAW_TP || atype == BPF_TRACE_ITER;
	case BPF_PROG_TYPE_LSM:
		return bpf_lsm_is_trusted(prog);
	case BPF_PROG_TYPE_STRUCT_OPS:
		return true;
	default:
		return false;
	}
}

int btf_ctx_arg_offset(const struct btf *btf, const struct btf_type *func_proto,
		       u32 arg_no)
{
	const struct btf_param *args;
	const struct btf_type *t;
	int off = 0, i;
	u32 sz;

	args = btf_params(func_proto);
	for (i = 0; i < arg_no; i++) {
		t = btf_type_by_id(btf, args[i].type);
		t = btf_resolve_size(btf, t, &sz);
		if (IS_ERR(t))
			return PTR_ERR(t);
		off += roundup(sz, 8);
	}

	return off;
}

struct bpf_raw_tp_null_args {
	const char *func;
	u64 mask;
};

static const struct bpf_raw_tp_null_args raw_tp_null_args[] = {
	/* sched */
	{ "sched_pi_setprio", 0x10 },
	/* ... from sched_numa_pair_template event class */
	{ "sched_stick_numa", 0x100 },
	{ "sched_swap_numa", 0x100 },
	/* afs */
	{ "afs_make_fs_call", 0x10 },
	{ "afs_make_fs_calli", 0x10 },
	{ "afs_make_fs_call1", 0x10 },
	{ "afs_make_fs_call2", 0x10 },
	{ "afs_protocol_error", 0x1 },
	{ "afs_flock_ev", 0x10 },
	/* cachefiles */
	{ "cachefiles_lookup", 0x1 | 0x200 },
	{ "cachefiles_unlink", 0x1 },
	{ "cachefiles_rename", 0x1 },
	{ "cachefiles_prep_read", 0x1 },
	{ "cachefiles_mark_active", 0x1 },
	{ "cachefiles_mark_failed", 0x1 },
	{ "cachefiles_mark_inactive", 0x1 },
	{ "cachefiles_vfs_error", 0x1 },
	{ "cachefiles_io_error", 0x1 },
	{ "cachefiles_ondemand_open", 0x1 },
	{ "cachefiles_ondemand_copen", 0x1 },
	{ "cachefiles_ondemand_close", 0x1 },
	{ "cachefiles_ondemand_read", 0x1 },
	{ "cachefiles_ondemand_cread", 0x1 },
	{ "cachefiles_ondemand_fd_write", 0x1 },
	{ "cachefiles_ondemand_fd_release", 0x1 },
	/* ext4, from ext4__mballoc event class */
	{ "ext4_mballoc_discard", 0x10 },
	{ "ext4_mballoc_free", 0x10 },
	/* fib */
	{ "fib_table_lookup", 0x100 },
	/* filelock */
	/* ... from filelock_lock event class */
	{ "posix_lock_inode", 0x10 },
	{ "fcntl_setlk", 0x10 },
	{ "locks_remove_posix", 0x10 },
	{ "flock_lock_inode", 0x10 },
	/* ... from filelock_lease event class */
	{ "break_lease_noblock", 0x10 },
	{ "break_lease_block", 0x10 },
	{ "break_lease_unblock", 0x10 },
	{ "generic_delete_lease", 0x10 },
	{ "time_out_leases", 0x10 },
	/* host1x */
	{ "host1x_cdma_push_gather", 0x10000 },
	/* huge_memory */
	{ "mm_khugepaged_scan_pmd", 0x10 },
	{ "mm_collapse_huge_page_isolate", 0x1 },
	{ "mm_khugepaged_scan_file", 0x10 },
	{ "mm_khugepaged_collapse_file", 0x10 },
	/* kmem */
	{ "mm_page_alloc", 0x1 },
	{ "mm_page_pcpu_drain", 0x1 },
	/* .. from mm_page event class */
	{ "mm_page_alloc_zone_locked", 0x1 },
	/* netfs */
	{ "netfs_failure", 0x10 },
	/* power */
	{ "device_pm_callback_start", 0x10 },
	/* qdisc */
	{ "qdisc_dequeue", 0x1000 },
	/* rxrpc */
	{ "rxrpc_recvdata", 0x1 },
	{ "rxrpc_resend", 0x10 },
<<<<<<< HEAD
	{ "rxrpc_tq", 0x10 },
	{ "rxrpc_client", 0x1 },
=======
	/* skb */
	{"kfree_skb", 0x1000},
>>>>>>> 319fc77f
	/* sunrpc */
	{ "xs_stream_read_data", 0x1 },
	/* ... from xprt_cong_event event class */
	{ "xprt_reserve_cong", 0x10 },
	{ "xprt_release_cong", 0x10 },
	{ "xprt_get_cong", 0x10 },
	{ "xprt_put_cong", 0x10 },
	/* tcp */
	{ "tcp_send_reset", 0x11 },
	/* tegra_apb_dma */
	{ "tegra_dma_tx_status", 0x100 },
	/* timer_migration */
	{ "tmigr_update_events", 0x1 },
	/* writeback, from writeback_folio_template event class */
	{ "writeback_dirty_folio", 0x10 },
	{ "folio_wait_writeback", 0x10 },
	/* rdma */
	{ "mr_integ_alloc", 0x2000 },
	/* bpf_testmod */
	{ "bpf_testmod_test_read", 0x0 },
	/* amdgpu */
	{ "amdgpu_vm_bo_map", 0x1 },
	{ "amdgpu_vm_bo_unmap", 0x1 },
	/* netfs */
	{ "netfs_folioq", 0x1 },
	/* xfs from xfs_defer_pending_class */
	{ "xfs_defer_create_intent", 0x1 },
	{ "xfs_defer_cancel_list", 0x1 },
	{ "xfs_defer_pending_finish", 0x1 },
	{ "xfs_defer_pending_abort", 0x1 },
	{ "xfs_defer_relog_intent", 0x1 },
	{ "xfs_defer_isolate_paused", 0x1 },
	{ "xfs_defer_item_pause", 0x1 },
	{ "xfs_defer_item_unpause", 0x1 },
	/* xfs from xfs_defer_pending_item_class */
	{ "xfs_defer_add_item", 0x1 },
	{ "xfs_defer_cancel_item", 0x1 },
	{ "xfs_defer_finish_item", 0x1 },
	/* xfs from xfs_icwalk_class */
	{ "xfs_ioc_free_eofblocks", 0x10 },
	{ "xfs_blockgc_free_space", 0x10 },
	/* xfs from xfs_btree_cur_class */
	{ "xfs_btree_updkeys", 0x100 },
	{ "xfs_btree_overlapped_query_range", 0x100 },
	/* xfs from xfs_imap_class*/
	{ "xfs_map_blocks_found", 0x10000 },
	{ "xfs_map_blocks_alloc", 0x10000 },
	{ "xfs_iomap_alloc", 0x1000 },
	{ "xfs_iomap_found", 0x1000 },
	/* xfs from xfs_fs_class */
	{ "xfs_inodegc_flush", 0x1 },
	{ "xfs_inodegc_push", 0x1 },
	{ "xfs_inodegc_start", 0x1 },
	{ "xfs_inodegc_stop", 0x1 },
	{ "xfs_inodegc_queue", 0x1 },
	{ "xfs_inodegc_throttle", 0x1 },
	{ "xfs_fs_sync_fs", 0x1 },
	{ "xfs_blockgc_start", 0x1 },
	{ "xfs_blockgc_stop", 0x1 },
	{ "xfs_blockgc_worker", 0x1 },
	{ "xfs_blockgc_flush_all", 0x1 },
	/* xfs_scrub */
	{ "xchk_nlinks_live_update", 0x10 },
	/* xfs_scrub from xchk_metapath_class */
	{ "xchk_metapath_lookup", 0x100 },
	/* nfsd */
	{ "nfsd_dirent", 0x1 },
	{ "nfsd_file_acquire", 0x1001 },
	{ "nfsd_file_insert_err", 0x1 },
	{ "nfsd_file_cons_err", 0x1 },
	/* nfs4 */
	{ "nfs4_setup_sequence", 0x1 },
	{ "pnfs_update_layout", 0x10000 },
	{ "nfs4_inode_callback_event", 0x200 },
	{ "nfs4_inode_stateid_callback_event", 0x200 },
	/* nfs from pnfs_layout_event */
	{ "pnfs_mds_fallback_pg_init_read", 0x10000 },
	{ "pnfs_mds_fallback_pg_init_write", 0x10000 },
	{ "pnfs_mds_fallback_pg_get_mirror_count", 0x10000 },
	{ "pnfs_mds_fallback_read_done", 0x10000 },
	{ "pnfs_mds_fallback_write_done", 0x10000 },
	{ "pnfs_mds_fallback_read_pagelist", 0x10000 },
	{ "pnfs_mds_fallback_write_pagelist", 0x10000 },
	/* coda */
	{ "coda_dec_pic_run", 0x10 },
	{ "coda_dec_pic_done", 0x10 },
	/* cfg80211 */
	{ "cfg80211_scan_done", 0x11 },
	{ "rdev_set_coalesce", 0x10 },
	{ "cfg80211_report_wowlan_wakeup", 0x100 },
	{ "cfg80211_inform_bss_frame", 0x100 },
	{ "cfg80211_michael_mic_failure", 0x10000 },
	/* cfg80211 from wiphy_work_event */
	{ "wiphy_work_queue", 0x10 },
	{ "wiphy_work_run", 0x10 },
	{ "wiphy_work_cancel", 0x10 },
	{ "wiphy_work_flush", 0x10 },
	/* hugetlbfs */
	{ "hugetlbfs_alloc_inode", 0x10 },
	/* spufs */
	{ "spufs_context", 0x10 },
	/* kvm_hv */
	{ "kvm_page_fault_enter", 0x100 },
	/* dpu */
	{ "dpu_crtc_setup_mixer", 0x100 },
	/* binder */
	{ "binder_transaction", 0x100 },
	/* bcachefs */
	{ "btree_path_free", 0x100 },
	/* hfi1_tx */
	{ "hfi1_sdma_progress", 0x1000 },
	/* iptfs */
	{ "iptfs_ingress_postq_event", 0x1000 },
	/* neigh */
	{ "neigh_update", 0x10 },
	/* snd_firewire_lib */
	{ "amdtp_packet", 0x100 },
};

bool btf_ctx_access(int off, int size, enum bpf_access_type type,
		    const struct bpf_prog *prog,
		    struct bpf_insn_access_aux *info)
{
	const struct btf_type *t = prog->aux->attach_func_proto;
	struct bpf_prog *tgt_prog = prog->aux->dst_prog;
	struct btf *btf = bpf_prog_get_target_btf(prog);
	const char *tname = prog->aux->attach_func_name;
	struct bpf_verifier_log *log = info->log;
	const struct btf_param *args;
	bool ptr_err_raw_tp = false;
	const char *tag_value;
	u32 nr_args, arg;
	int i, ret;

	if (off % 8) {
		bpf_log(log, "func '%s' offset %d is not multiple of 8\n",
			tname, off);
		return false;
	}
	arg = get_ctx_arg_idx(btf, t, off);
	args = (const struct btf_param *)(t + 1);
	/* if (t == NULL) Fall back to default BPF prog with
	 * MAX_BPF_FUNC_REG_ARGS u64 arguments.
	 */
	nr_args = t ? btf_type_vlen(t) : MAX_BPF_FUNC_REG_ARGS;
	if (prog->aux->attach_btf_trace) {
		/* skip first 'void *__data' argument in btf_trace_##name typedef */
		args++;
		nr_args--;
	}

	if (arg > nr_args) {
		bpf_log(log, "func '%s' doesn't have %d-th argument\n",
			tname, arg + 1);
		return false;
	}

	if (arg == nr_args) {
		switch (prog->expected_attach_type) {
		case BPF_LSM_MAC:
			/* mark we are accessing the return value */
			info->is_retval = true;
			fallthrough;
		case BPF_LSM_CGROUP:
		case BPF_TRACE_FEXIT:
			/* When LSM programs are attached to void LSM hooks
			 * they use FEXIT trampolines and when attached to
			 * int LSM hooks, they use MODIFY_RETURN trampolines.
			 *
			 * While the LSM programs are BPF_MODIFY_RETURN-like
			 * the check:
			 *
			 *	if (ret_type != 'int')
			 *		return -EINVAL;
			 *
			 * is _not_ done here. This is still safe as LSM hooks
			 * have only void and int return types.
			 */
			if (!t)
				return true;
			t = btf_type_by_id(btf, t->type);
			break;
		case BPF_MODIFY_RETURN:
			/* For now the BPF_MODIFY_RETURN can only be attached to
			 * functions that return an int.
			 */
			if (!t)
				return false;

			t = btf_type_skip_modifiers(btf, t->type, NULL);
			if (!btf_type_is_small_int(t)) {
				bpf_log(log,
					"ret type %s not allowed for fmod_ret\n",
					btf_type_str(t));
				return false;
			}
			break;
		default:
			bpf_log(log, "func '%s' doesn't have %d-th argument\n",
				tname, arg + 1);
			return false;
		}
	} else {
		if (!t)
			/* Default prog with MAX_BPF_FUNC_REG_ARGS args */
			return true;
		t = btf_type_by_id(btf, args[arg].type);
	}

	/* skip modifiers */
	while (btf_type_is_modifier(t))
		t = btf_type_by_id(btf, t->type);
	if (btf_type_is_small_int(t) || btf_is_any_enum(t) || __btf_type_is_struct(t))
		/* accessing a scalar */
		return true;
	if (!btf_type_is_ptr(t)) {
		bpf_log(log,
			"func '%s' arg%d '%s' has type %s. Only pointer access is allowed\n",
			tname, arg,
			__btf_name_by_offset(btf, t->name_off),
			btf_type_str(t));
		return false;
	}

	if (size != sizeof(u64)) {
		bpf_log(log, "func '%s' size %d must be 8\n",
			tname, size);
		return false;
	}

	/* check for PTR_TO_RDONLY_BUF_OR_NULL or PTR_TO_RDWR_BUF_OR_NULL */
	for (i = 0; i < prog->aux->ctx_arg_info_size; i++) {
		const struct bpf_ctx_arg_aux *ctx_arg_info = &prog->aux->ctx_arg_info[i];
		u32 type, flag;

		type = base_type(ctx_arg_info->reg_type);
		flag = type_flag(ctx_arg_info->reg_type);
		if (ctx_arg_info->offset == off && type == PTR_TO_BUF &&
		    (flag & PTR_MAYBE_NULL)) {
			info->reg_type = ctx_arg_info->reg_type;
			return true;
		}
	}

	if (t->type == 0)
		/* This is a pointer to void.
		 * It is the same as scalar from the verifier safety pov.
		 * No further pointer walking is allowed.
		 */
		return true;

	if (is_int_ptr(btf, t))
		return true;

	/* this is a pointer to another type */
	for (i = 0; i < prog->aux->ctx_arg_info_size; i++) {
		const struct bpf_ctx_arg_aux *ctx_arg_info = &prog->aux->ctx_arg_info[i];

		if (ctx_arg_info->offset == off) {
			if (!ctx_arg_info->btf_id) {
				bpf_log(log,"invalid btf_id for context argument offset %u\n", off);
				return false;
			}

			info->reg_type = ctx_arg_info->reg_type;
			info->btf = ctx_arg_info->btf ? : btf_vmlinux;
			info->btf_id = ctx_arg_info->btf_id;
			info->ref_obj_id = ctx_arg_info->ref_obj_id;
			return true;
		}
	}

	info->reg_type = PTR_TO_BTF_ID;
	if (prog_args_trusted(prog))
		info->reg_type |= PTR_TRUSTED;

	if (btf_param_match_suffix(btf, &args[arg], "__nullable"))
		info->reg_type |= PTR_MAYBE_NULL;

	if (prog->expected_attach_type == BPF_TRACE_RAW_TP) {
		struct btf *btf = prog->aux->attach_btf;
		const struct btf_type *t;
		const char *tname;

		/* BTF lookups cannot fail, return false on error */
		t = btf_type_by_id(btf, prog->aux->attach_btf_id);
		if (!t)
			return false;
		tname = btf_name_by_offset(btf, t->name_off);
		if (!tname)
			return false;
		/* Checked by bpf_check_attach_target */
		tname += sizeof("btf_trace_") - 1;
		for (i = 0; i < ARRAY_SIZE(raw_tp_null_args); i++) {
			/* Is this a func with potential NULL args? */
			if (strcmp(tname, raw_tp_null_args[i].func))
				continue;
			if (raw_tp_null_args[i].mask & (0x1 << (arg * 4)))
				info->reg_type |= PTR_MAYBE_NULL;
			/* Is the current arg IS_ERR? */
			if (raw_tp_null_args[i].mask & (0x2 << (arg * 4)))
				ptr_err_raw_tp = true;
			break;
		}
		/* If we don't know NULL-ness specification and the tracepoint
		 * is coming from a loadable module, be conservative and mark
		 * argument as PTR_MAYBE_NULL.
		 */
		if (i == ARRAY_SIZE(raw_tp_null_args) && btf_is_module(btf))
			info->reg_type |= PTR_MAYBE_NULL;
	}

	if (tgt_prog) {
		enum bpf_prog_type tgt_type;

		if (tgt_prog->type == BPF_PROG_TYPE_EXT)
			tgt_type = tgt_prog->aux->saved_dst_prog_type;
		else
			tgt_type = tgt_prog->type;

		ret = btf_translate_to_vmlinux(log, btf, t, tgt_type, arg);
		if (ret > 0) {
			info->btf = btf_vmlinux;
			info->btf_id = ret;
			return true;
		} else {
			return false;
		}
	}

	info->btf = btf;
	info->btf_id = t->type;
	t = btf_type_by_id(btf, t->type);

	if (btf_type_is_type_tag(t) && !btf_type_kflag(t)) {
		tag_value = __btf_name_by_offset(btf, t->name_off);
		if (strcmp(tag_value, "user") == 0)
			info->reg_type |= MEM_USER;
		if (strcmp(tag_value, "percpu") == 0)
			info->reg_type |= MEM_PERCPU;
	}

	/* skip modifiers */
	while (btf_type_is_modifier(t)) {
		info->btf_id = t->type;
		t = btf_type_by_id(btf, t->type);
	}
	if (!btf_type_is_struct(t)) {
		bpf_log(log,
			"func '%s' arg%d type %s is not a struct\n",
			tname, arg, btf_type_str(t));
		return false;
	}
	bpf_log(log, "func '%s' arg%d has btf_id %d type %s '%s'\n",
		tname, arg, info->btf_id, btf_type_str(t),
		__btf_name_by_offset(btf, t->name_off));

	/* Perform all checks on the validity of type for this argument, but if
	 * we know it can be IS_ERR at runtime, scrub pointer type and mark as
	 * scalar.
	 */
	if (ptr_err_raw_tp) {
		bpf_log(log, "marking pointer arg%d as scalar as it may encode error", arg);
		info->reg_type = SCALAR_VALUE;
	}
	return true;
}
EXPORT_SYMBOL_GPL(btf_ctx_access);

enum bpf_struct_walk_result {
	/* < 0 error */
	WALK_SCALAR = 0,
	WALK_PTR,
	WALK_STRUCT,
};

static int btf_struct_walk(struct bpf_verifier_log *log, const struct btf *btf,
			   const struct btf_type *t, int off, int size,
			   u32 *next_btf_id, enum bpf_type_flag *flag,
			   const char **field_name)
{
	u32 i, moff, mtrue_end, msize = 0, total_nelems = 0;
	const struct btf_type *mtype, *elem_type = NULL;
	const struct btf_member *member;
	const char *tname, *mname, *tag_value;
	u32 vlen, elem_id, mid;

again:
	if (btf_type_is_modifier(t))
		t = btf_type_skip_modifiers(btf, t->type, NULL);
	tname = __btf_name_by_offset(btf, t->name_off);
	if (!btf_type_is_struct(t)) {
		bpf_log(log, "Type '%s' is not a struct\n", tname);
		return -EINVAL;
	}

	vlen = btf_type_vlen(t);
	if (BTF_INFO_KIND(t->info) == BTF_KIND_UNION && vlen != 1 && !(*flag & PTR_UNTRUSTED))
		/*
		 * walking unions yields untrusted pointers
		 * with exception of __bpf_md_ptr and other
		 * unions with a single member
		 */
		*flag |= PTR_UNTRUSTED;

	if (off + size > t->size) {
		/* If the last element is a variable size array, we may
		 * need to relax the rule.
		 */
		struct btf_array *array_elem;

		if (vlen == 0)
			goto error;

		member = btf_type_member(t) + vlen - 1;
		mtype = btf_type_skip_modifiers(btf, member->type,
						NULL);
		if (!btf_type_is_array(mtype))
			goto error;

		array_elem = (struct btf_array *)(mtype + 1);
		if (array_elem->nelems != 0)
			goto error;

		moff = __btf_member_bit_offset(t, member) / 8;
		if (off < moff)
			goto error;

		/* allow structure and integer */
		t = btf_type_skip_modifiers(btf, array_elem->type,
					    NULL);

		if (btf_type_is_int(t))
			return WALK_SCALAR;

		if (!btf_type_is_struct(t))
			goto error;

		off = (off - moff) % t->size;
		goto again;

error:
		bpf_log(log, "access beyond struct %s at off %u size %u\n",
			tname, off, size);
		return -EACCES;
	}

	for_each_member(i, t, member) {
		/* offset of the field in bytes */
		moff = __btf_member_bit_offset(t, member) / 8;
		if (off + size <= moff)
			/* won't find anything, field is already too far */
			break;

		if (__btf_member_bitfield_size(t, member)) {
			u32 end_bit = __btf_member_bit_offset(t, member) +
				__btf_member_bitfield_size(t, member);

			/* off <= moff instead of off == moff because clang
			 * does not generate a BTF member for anonymous
			 * bitfield like the ":16" here:
			 * struct {
			 *	int :16;
			 *	int x:8;
			 * };
			 */
			if (off <= moff &&
			    BITS_ROUNDUP_BYTES(end_bit) <= off + size)
				return WALK_SCALAR;

			/* off may be accessing a following member
			 *
			 * or
			 *
			 * Doing partial access at either end of this
			 * bitfield.  Continue on this case also to
			 * treat it as not accessing this bitfield
			 * and eventually error out as field not
			 * found to keep it simple.
			 * It could be relaxed if there was a legit
			 * partial access case later.
			 */
			continue;
		}

		/* In case of "off" is pointing to holes of a struct */
		if (off < moff)
			break;

		/* type of the field */
		mid = member->type;
		mtype = btf_type_by_id(btf, member->type);
		mname = __btf_name_by_offset(btf, member->name_off);

		mtype = __btf_resolve_size(btf, mtype, &msize,
					   &elem_type, &elem_id, &total_nelems,
					   &mid);
		if (IS_ERR(mtype)) {
			bpf_log(log, "field %s doesn't have size\n", mname);
			return -EFAULT;
		}

		mtrue_end = moff + msize;
		if (off >= mtrue_end)
			/* no overlap with member, keep iterating */
			continue;

		if (btf_type_is_array(mtype)) {
			u32 elem_idx;

			/* __btf_resolve_size() above helps to
			 * linearize a multi-dimensional array.
			 *
			 * The logic here is treating an array
			 * in a struct as the following way:
			 *
			 * struct outer {
			 *	struct inner array[2][2];
			 * };
			 *
			 * looks like:
			 *
			 * struct outer {
			 *	struct inner array_elem0;
			 *	struct inner array_elem1;
			 *	struct inner array_elem2;
			 *	struct inner array_elem3;
			 * };
			 *
			 * When accessing outer->array[1][0], it moves
			 * moff to "array_elem2", set mtype to
			 * "struct inner", and msize also becomes
			 * sizeof(struct inner).  Then most of the
			 * remaining logic will fall through without
			 * caring the current member is an array or
			 * not.
			 *
			 * Unlike mtype/msize/moff, mtrue_end does not
			 * change.  The naming difference ("_true") tells
			 * that it is not always corresponding to
			 * the current mtype/msize/moff.
			 * It is the true end of the current
			 * member (i.e. array in this case).  That
			 * will allow an int array to be accessed like
			 * a scratch space,
			 * i.e. allow access beyond the size of
			 *      the array's element as long as it is
			 *      within the mtrue_end boundary.
			 */

			/* skip empty array */
			if (moff == mtrue_end)
				continue;

			msize /= total_nelems;
			elem_idx = (off - moff) / msize;
			moff += elem_idx * msize;
			mtype = elem_type;
			mid = elem_id;
		}

		/* the 'off' we're looking for is either equal to start
		 * of this field or inside of this struct
		 */
		if (btf_type_is_struct(mtype)) {
			/* our field must be inside that union or struct */
			t = mtype;

			/* return if the offset matches the member offset */
			if (off == moff) {
				*next_btf_id = mid;
				return WALK_STRUCT;
			}

			/* adjust offset we're looking for */
			off -= moff;
			goto again;
		}

		if (btf_type_is_ptr(mtype)) {
			const struct btf_type *stype, *t;
			enum bpf_type_flag tmp_flag = 0;
			u32 id;

			if (msize != size || off != moff) {
				bpf_log(log,
					"cannot access ptr member %s with moff %u in struct %s with off %u size %u\n",
					mname, moff, tname, off, size);
				return -EACCES;
			}

			/* check type tag */
			t = btf_type_by_id(btf, mtype->type);
			if (btf_type_is_type_tag(t) && !btf_type_kflag(t)) {
				tag_value = __btf_name_by_offset(btf, t->name_off);
				/* check __user tag */
				if (strcmp(tag_value, "user") == 0)
					tmp_flag = MEM_USER;
				/* check __percpu tag */
				if (strcmp(tag_value, "percpu") == 0)
					tmp_flag = MEM_PERCPU;
				/* check __rcu tag */
				if (strcmp(tag_value, "rcu") == 0)
					tmp_flag = MEM_RCU;
			}

			stype = btf_type_skip_modifiers(btf, mtype->type, &id);
			if (btf_type_is_struct(stype)) {
				*next_btf_id = id;
				*flag |= tmp_flag;
				if (field_name)
					*field_name = mname;
				return WALK_PTR;
			}
		}

		/* Allow more flexible access within an int as long as
		 * it is within mtrue_end.
		 * Since mtrue_end could be the end of an array,
		 * that also allows using an array of int as a scratch
		 * space. e.g. skb->cb[].
		 */
		if (off + size > mtrue_end && !(*flag & PTR_UNTRUSTED)) {
			bpf_log(log,
				"access beyond the end of member %s (mend:%u) in struct %s with off %u size %u\n",
				mname, mtrue_end, tname, off, size);
			return -EACCES;
		}

		return WALK_SCALAR;
	}
	bpf_log(log, "struct %s doesn't have field at offset %d\n", tname, off);
	return -EINVAL;
}

int btf_struct_access(struct bpf_verifier_log *log,
		      const struct bpf_reg_state *reg,
		      int off, int size, enum bpf_access_type atype __maybe_unused,
		      u32 *next_btf_id, enum bpf_type_flag *flag,
		      const char **field_name)
{
	const struct btf *btf = reg->btf;
	enum bpf_type_flag tmp_flag = 0;
	const struct btf_type *t;
	u32 id = reg->btf_id;
	int err;

	while (type_is_alloc(reg->type)) {
		struct btf_struct_meta *meta;
		struct btf_record *rec;
		int i;

		meta = btf_find_struct_meta(btf, id);
		if (!meta)
			break;
		rec = meta->record;
		for (i = 0; i < rec->cnt; i++) {
			struct btf_field *field = &rec->fields[i];
			u32 offset = field->offset;
			if (off < offset + field->size && offset < off + size) {
				bpf_log(log,
					"direct access to %s is disallowed\n",
					btf_field_type_name(field->type));
				return -EACCES;
			}
		}
		break;
	}

	t = btf_type_by_id(btf, id);
	do {
		err = btf_struct_walk(log, btf, t, off, size, &id, &tmp_flag, field_name);

		switch (err) {
		case WALK_PTR:
			/* For local types, the destination register cannot
			 * become a pointer again.
			 */
			if (type_is_alloc(reg->type))
				return SCALAR_VALUE;
			/* If we found the pointer or scalar on t+off,
			 * we're done.
			 */
			*next_btf_id = id;
			*flag = tmp_flag;
			return PTR_TO_BTF_ID;
		case WALK_SCALAR:
			return SCALAR_VALUE;
		case WALK_STRUCT:
			/* We found nested struct, so continue the search
			 * by diving in it. At this point the offset is
			 * aligned with the new type, so set it to 0.
			 */
			t = btf_type_by_id(btf, id);
			off = 0;
			break;
		default:
			/* It's either error or unknown return value..
			 * scream and leave.
			 */
			if (WARN_ONCE(err > 0, "unknown btf_struct_walk return value"))
				return -EINVAL;
			return err;
		}
	} while (t);

	return -EINVAL;
}

/* Check that two BTF types, each specified as an BTF object + id, are exactly
 * the same. Trivial ID check is not enough due to module BTFs, because we can
 * end up with two different module BTFs, but IDs point to the common type in
 * vmlinux BTF.
 */
bool btf_types_are_same(const struct btf *btf1, u32 id1,
			const struct btf *btf2, u32 id2)
{
	if (id1 != id2)
		return false;
	if (btf1 == btf2)
		return true;
	return btf_type_by_id(btf1, id1) == btf_type_by_id(btf2, id2);
}

bool btf_struct_ids_match(struct bpf_verifier_log *log,
			  const struct btf *btf, u32 id, int off,
			  const struct btf *need_btf, u32 need_type_id,
			  bool strict)
{
	const struct btf_type *type;
	enum bpf_type_flag flag = 0;
	int err;

	/* Are we already done? */
	if (off == 0 && btf_types_are_same(btf, id, need_btf, need_type_id))
		return true;
	/* In case of strict type match, we do not walk struct, the top level
	 * type match must succeed. When strict is true, off should have already
	 * been 0.
	 */
	if (strict)
		return false;
again:
	type = btf_type_by_id(btf, id);
	if (!type)
		return false;
	err = btf_struct_walk(log, btf, type, off, 1, &id, &flag, NULL);
	if (err != WALK_STRUCT)
		return false;

	/* We found nested struct object. If it matches
	 * the requested ID, we're done. Otherwise let's
	 * continue the search with offset 0 in the new
	 * type.
	 */
	if (!btf_types_are_same(btf, id, need_btf, need_type_id)) {
		off = 0;
		goto again;
	}

	return true;
}

static int __get_type_size(struct btf *btf, u32 btf_id,
			   const struct btf_type **ret_type)
{
	const struct btf_type *t;

	*ret_type = btf_type_by_id(btf, 0);
	if (!btf_id)
		/* void */
		return 0;
	t = btf_type_by_id(btf, btf_id);
	while (t && btf_type_is_modifier(t))
		t = btf_type_by_id(btf, t->type);
	if (!t)
		return -EINVAL;
	*ret_type = t;
	if (btf_type_is_ptr(t))
		/* kernel size of pointer. Not BPF's size of pointer*/
		return sizeof(void *);
	if (btf_type_is_int(t) || btf_is_any_enum(t) || __btf_type_is_struct(t))
		return t->size;
	return -EINVAL;
}

static u8 __get_type_fmodel_flags(const struct btf_type *t)
{
	u8 flags = 0;

	if (__btf_type_is_struct(t))
		flags |= BTF_FMODEL_STRUCT_ARG;
	if (btf_type_is_signed_int(t))
		flags |= BTF_FMODEL_SIGNED_ARG;

	return flags;
}

int btf_distill_func_proto(struct bpf_verifier_log *log,
			   struct btf *btf,
			   const struct btf_type *func,
			   const char *tname,
			   struct btf_func_model *m)
{
	const struct btf_param *args;
	const struct btf_type *t;
	u32 i, nargs;
	int ret;

	if (!func) {
		/* BTF function prototype doesn't match the verifier types.
		 * Fall back to MAX_BPF_FUNC_REG_ARGS u64 args.
		 */
		for (i = 0; i < MAX_BPF_FUNC_REG_ARGS; i++) {
			m->arg_size[i] = 8;
			m->arg_flags[i] = 0;
		}
		m->ret_size = 8;
		m->ret_flags = 0;
		m->nr_args = MAX_BPF_FUNC_REG_ARGS;
		return 0;
	}
	args = (const struct btf_param *)(func + 1);
	nargs = btf_type_vlen(func);
	if (nargs > MAX_BPF_FUNC_ARGS) {
		bpf_log(log,
			"The function %s has %d arguments. Too many.\n",
			tname, nargs);
		return -EINVAL;
	}
	ret = __get_type_size(btf, func->type, &t);
	if (ret < 0 || __btf_type_is_struct(t)) {
		bpf_log(log,
			"The function %s return type %s is unsupported.\n",
			tname, btf_type_str(t));
		return -EINVAL;
	}
	m->ret_size = ret;
	m->ret_flags = __get_type_fmodel_flags(t);

	for (i = 0; i < nargs; i++) {
		if (i == nargs - 1 && args[i].type == 0) {
			bpf_log(log,
				"The function %s with variable args is unsupported.\n",
				tname);
			return -EINVAL;
		}
		ret = __get_type_size(btf, args[i].type, &t);

		/* No support of struct argument size greater than 16 bytes */
		if (ret < 0 || ret > 16) {
			bpf_log(log,
				"The function %s arg%d type %s is unsupported.\n",
				tname, i, btf_type_str(t));
			return -EINVAL;
		}
		if (ret == 0) {
			bpf_log(log,
				"The function %s has malformed void argument.\n",
				tname);
			return -EINVAL;
		}
		m->arg_size[i] = ret;
		m->arg_flags[i] = __get_type_fmodel_flags(t);
	}
	m->nr_args = nargs;
	return 0;
}

/* Compare BTFs of two functions assuming only scalars and pointers to context.
 * t1 points to BTF_KIND_FUNC in btf1
 * t2 points to BTF_KIND_FUNC in btf2
 * Returns:
 * EINVAL - function prototype mismatch
 * EFAULT - verifier bug
 * 0 - 99% match. The last 1% is validated by the verifier.
 */
static int btf_check_func_type_match(struct bpf_verifier_log *log,
				     struct btf *btf1, const struct btf_type *t1,
				     struct btf *btf2, const struct btf_type *t2)
{
	const struct btf_param *args1, *args2;
	const char *fn1, *fn2, *s1, *s2;
	u32 nargs1, nargs2, i;

	fn1 = btf_name_by_offset(btf1, t1->name_off);
	fn2 = btf_name_by_offset(btf2, t2->name_off);

	if (btf_func_linkage(t1) != BTF_FUNC_GLOBAL) {
		bpf_log(log, "%s() is not a global function\n", fn1);
		return -EINVAL;
	}
	if (btf_func_linkage(t2) != BTF_FUNC_GLOBAL) {
		bpf_log(log, "%s() is not a global function\n", fn2);
		return -EINVAL;
	}

	t1 = btf_type_by_id(btf1, t1->type);
	if (!t1 || !btf_type_is_func_proto(t1))
		return -EFAULT;
	t2 = btf_type_by_id(btf2, t2->type);
	if (!t2 || !btf_type_is_func_proto(t2))
		return -EFAULT;

	args1 = (const struct btf_param *)(t1 + 1);
	nargs1 = btf_type_vlen(t1);
	args2 = (const struct btf_param *)(t2 + 1);
	nargs2 = btf_type_vlen(t2);

	if (nargs1 != nargs2) {
		bpf_log(log, "%s() has %d args while %s() has %d args\n",
			fn1, nargs1, fn2, nargs2);
		return -EINVAL;
	}

	t1 = btf_type_skip_modifiers(btf1, t1->type, NULL);
	t2 = btf_type_skip_modifiers(btf2, t2->type, NULL);
	if (t1->info != t2->info) {
		bpf_log(log,
			"Return type %s of %s() doesn't match type %s of %s()\n",
			btf_type_str(t1), fn1,
			btf_type_str(t2), fn2);
		return -EINVAL;
	}

	for (i = 0; i < nargs1; i++) {
		t1 = btf_type_skip_modifiers(btf1, args1[i].type, NULL);
		t2 = btf_type_skip_modifiers(btf2, args2[i].type, NULL);

		if (t1->info != t2->info) {
			bpf_log(log, "arg%d in %s() is %s while %s() has %s\n",
				i, fn1, btf_type_str(t1),
				fn2, btf_type_str(t2));
			return -EINVAL;
		}
		if (btf_type_has_size(t1) && t1->size != t2->size) {
			bpf_log(log,
				"arg%d in %s() has size %d while %s() has %d\n",
				i, fn1, t1->size,
				fn2, t2->size);
			return -EINVAL;
		}

		/* global functions are validated with scalars and pointers
		 * to context only. And only global functions can be replaced.
		 * Hence type check only those types.
		 */
		if (btf_type_is_int(t1) || btf_is_any_enum(t1))
			continue;
		if (!btf_type_is_ptr(t1)) {
			bpf_log(log,
				"arg%d in %s() has unrecognized type\n",
				i, fn1);
			return -EINVAL;
		}
		t1 = btf_type_skip_modifiers(btf1, t1->type, NULL);
		t2 = btf_type_skip_modifiers(btf2, t2->type, NULL);
		if (!btf_type_is_struct(t1)) {
			bpf_log(log,
				"arg%d in %s() is not a pointer to context\n",
				i, fn1);
			return -EINVAL;
		}
		if (!btf_type_is_struct(t2)) {
			bpf_log(log,
				"arg%d in %s() is not a pointer to context\n",
				i, fn2);
			return -EINVAL;
		}
		/* This is an optional check to make program writing easier.
		 * Compare names of structs and report an error to the user.
		 * btf_prepare_func_args() already checked that t2 struct
		 * is a context type. btf_prepare_func_args() will check
		 * later that t1 struct is a context type as well.
		 */
		s1 = btf_name_by_offset(btf1, t1->name_off);
		s2 = btf_name_by_offset(btf2, t2->name_off);
		if (strcmp(s1, s2)) {
			bpf_log(log,
				"arg%d %s(struct %s *) doesn't match %s(struct %s *)\n",
				i, fn1, s1, fn2, s2);
			return -EINVAL;
		}
	}
	return 0;
}

/* Compare BTFs of given program with BTF of target program */
int btf_check_type_match(struct bpf_verifier_log *log, const struct bpf_prog *prog,
			 struct btf *btf2, const struct btf_type *t2)
{
	struct btf *btf1 = prog->aux->btf;
	const struct btf_type *t1;
	u32 btf_id = 0;

	if (!prog->aux->func_info) {
		bpf_log(log, "Program extension requires BTF\n");
		return -EINVAL;
	}

	btf_id = prog->aux->func_info[0].type_id;
	if (!btf_id)
		return -EFAULT;

	t1 = btf_type_by_id(btf1, btf_id);
	if (!t1 || !btf_type_is_func(t1))
		return -EFAULT;

	return btf_check_func_type_match(log, btf1, t1, btf2, t2);
}

static bool btf_is_dynptr_ptr(const struct btf *btf, const struct btf_type *t)
{
	const char *name;

	t = btf_type_by_id(btf, t->type); /* skip PTR */

	while (btf_type_is_modifier(t))
		t = btf_type_by_id(btf, t->type);

	/* allow either struct or struct forward declaration */
	if (btf_type_is_struct(t) ||
	    (btf_type_is_fwd(t) && btf_type_kflag(t) == 0)) {
		name = btf_str_by_offset(btf, t->name_off);
		return name && strcmp(name, "bpf_dynptr") == 0;
	}

	return false;
}

struct bpf_cand_cache {
	const char *name;
	u32 name_len;
	u16 kind;
	u16 cnt;
	struct {
		const struct btf *btf;
		u32 id;
	} cands[];
};

static DEFINE_MUTEX(cand_cache_mutex);

static struct bpf_cand_cache *
bpf_core_find_cands(struct bpf_core_ctx *ctx, u32 local_type_id);

static int btf_get_ptr_to_btf_id(struct bpf_verifier_log *log, int arg_idx,
				 const struct btf *btf, const struct btf_type *t)
{
	struct bpf_cand_cache *cc;
	struct bpf_core_ctx ctx = {
		.btf = btf,
		.log = log,
	};
	u32 kern_type_id, type_id;
	int err = 0;

	/* skip PTR and modifiers */
	type_id = t->type;
	t = btf_type_by_id(btf, t->type);
	while (btf_type_is_modifier(t)) {
		type_id = t->type;
		t = btf_type_by_id(btf, t->type);
	}

	mutex_lock(&cand_cache_mutex);
	cc = bpf_core_find_cands(&ctx, type_id);
	if (IS_ERR(cc)) {
		err = PTR_ERR(cc);
		bpf_log(log, "arg#%d reference type('%s %s') candidate matching error: %d\n",
			arg_idx, btf_type_str(t), __btf_name_by_offset(btf, t->name_off),
			err);
		goto cand_cache_unlock;
	}
	if (cc->cnt != 1) {
		bpf_log(log, "arg#%d reference type('%s %s') %s\n",
			arg_idx, btf_type_str(t), __btf_name_by_offset(btf, t->name_off),
			cc->cnt == 0 ? "has no matches" : "is ambiguous");
		err = cc->cnt == 0 ? -ENOENT : -ESRCH;
		goto cand_cache_unlock;
	}
	if (btf_is_module(cc->cands[0].btf)) {
		bpf_log(log, "arg#%d reference type('%s %s') points to kernel module type (unsupported)\n",
			arg_idx, btf_type_str(t), __btf_name_by_offset(btf, t->name_off));
		err = -EOPNOTSUPP;
		goto cand_cache_unlock;
	}
	kern_type_id = cc->cands[0].id;

cand_cache_unlock:
	mutex_unlock(&cand_cache_mutex);
	if (err)
		return err;

	return kern_type_id;
}

enum btf_arg_tag {
	ARG_TAG_CTX	 = BIT_ULL(0),
	ARG_TAG_NONNULL  = BIT_ULL(1),
	ARG_TAG_TRUSTED  = BIT_ULL(2),
	ARG_TAG_NULLABLE = BIT_ULL(3),
	ARG_TAG_ARENA	 = BIT_ULL(4),
};

/* Process BTF of a function to produce high-level expectation of function
 * arguments (like ARG_PTR_TO_CTX, or ARG_PTR_TO_MEM, etc). This information
 * is cached in subprog info for reuse.
 * Returns:
 * EFAULT - there is a verifier bug. Abort verification.
 * EINVAL - cannot convert BTF.
 * 0 - Successfully processed BTF and constructed argument expectations.
 */
int btf_prepare_func_args(struct bpf_verifier_env *env, int subprog)
{
	bool is_global = subprog_aux(env, subprog)->linkage == BTF_FUNC_GLOBAL;
	struct bpf_subprog_info *sub = subprog_info(env, subprog);
	struct bpf_verifier_log *log = &env->log;
	struct bpf_prog *prog = env->prog;
	enum bpf_prog_type prog_type = prog->type;
	struct btf *btf = prog->aux->btf;
	const struct btf_param *args;
	const struct btf_type *t, *ref_t, *fn_t;
	u32 i, nargs, btf_id;
	const char *tname;

	if (sub->args_cached)
		return 0;

	if (!prog->aux->func_info) {
		bpf_log(log, "Verifier bug\n");
		return -EFAULT;
	}

	btf_id = prog->aux->func_info[subprog].type_id;
	if (!btf_id) {
		if (!is_global) /* not fatal for static funcs */
			return -EINVAL;
		bpf_log(log, "Global functions need valid BTF\n");
		return -EFAULT;
	}

	fn_t = btf_type_by_id(btf, btf_id);
	if (!fn_t || !btf_type_is_func(fn_t)) {
		/* These checks were already done by the verifier while loading
		 * struct bpf_func_info
		 */
		bpf_log(log, "BTF of func#%d doesn't point to KIND_FUNC\n",
			subprog);
		return -EFAULT;
	}
	tname = btf_name_by_offset(btf, fn_t->name_off);

	if (prog->aux->func_info_aux[subprog].unreliable) {
		bpf_log(log, "Verifier bug in function %s()\n", tname);
		return -EFAULT;
	}
	if (prog_type == BPF_PROG_TYPE_EXT)
		prog_type = prog->aux->dst_prog->type;

	t = btf_type_by_id(btf, fn_t->type);
	if (!t || !btf_type_is_func_proto(t)) {
		bpf_log(log, "Invalid type of function %s()\n", tname);
		return -EFAULT;
	}
	args = (const struct btf_param *)(t + 1);
	nargs = btf_type_vlen(t);
	if (nargs > MAX_BPF_FUNC_REG_ARGS) {
		if (!is_global)
			return -EINVAL;
		bpf_log(log, "Global function %s() with %d > %d args. Buggy compiler.\n",
			tname, nargs, MAX_BPF_FUNC_REG_ARGS);
		return -EINVAL;
	}
	/* check that function returns int, exception cb also requires this */
	t = btf_type_by_id(btf, t->type);
	while (btf_type_is_modifier(t))
		t = btf_type_by_id(btf, t->type);
	if (!btf_type_is_int(t) && !btf_is_any_enum(t)) {
		if (!is_global)
			return -EINVAL;
		bpf_log(log,
			"Global function %s() doesn't return scalar. Only those are supported.\n",
			tname);
		return -EINVAL;
	}
	/* Convert BTF function arguments into verifier types.
	 * Only PTR_TO_CTX and SCALAR are supported atm.
	 */
	for (i = 0; i < nargs; i++) {
		u32 tags = 0;
		int id = 0;

		/* 'arg:<tag>' decl_tag takes precedence over derivation of
		 * register type from BTF type itself
		 */
		while ((id = btf_find_next_decl_tag(btf, fn_t, i, "arg:", id)) > 0) {
			const struct btf_type *tag_t = btf_type_by_id(btf, id);
			const char *tag = __btf_name_by_offset(btf, tag_t->name_off) + 4;

			/* disallow arg tags in static subprogs */
			if (!is_global) {
				bpf_log(log, "arg#%d type tag is not supported in static functions\n", i);
				return -EOPNOTSUPP;
			}

			if (strcmp(tag, "ctx") == 0) {
				tags |= ARG_TAG_CTX;
			} else if (strcmp(tag, "trusted") == 0) {
				tags |= ARG_TAG_TRUSTED;
			} else if (strcmp(tag, "nonnull") == 0) {
				tags |= ARG_TAG_NONNULL;
			} else if (strcmp(tag, "nullable") == 0) {
				tags |= ARG_TAG_NULLABLE;
			} else if (strcmp(tag, "arena") == 0) {
				tags |= ARG_TAG_ARENA;
			} else {
				bpf_log(log, "arg#%d has unsupported set of tags\n", i);
				return -EOPNOTSUPP;
			}
		}
		if (id != -ENOENT) {
			bpf_log(log, "arg#%d type tag fetching failure: %d\n", i, id);
			return id;
		}

		t = btf_type_by_id(btf, args[i].type);
		while (btf_type_is_modifier(t))
			t = btf_type_by_id(btf, t->type);
		if (!btf_type_is_ptr(t))
			goto skip_pointer;

		if ((tags & ARG_TAG_CTX) || btf_is_prog_ctx_type(log, btf, t, prog_type, i)) {
			if (tags & ~ARG_TAG_CTX) {
				bpf_log(log, "arg#%d has invalid combination of tags\n", i);
				return -EINVAL;
			}
			if ((tags & ARG_TAG_CTX) &&
			    btf_validate_prog_ctx_type(log, btf, t, i, prog_type,
						       prog->expected_attach_type))
				return -EINVAL;
			sub->args[i].arg_type = ARG_PTR_TO_CTX;
			continue;
		}
		if (btf_is_dynptr_ptr(btf, t)) {
			if (tags) {
				bpf_log(log, "arg#%d has invalid combination of tags\n", i);
				return -EINVAL;
			}
			sub->args[i].arg_type = ARG_PTR_TO_DYNPTR | MEM_RDONLY;
			continue;
		}
		if (tags & ARG_TAG_TRUSTED) {
			int kern_type_id;

			if (tags & ARG_TAG_NONNULL) {
				bpf_log(log, "arg#%d has invalid combination of tags\n", i);
				return -EINVAL;
			}

			kern_type_id = btf_get_ptr_to_btf_id(log, i, btf, t);
			if (kern_type_id < 0)
				return kern_type_id;

			sub->args[i].arg_type = ARG_PTR_TO_BTF_ID | PTR_TRUSTED;
			if (tags & ARG_TAG_NULLABLE)
				sub->args[i].arg_type |= PTR_MAYBE_NULL;
			sub->args[i].btf_id = kern_type_id;
			continue;
		}
		if (tags & ARG_TAG_ARENA) {
			if (tags & ~ARG_TAG_ARENA) {
				bpf_log(log, "arg#%d arena cannot be combined with any other tags\n", i);
				return -EINVAL;
			}
			sub->args[i].arg_type = ARG_PTR_TO_ARENA;
			continue;
		}
		if (is_global) { /* generic user data pointer */
			u32 mem_size;

			if (tags & ARG_TAG_NULLABLE) {
				bpf_log(log, "arg#%d has invalid combination of tags\n", i);
				return -EINVAL;
			}

			t = btf_type_skip_modifiers(btf, t->type, NULL);
			ref_t = btf_resolve_size(btf, t, &mem_size);
			if (IS_ERR(ref_t)) {
				bpf_log(log, "arg#%d reference type('%s %s') size cannot be determined: %ld\n",
					i, btf_type_str(t), btf_name_by_offset(btf, t->name_off),
					PTR_ERR(ref_t));
				return -EINVAL;
			}

			sub->args[i].arg_type = ARG_PTR_TO_MEM | PTR_MAYBE_NULL;
			if (tags & ARG_TAG_NONNULL)
				sub->args[i].arg_type &= ~PTR_MAYBE_NULL;
			sub->args[i].mem_size = mem_size;
			continue;
		}

skip_pointer:
		if (tags) {
			bpf_log(log, "arg#%d has pointer tag, but is not a pointer type\n", i);
			return -EINVAL;
		}
		if (btf_type_is_int(t) || btf_is_any_enum(t)) {
			sub->args[i].arg_type = ARG_ANYTHING;
			continue;
		}
		if (!is_global)
			return -EINVAL;
		bpf_log(log, "Arg#%d type %s in %s() is not supported yet.\n",
			i, btf_type_str(t), tname);
		return -EINVAL;
	}

	sub->arg_cnt = nargs;
	sub->args_cached = true;

	return 0;
}

static void btf_type_show(const struct btf *btf, u32 type_id, void *obj,
			  struct btf_show *show)
{
	const struct btf_type *t = btf_type_by_id(btf, type_id);

	show->btf = btf;
	memset(&show->state, 0, sizeof(show->state));
	memset(&show->obj, 0, sizeof(show->obj));

	btf_type_ops(t)->show(btf, t, type_id, obj, 0, show);
}

__printf(2, 0) static void btf_seq_show(struct btf_show *show, const char *fmt,
					va_list args)
{
	seq_vprintf((struct seq_file *)show->target, fmt, args);
}

int btf_type_seq_show_flags(const struct btf *btf, u32 type_id,
			    void *obj, struct seq_file *m, u64 flags)
{
	struct btf_show sseq;

	sseq.target = m;
	sseq.showfn = btf_seq_show;
	sseq.flags = flags;

	btf_type_show(btf, type_id, obj, &sseq);

	return sseq.state.status;
}

void btf_type_seq_show(const struct btf *btf, u32 type_id, void *obj,
		       struct seq_file *m)
{
	(void) btf_type_seq_show_flags(btf, type_id, obj, m,
				       BTF_SHOW_NONAME | BTF_SHOW_COMPACT |
				       BTF_SHOW_ZERO | BTF_SHOW_UNSAFE);
}

struct btf_show_snprintf {
	struct btf_show show;
	int len_left;		/* space left in string */
	int len;		/* length we would have written */
};

__printf(2, 0) static void btf_snprintf_show(struct btf_show *show, const char *fmt,
					     va_list args)
{
	struct btf_show_snprintf *ssnprintf = (struct btf_show_snprintf *)show;
	int len;

	len = vsnprintf(show->target, ssnprintf->len_left, fmt, args);

	if (len < 0) {
		ssnprintf->len_left = 0;
		ssnprintf->len = len;
	} else if (len >= ssnprintf->len_left) {
		/* no space, drive on to get length we would have written */
		ssnprintf->len_left = 0;
		ssnprintf->len += len;
	} else {
		ssnprintf->len_left -= len;
		ssnprintf->len += len;
		show->target += len;
	}
}

int btf_type_snprintf_show(const struct btf *btf, u32 type_id, void *obj,
			   char *buf, int len, u64 flags)
{
	struct btf_show_snprintf ssnprintf;

	ssnprintf.show.target = buf;
	ssnprintf.show.flags = flags;
	ssnprintf.show.showfn = btf_snprintf_show;
	ssnprintf.len_left = len;
	ssnprintf.len = 0;

	btf_type_show(btf, type_id, obj, (struct btf_show *)&ssnprintf);

	/* If we encountered an error, return it. */
	if (ssnprintf.show.state.status)
		return ssnprintf.show.state.status;

	/* Otherwise return length we would have written */
	return ssnprintf.len;
}

#ifdef CONFIG_PROC_FS
static void bpf_btf_show_fdinfo(struct seq_file *m, struct file *filp)
{
	const struct btf *btf = filp->private_data;

	seq_printf(m, "btf_id:\t%u\n", btf->id);
}
#endif

static int btf_release(struct inode *inode, struct file *filp)
{
	btf_put(filp->private_data);
	return 0;
}

const struct file_operations btf_fops = {
#ifdef CONFIG_PROC_FS
	.show_fdinfo	= bpf_btf_show_fdinfo,
#endif
	.release	= btf_release,
};

static int __btf_new_fd(struct btf *btf)
{
	return anon_inode_getfd("btf", &btf_fops, btf, O_RDONLY | O_CLOEXEC);
}

int btf_new_fd(const union bpf_attr *attr, bpfptr_t uattr, u32 uattr_size)
{
	struct btf *btf;
	int ret;

	btf = btf_parse(attr, uattr, uattr_size);
	if (IS_ERR(btf))
		return PTR_ERR(btf);

	ret = btf_alloc_id(btf);
	if (ret) {
		btf_free(btf);
		return ret;
	}

	/*
	 * The BTF ID is published to the userspace.
	 * All BTF free must go through call_rcu() from
	 * now on (i.e. free by calling btf_put()).
	 */

	ret = __btf_new_fd(btf);
	if (ret < 0)
		btf_put(btf);

	return ret;
}

struct btf *btf_get_by_fd(int fd)
{
	struct btf *btf;
	CLASS(fd, f)(fd);

	btf = __btf_get_by_fd(f);
	if (!IS_ERR(btf))
		refcount_inc(&btf->refcnt);

	return btf;
}

int btf_get_info_by_fd(const struct btf *btf,
		       const union bpf_attr *attr,
		       union bpf_attr __user *uattr)
{
	struct bpf_btf_info __user *uinfo;
	struct bpf_btf_info info;
	u32 info_copy, btf_copy;
	void __user *ubtf;
	char __user *uname;
	u32 uinfo_len, uname_len, name_len;
	int ret = 0;

	uinfo = u64_to_user_ptr(attr->info.info);
	uinfo_len = attr->info.info_len;

	info_copy = min_t(u32, uinfo_len, sizeof(info));
	memset(&info, 0, sizeof(info));
	if (copy_from_user(&info, uinfo, info_copy))
		return -EFAULT;

	info.id = btf->id;
	ubtf = u64_to_user_ptr(info.btf);
	btf_copy = min_t(u32, btf->data_size, info.btf_size);
	if (copy_to_user(ubtf, btf->data, btf_copy))
		return -EFAULT;
	info.btf_size = btf->data_size;

	info.kernel_btf = btf->kernel_btf;

	uname = u64_to_user_ptr(info.name);
	uname_len = info.name_len;
	if (!uname ^ !uname_len)
		return -EINVAL;

	name_len = strlen(btf->name);
	info.name_len = name_len;

	if (uname) {
		if (uname_len >= name_len + 1) {
			if (copy_to_user(uname, btf->name, name_len + 1))
				return -EFAULT;
		} else {
			char zero = '\0';

			if (copy_to_user(uname, btf->name, uname_len - 1))
				return -EFAULT;
			if (put_user(zero, uname + uname_len - 1))
				return -EFAULT;
			/* let user-space know about too short buffer */
			ret = -ENOSPC;
		}
	}

	if (copy_to_user(uinfo, &info, info_copy) ||
	    put_user(info_copy, &uattr->info.info_len))
		return -EFAULT;

	return ret;
}

int btf_get_fd_by_id(u32 id)
{
	struct btf *btf;
	int fd;

	rcu_read_lock();
	btf = idr_find(&btf_idr, id);
	if (!btf || !refcount_inc_not_zero(&btf->refcnt))
		btf = ERR_PTR(-ENOENT);
	rcu_read_unlock();

	if (IS_ERR(btf))
		return PTR_ERR(btf);

	fd = __btf_new_fd(btf);
	if (fd < 0)
		btf_put(btf);

	return fd;
}

u32 btf_obj_id(const struct btf *btf)
{
	return btf->id;
}

bool btf_is_kernel(const struct btf *btf)
{
	return btf->kernel_btf;
}

bool btf_is_module(const struct btf *btf)
{
	return btf->kernel_btf && strcmp(btf->name, "vmlinux") != 0;
}

enum {
	BTF_MODULE_F_LIVE = (1 << 0),
};

#ifdef CONFIG_DEBUG_INFO_BTF_MODULES
struct btf_module {
	struct list_head list;
	struct module *module;
	struct btf *btf;
	struct bin_attribute *sysfs_attr;
	int flags;
};

static LIST_HEAD(btf_modules);
static DEFINE_MUTEX(btf_module_mutex);

static void purge_cand_cache(struct btf *btf);

static int btf_module_notify(struct notifier_block *nb, unsigned long op,
			     void *module)
{
	struct btf_module *btf_mod, *tmp;
	struct module *mod = module;
	struct btf *btf;
	int err = 0;

	if (mod->btf_data_size == 0 ||
	    (op != MODULE_STATE_COMING && op != MODULE_STATE_LIVE &&
	     op != MODULE_STATE_GOING))
		goto out;

	switch (op) {
	case MODULE_STATE_COMING:
		btf_mod = kzalloc(sizeof(*btf_mod), GFP_KERNEL);
		if (!btf_mod) {
			err = -ENOMEM;
			goto out;
		}
		btf = btf_parse_module(mod->name, mod->btf_data, mod->btf_data_size,
				       mod->btf_base_data, mod->btf_base_data_size);
		if (IS_ERR(btf)) {
			kfree(btf_mod);
			if (!IS_ENABLED(CONFIG_MODULE_ALLOW_BTF_MISMATCH)) {
				pr_warn("failed to validate module [%s] BTF: %ld\n",
					mod->name, PTR_ERR(btf));
				err = PTR_ERR(btf);
			} else {
				pr_warn_once("Kernel module BTF mismatch detected, BTF debug info may be unavailable for some modules\n");
			}
			goto out;
		}
		err = btf_alloc_id(btf);
		if (err) {
			btf_free(btf);
			kfree(btf_mod);
			goto out;
		}

		purge_cand_cache(NULL);
		mutex_lock(&btf_module_mutex);
		btf_mod->module = module;
		btf_mod->btf = btf;
		list_add(&btf_mod->list, &btf_modules);
		mutex_unlock(&btf_module_mutex);

		if (IS_ENABLED(CONFIG_SYSFS)) {
			struct bin_attribute *attr;

			attr = kzalloc(sizeof(*attr), GFP_KERNEL);
			if (!attr)
				goto out;

			sysfs_bin_attr_init(attr);
			attr->attr.name = btf->name;
			attr->attr.mode = 0444;
			attr->size = btf->data_size;
			attr->private = btf->data;
			attr->read_new = sysfs_bin_attr_simple_read;

			err = sysfs_create_bin_file(btf_kobj, attr);
			if (err) {
				pr_warn("failed to register module [%s] BTF in sysfs: %d\n",
					mod->name, err);
				kfree(attr);
				err = 0;
				goto out;
			}

			btf_mod->sysfs_attr = attr;
		}

		break;
	case MODULE_STATE_LIVE:
		mutex_lock(&btf_module_mutex);
		list_for_each_entry_safe(btf_mod, tmp, &btf_modules, list) {
			if (btf_mod->module != module)
				continue;

			btf_mod->flags |= BTF_MODULE_F_LIVE;
			break;
		}
		mutex_unlock(&btf_module_mutex);
		break;
	case MODULE_STATE_GOING:
		mutex_lock(&btf_module_mutex);
		list_for_each_entry_safe(btf_mod, tmp, &btf_modules, list) {
			if (btf_mod->module != module)
				continue;

			list_del(&btf_mod->list);
			if (btf_mod->sysfs_attr)
				sysfs_remove_bin_file(btf_kobj, btf_mod->sysfs_attr);
			purge_cand_cache(btf_mod->btf);
			btf_put(btf_mod->btf);
			kfree(btf_mod->sysfs_attr);
			kfree(btf_mod);
			break;
		}
		mutex_unlock(&btf_module_mutex);
		break;
	}
out:
	return notifier_from_errno(err);
}

static struct notifier_block btf_module_nb = {
	.notifier_call = btf_module_notify,
};

static int __init btf_module_init(void)
{
	register_module_notifier(&btf_module_nb);
	return 0;
}

fs_initcall(btf_module_init);
#endif /* CONFIG_DEBUG_INFO_BTF_MODULES */

struct module *btf_try_get_module(const struct btf *btf)
{
	struct module *res = NULL;
#ifdef CONFIG_DEBUG_INFO_BTF_MODULES
	struct btf_module *btf_mod, *tmp;

	mutex_lock(&btf_module_mutex);
	list_for_each_entry_safe(btf_mod, tmp, &btf_modules, list) {
		if (btf_mod->btf != btf)
			continue;

		/* We must only consider module whose __init routine has
		 * finished, hence we must check for BTF_MODULE_F_LIVE flag,
		 * which is set from the notifier callback for
		 * MODULE_STATE_LIVE.
		 */
		if ((btf_mod->flags & BTF_MODULE_F_LIVE) && try_module_get(btf_mod->module))
			res = btf_mod->module;

		break;
	}
	mutex_unlock(&btf_module_mutex);
#endif

	return res;
}

/* Returns struct btf corresponding to the struct module.
 * This function can return NULL or ERR_PTR.
 */
static struct btf *btf_get_module_btf(const struct module *module)
{
#ifdef CONFIG_DEBUG_INFO_BTF_MODULES
	struct btf_module *btf_mod, *tmp;
#endif
	struct btf *btf = NULL;

	if (!module) {
		btf = bpf_get_btf_vmlinux();
		if (!IS_ERR_OR_NULL(btf))
			btf_get(btf);
		return btf;
	}

#ifdef CONFIG_DEBUG_INFO_BTF_MODULES
	mutex_lock(&btf_module_mutex);
	list_for_each_entry_safe(btf_mod, tmp, &btf_modules, list) {
		if (btf_mod->module != module)
			continue;

		btf_get(btf_mod->btf);
		btf = btf_mod->btf;
		break;
	}
	mutex_unlock(&btf_module_mutex);
#endif

	return btf;
}

static int check_btf_kconfigs(const struct module *module, const char *feature)
{
	if (!module && IS_ENABLED(CONFIG_DEBUG_INFO_BTF)) {
		pr_err("missing vmlinux BTF, cannot register %s\n", feature);
		return -ENOENT;
	}
	if (module && IS_ENABLED(CONFIG_DEBUG_INFO_BTF_MODULES))
		pr_warn("missing module BTF, cannot register %s\n", feature);
	return 0;
}

BPF_CALL_4(bpf_btf_find_by_name_kind, char *, name, int, name_sz, u32, kind, int, flags)
{
	struct btf *btf = NULL;
	int btf_obj_fd = 0;
	long ret;

	if (flags)
		return -EINVAL;

	if (name_sz <= 1 || name[name_sz - 1])
		return -EINVAL;

	ret = bpf_find_btf_id(name, kind, &btf);
	if (ret > 0 && btf_is_module(btf)) {
		btf_obj_fd = __btf_new_fd(btf);
		if (btf_obj_fd < 0) {
			btf_put(btf);
			return btf_obj_fd;
		}
		return ret | (((u64)btf_obj_fd) << 32);
	}
	if (ret > 0)
		btf_put(btf);
	return ret;
}

const struct bpf_func_proto bpf_btf_find_by_name_kind_proto = {
	.func		= bpf_btf_find_by_name_kind,
	.gpl_only	= false,
	.ret_type	= RET_INTEGER,
	.arg1_type	= ARG_PTR_TO_MEM | MEM_RDONLY,
	.arg2_type	= ARG_CONST_SIZE,
	.arg3_type	= ARG_ANYTHING,
	.arg4_type	= ARG_ANYTHING,
};

BTF_ID_LIST_GLOBAL(btf_tracing_ids, MAX_BTF_TRACING_TYPE)
#define BTF_TRACING_TYPE(name, type) BTF_ID(struct, type)
BTF_TRACING_TYPE_xxx
#undef BTF_TRACING_TYPE

/* Validate well-formedness of iter argument type.
 * On success, return positive BTF ID of iter state's STRUCT type.
 * On error, negative error is returned.
 */
int btf_check_iter_arg(struct btf *btf, const struct btf_type *func, int arg_idx)
{
	const struct btf_param *arg;
	const struct btf_type *t;
	const char *name;
	int btf_id;

	if (btf_type_vlen(func) <= arg_idx)
		return -EINVAL;

	arg = &btf_params(func)[arg_idx];
	t = btf_type_skip_modifiers(btf, arg->type, NULL);
	if (!t || !btf_type_is_ptr(t))
		return -EINVAL;
	t = btf_type_skip_modifiers(btf, t->type, &btf_id);
	if (!t || !__btf_type_is_struct(t))
		return -EINVAL;

	name = btf_name_by_offset(btf, t->name_off);
	if (!name || strncmp(name, ITER_PREFIX, sizeof(ITER_PREFIX) - 1))
		return -EINVAL;

	return btf_id;
}

static int btf_check_iter_kfuncs(struct btf *btf, const char *func_name,
				 const struct btf_type *func, u32 func_flags)
{
	u32 flags = func_flags & (KF_ITER_NEW | KF_ITER_NEXT | KF_ITER_DESTROY);
	const char *sfx, *iter_name;
	const struct btf_type *t;
	char exp_name[128];
	u32 nr_args;
	int btf_id;

	/* exactly one of KF_ITER_{NEW,NEXT,DESTROY} can be set */
	if (!flags || (flags & (flags - 1)))
		return -EINVAL;

	/* any BPF iter kfunc should have `struct bpf_iter_<type> *` first arg */
	nr_args = btf_type_vlen(func);
	if (nr_args < 1)
		return -EINVAL;

	btf_id = btf_check_iter_arg(btf, func, 0);
	if (btf_id < 0)
		return btf_id;

	/* sizeof(struct bpf_iter_<type>) should be a multiple of 8 to
	 * fit nicely in stack slots
	 */
	t = btf_type_by_id(btf, btf_id);
	if (t->size == 0 || (t->size % 8))
		return -EINVAL;

	/* validate bpf_iter_<type>_{new,next,destroy}(struct bpf_iter_<type> *)
	 * naming pattern
	 */
	iter_name = btf_name_by_offset(btf, t->name_off) + sizeof(ITER_PREFIX) - 1;
	if (flags & KF_ITER_NEW)
		sfx = "new";
	else if (flags & KF_ITER_NEXT)
		sfx = "next";
	else /* (flags & KF_ITER_DESTROY) */
		sfx = "destroy";

	snprintf(exp_name, sizeof(exp_name), "bpf_iter_%s_%s", iter_name, sfx);
	if (strcmp(func_name, exp_name))
		return -EINVAL;

	/* only iter constructor should have extra arguments */
	if (!(flags & KF_ITER_NEW) && nr_args != 1)
		return -EINVAL;

	if (flags & KF_ITER_NEXT) {
		/* bpf_iter_<type>_next() should return pointer */
		t = btf_type_skip_modifiers(btf, func->type, NULL);
		if (!t || !btf_type_is_ptr(t))
			return -EINVAL;
	}

	if (flags & KF_ITER_DESTROY) {
		/* bpf_iter_<type>_destroy() should return void */
		t = btf_type_by_id(btf, func->type);
		if (!t || !btf_type_is_void(t))
			return -EINVAL;
	}

	return 0;
}

static int btf_check_kfunc_protos(struct btf *btf, u32 func_id, u32 func_flags)
{
	const struct btf_type *func;
	const char *func_name;
	int err;

	/* any kfunc should be FUNC -> FUNC_PROTO */
	func = btf_type_by_id(btf, func_id);
	if (!func || !btf_type_is_func(func))
		return -EINVAL;

	/* sanity check kfunc name */
	func_name = btf_name_by_offset(btf, func->name_off);
	if (!func_name || !func_name[0])
		return -EINVAL;

	func = btf_type_by_id(btf, func->type);
	if (!func || !btf_type_is_func_proto(func))
		return -EINVAL;

	if (func_flags & (KF_ITER_NEW | KF_ITER_NEXT | KF_ITER_DESTROY)) {
		err = btf_check_iter_kfuncs(btf, func_name, func, func_flags);
		if (err)
			return err;
	}

	return 0;
}

/* Kernel Function (kfunc) BTF ID set registration API */

static int btf_populate_kfunc_set(struct btf *btf, enum btf_kfunc_hook hook,
				  const struct btf_kfunc_id_set *kset)
{
	struct btf_kfunc_hook_filter *hook_filter;
	struct btf_id_set8 *add_set = kset->set;
	bool vmlinux_set = !btf_is_module(btf);
	bool add_filter = !!kset->filter;
	struct btf_kfunc_set_tab *tab;
	struct btf_id_set8 *set;
	u32 set_cnt, i;
	int ret;

	if (hook >= BTF_KFUNC_HOOK_MAX) {
		ret = -EINVAL;
		goto end;
	}

	if (!add_set->cnt)
		return 0;

	tab = btf->kfunc_set_tab;

	if (tab && add_filter) {
		u32 i;

		hook_filter = &tab->hook_filters[hook];
		for (i = 0; i < hook_filter->nr_filters; i++) {
			if (hook_filter->filters[i] == kset->filter) {
				add_filter = false;
				break;
			}
		}

		if (add_filter && hook_filter->nr_filters == BTF_KFUNC_FILTER_MAX_CNT) {
			ret = -E2BIG;
			goto end;
		}
	}

	if (!tab) {
		tab = kzalloc(sizeof(*tab), GFP_KERNEL | __GFP_NOWARN);
		if (!tab)
			return -ENOMEM;
		btf->kfunc_set_tab = tab;
	}

	set = tab->sets[hook];
	/* Warn when register_btf_kfunc_id_set is called twice for the same hook
	 * for module sets.
	 */
	if (WARN_ON_ONCE(set && !vmlinux_set)) {
		ret = -EINVAL;
		goto end;
	}

	/* In case of vmlinux sets, there may be more than one set being
	 * registered per hook. To create a unified set, we allocate a new set
	 * and concatenate all individual sets being registered. While each set
	 * is individually sorted, they may become unsorted when concatenated,
	 * hence re-sorting the final set again is required to make binary
	 * searching the set using btf_id_set8_contains function work.
	 *
	 * For module sets, we need to allocate as we may need to relocate
	 * BTF ids.
	 */
	set_cnt = set ? set->cnt : 0;

	if (set_cnt > U32_MAX - add_set->cnt) {
		ret = -EOVERFLOW;
		goto end;
	}

	if (set_cnt + add_set->cnt > BTF_KFUNC_SET_MAX_CNT) {
		ret = -E2BIG;
		goto end;
	}

	/* Grow set */
	set = krealloc(tab->sets[hook],
		       offsetof(struct btf_id_set8, pairs[set_cnt + add_set->cnt]),
		       GFP_KERNEL | __GFP_NOWARN);
	if (!set) {
		ret = -ENOMEM;
		goto end;
	}

	/* For newly allocated set, initialize set->cnt to 0 */
	if (!tab->sets[hook])
		set->cnt = 0;
	tab->sets[hook] = set;

	/* Concatenate the two sets */
	memcpy(set->pairs + set->cnt, add_set->pairs, add_set->cnt * sizeof(set->pairs[0]));
	/* Now that the set is copied, update with relocated BTF ids */
	for (i = set->cnt; i < set->cnt + add_set->cnt; i++)
		set->pairs[i].id = btf_relocate_id(btf, set->pairs[i].id);

	set->cnt += add_set->cnt;

	sort(set->pairs, set->cnt, sizeof(set->pairs[0]), btf_id_cmp_func, NULL);

	if (add_filter) {
		hook_filter = &tab->hook_filters[hook];
		hook_filter->filters[hook_filter->nr_filters++] = kset->filter;
	}
	return 0;
end:
	btf_free_kfunc_set_tab(btf);
	return ret;
}

static u32 *__btf_kfunc_id_set_contains(const struct btf *btf,
					enum btf_kfunc_hook hook,
					u32 kfunc_btf_id,
					const struct bpf_prog *prog)
{
	struct btf_kfunc_hook_filter *hook_filter;
	struct btf_id_set8 *set;
	u32 *id, i;

	if (hook >= BTF_KFUNC_HOOK_MAX)
		return NULL;
	if (!btf->kfunc_set_tab)
		return NULL;
	hook_filter = &btf->kfunc_set_tab->hook_filters[hook];
	for (i = 0; i < hook_filter->nr_filters; i++) {
		if (hook_filter->filters[i](prog, kfunc_btf_id))
			return NULL;
	}
	set = btf->kfunc_set_tab->sets[hook];
	if (!set)
		return NULL;
	id = btf_id_set8_contains(set, kfunc_btf_id);
	if (!id)
		return NULL;
	/* The flags for BTF ID are located next to it */
	return id + 1;
}

static int bpf_prog_type_to_kfunc_hook(enum bpf_prog_type prog_type)
{
	switch (prog_type) {
	case BPF_PROG_TYPE_UNSPEC:
		return BTF_KFUNC_HOOK_COMMON;
	case BPF_PROG_TYPE_XDP:
		return BTF_KFUNC_HOOK_XDP;
	case BPF_PROG_TYPE_SCHED_CLS:
		return BTF_KFUNC_HOOK_TC;
	case BPF_PROG_TYPE_STRUCT_OPS:
		return BTF_KFUNC_HOOK_STRUCT_OPS;
	case BPF_PROG_TYPE_TRACING:
	case BPF_PROG_TYPE_TRACEPOINT:
	case BPF_PROG_TYPE_PERF_EVENT:
	case BPF_PROG_TYPE_LSM:
		return BTF_KFUNC_HOOK_TRACING;
	case BPF_PROG_TYPE_SYSCALL:
		return BTF_KFUNC_HOOK_SYSCALL;
	case BPF_PROG_TYPE_CGROUP_SKB:
	case BPF_PROG_TYPE_CGROUP_SOCK:
	case BPF_PROG_TYPE_CGROUP_DEVICE:
	case BPF_PROG_TYPE_CGROUP_SOCK_ADDR:
	case BPF_PROG_TYPE_CGROUP_SOCKOPT:
	case BPF_PROG_TYPE_CGROUP_SYSCTL:
		return BTF_KFUNC_HOOK_CGROUP;
	case BPF_PROG_TYPE_SCHED_ACT:
		return BTF_KFUNC_HOOK_SCHED_ACT;
	case BPF_PROG_TYPE_SK_SKB:
		return BTF_KFUNC_HOOK_SK_SKB;
	case BPF_PROG_TYPE_SOCKET_FILTER:
		return BTF_KFUNC_HOOK_SOCKET_FILTER;
	case BPF_PROG_TYPE_LWT_OUT:
	case BPF_PROG_TYPE_LWT_IN:
	case BPF_PROG_TYPE_LWT_XMIT:
	case BPF_PROG_TYPE_LWT_SEG6LOCAL:
		return BTF_KFUNC_HOOK_LWT;
	case BPF_PROG_TYPE_NETFILTER:
		return BTF_KFUNC_HOOK_NETFILTER;
	case BPF_PROG_TYPE_KPROBE:
		return BTF_KFUNC_HOOK_KPROBE;
	default:
		return BTF_KFUNC_HOOK_MAX;
	}
}

/* Caution:
 * Reference to the module (obtained using btf_try_get_module) corresponding to
 * the struct btf *MUST* be held when calling this function from verifier
 * context. This is usually true as we stash references in prog's kfunc_btf_tab;
 * keeping the reference for the duration of the call provides the necessary
 * protection for looking up a well-formed btf->kfunc_set_tab.
 */
u32 *btf_kfunc_id_set_contains(const struct btf *btf,
			       u32 kfunc_btf_id,
			       const struct bpf_prog *prog)
{
	enum bpf_prog_type prog_type = resolve_prog_type(prog);
	enum btf_kfunc_hook hook;
	u32 *kfunc_flags;

	kfunc_flags = __btf_kfunc_id_set_contains(btf, BTF_KFUNC_HOOK_COMMON, kfunc_btf_id, prog);
	if (kfunc_flags)
		return kfunc_flags;

	hook = bpf_prog_type_to_kfunc_hook(prog_type);
	return __btf_kfunc_id_set_contains(btf, hook, kfunc_btf_id, prog);
}

u32 *btf_kfunc_is_modify_return(const struct btf *btf, u32 kfunc_btf_id,
				const struct bpf_prog *prog)
{
	return __btf_kfunc_id_set_contains(btf, BTF_KFUNC_HOOK_FMODRET, kfunc_btf_id, prog);
}

static int __register_btf_kfunc_id_set(enum btf_kfunc_hook hook,
				       const struct btf_kfunc_id_set *kset)
{
	struct btf *btf;
	int ret, i;

	btf = btf_get_module_btf(kset->owner);
	if (!btf)
		return check_btf_kconfigs(kset->owner, "kfunc");
	if (IS_ERR(btf))
		return PTR_ERR(btf);

	for (i = 0; i < kset->set->cnt; i++) {
		ret = btf_check_kfunc_protos(btf, btf_relocate_id(btf, kset->set->pairs[i].id),
					     kset->set->pairs[i].flags);
		if (ret)
			goto err_out;
	}

	ret = btf_populate_kfunc_set(btf, hook, kset);

err_out:
	btf_put(btf);
	return ret;
}

/* This function must be invoked only from initcalls/module init functions */
int register_btf_kfunc_id_set(enum bpf_prog_type prog_type,
			      const struct btf_kfunc_id_set *kset)
{
	enum btf_kfunc_hook hook;

	/* All kfuncs need to be tagged as such in BTF.
	 * WARN() for initcall registrations that do not check errors.
	 */
	if (!(kset->set->flags & BTF_SET8_KFUNCS)) {
		WARN_ON(!kset->owner);
		return -EINVAL;
	}

	hook = bpf_prog_type_to_kfunc_hook(prog_type);
	return __register_btf_kfunc_id_set(hook, kset);
}
EXPORT_SYMBOL_GPL(register_btf_kfunc_id_set);

/* This function must be invoked only from initcalls/module init functions */
int register_btf_fmodret_id_set(const struct btf_kfunc_id_set *kset)
{
	return __register_btf_kfunc_id_set(BTF_KFUNC_HOOK_FMODRET, kset);
}
EXPORT_SYMBOL_GPL(register_btf_fmodret_id_set);

s32 btf_find_dtor_kfunc(struct btf *btf, u32 btf_id)
{
	struct btf_id_dtor_kfunc_tab *tab = btf->dtor_kfunc_tab;
	struct btf_id_dtor_kfunc *dtor;

	if (!tab)
		return -ENOENT;
	/* Even though the size of tab->dtors[0] is > sizeof(u32), we only need
	 * to compare the first u32 with btf_id, so we can reuse btf_id_cmp_func.
	 */
	BUILD_BUG_ON(offsetof(struct btf_id_dtor_kfunc, btf_id) != 0);
	dtor = bsearch(&btf_id, tab->dtors, tab->cnt, sizeof(tab->dtors[0]), btf_id_cmp_func);
	if (!dtor)
		return -ENOENT;
	return dtor->kfunc_btf_id;
}

static int btf_check_dtor_kfuncs(struct btf *btf, const struct btf_id_dtor_kfunc *dtors, u32 cnt)
{
	const struct btf_type *dtor_func, *dtor_func_proto, *t;
	const struct btf_param *args;
	s32 dtor_btf_id;
	u32 nr_args, i;

	for (i = 0; i < cnt; i++) {
		dtor_btf_id = btf_relocate_id(btf, dtors[i].kfunc_btf_id);

		dtor_func = btf_type_by_id(btf, dtor_btf_id);
		if (!dtor_func || !btf_type_is_func(dtor_func))
			return -EINVAL;

		dtor_func_proto = btf_type_by_id(btf, dtor_func->type);
		if (!dtor_func_proto || !btf_type_is_func_proto(dtor_func_proto))
			return -EINVAL;

		/* Make sure the prototype of the destructor kfunc is 'void func(type *)' */
		t = btf_type_by_id(btf, dtor_func_proto->type);
		if (!t || !btf_type_is_void(t))
			return -EINVAL;

		nr_args = btf_type_vlen(dtor_func_proto);
		if (nr_args != 1)
			return -EINVAL;
		args = btf_params(dtor_func_proto);
		t = btf_type_by_id(btf, args[0].type);
		/* Allow any pointer type, as width on targets Linux supports
		 * will be same for all pointer types (i.e. sizeof(void *))
		 */
		if (!t || !btf_type_is_ptr(t))
			return -EINVAL;
	}
	return 0;
}

/* This function must be invoked only from initcalls/module init functions */
int register_btf_id_dtor_kfuncs(const struct btf_id_dtor_kfunc *dtors, u32 add_cnt,
				struct module *owner)
{
	struct btf_id_dtor_kfunc_tab *tab;
	struct btf *btf;
	u32 tab_cnt, i;
	int ret;

	btf = btf_get_module_btf(owner);
	if (!btf)
		return check_btf_kconfigs(owner, "dtor kfuncs");
	if (IS_ERR(btf))
		return PTR_ERR(btf);

	if (add_cnt >= BTF_DTOR_KFUNC_MAX_CNT) {
		pr_err("cannot register more than %d kfunc destructors\n", BTF_DTOR_KFUNC_MAX_CNT);
		ret = -E2BIG;
		goto end;
	}

	/* Ensure that the prototype of dtor kfuncs being registered is sane */
	ret = btf_check_dtor_kfuncs(btf, dtors, add_cnt);
	if (ret < 0)
		goto end;

	tab = btf->dtor_kfunc_tab;
	/* Only one call allowed for modules */
	if (WARN_ON_ONCE(tab && btf_is_module(btf))) {
		ret = -EINVAL;
		goto end;
	}

	tab_cnt = tab ? tab->cnt : 0;
	if (tab_cnt > U32_MAX - add_cnt) {
		ret = -EOVERFLOW;
		goto end;
	}
	if (tab_cnt + add_cnt >= BTF_DTOR_KFUNC_MAX_CNT) {
		pr_err("cannot register more than %d kfunc destructors\n", BTF_DTOR_KFUNC_MAX_CNT);
		ret = -E2BIG;
		goto end;
	}

	tab = krealloc(btf->dtor_kfunc_tab,
		       offsetof(struct btf_id_dtor_kfunc_tab, dtors[tab_cnt + add_cnt]),
		       GFP_KERNEL | __GFP_NOWARN);
	if (!tab) {
		ret = -ENOMEM;
		goto end;
	}

	if (!btf->dtor_kfunc_tab)
		tab->cnt = 0;
	btf->dtor_kfunc_tab = tab;

	memcpy(tab->dtors + tab->cnt, dtors, add_cnt * sizeof(tab->dtors[0]));

	/* remap BTF ids based on BTF relocation (if any) */
	for (i = tab_cnt; i < tab_cnt + add_cnt; i++) {
		tab->dtors[i].btf_id = btf_relocate_id(btf, tab->dtors[i].btf_id);
		tab->dtors[i].kfunc_btf_id = btf_relocate_id(btf, tab->dtors[i].kfunc_btf_id);
	}

	tab->cnt += add_cnt;

	sort(tab->dtors, tab->cnt, sizeof(tab->dtors[0]), btf_id_cmp_func, NULL);

end:
	if (ret)
		btf_free_dtor_kfunc_tab(btf);
	btf_put(btf);
	return ret;
}
EXPORT_SYMBOL_GPL(register_btf_id_dtor_kfuncs);

#define MAX_TYPES_ARE_COMPAT_DEPTH 2

/* Check local and target types for compatibility. This check is used for
 * type-based CO-RE relocations and follow slightly different rules than
 * field-based relocations. This function assumes that root types were already
 * checked for name match. Beyond that initial root-level name check, names
 * are completely ignored. Compatibility rules are as follows:
 *   - any two STRUCTs/UNIONs/FWDs/ENUMs/INTs/ENUM64s are considered compatible, but
 *     kind should match for local and target types (i.e., STRUCT is not
 *     compatible with UNION);
 *   - for ENUMs/ENUM64s, the size is ignored;
 *   - for INT, size and signedness are ignored;
 *   - for ARRAY, dimensionality is ignored, element types are checked for
 *     compatibility recursively;
 *   - CONST/VOLATILE/RESTRICT modifiers are ignored;
 *   - TYPEDEFs/PTRs are compatible if types they pointing to are compatible;
 *   - FUNC_PROTOs are compatible if they have compatible signature: same
 *     number of input args and compatible return and argument types.
 * These rules are not set in stone and probably will be adjusted as we get
 * more experience with using BPF CO-RE relocations.
 */
int bpf_core_types_are_compat(const struct btf *local_btf, __u32 local_id,
			      const struct btf *targ_btf, __u32 targ_id)
{
	return __bpf_core_types_are_compat(local_btf, local_id, targ_btf, targ_id,
					   MAX_TYPES_ARE_COMPAT_DEPTH);
}

#define MAX_TYPES_MATCH_DEPTH 2

int bpf_core_types_match(const struct btf *local_btf, u32 local_id,
			 const struct btf *targ_btf, u32 targ_id)
{
	return __bpf_core_types_match(local_btf, local_id, targ_btf, targ_id, false,
				      MAX_TYPES_MATCH_DEPTH);
}

static bool bpf_core_is_flavor_sep(const char *s)
{
	/* check X___Y name pattern, where X and Y are not underscores */
	return s[0] != '_' &&				      /* X */
	       s[1] == '_' && s[2] == '_' && s[3] == '_' &&   /* ___ */
	       s[4] != '_';				      /* Y */
}

size_t bpf_core_essential_name_len(const char *name)
{
	size_t n = strlen(name);
	int i;

	for (i = n - 5; i >= 0; i--) {
		if (bpf_core_is_flavor_sep(name + i))
			return i + 1;
	}
	return n;
}

static void bpf_free_cands(struct bpf_cand_cache *cands)
{
	if (!cands->cnt)
		/* empty candidate array was allocated on stack */
		return;
	kfree(cands);
}

static void bpf_free_cands_from_cache(struct bpf_cand_cache *cands)
{
	kfree(cands->name);
	kfree(cands);
}

#define VMLINUX_CAND_CACHE_SIZE 31
static struct bpf_cand_cache *vmlinux_cand_cache[VMLINUX_CAND_CACHE_SIZE];

#define MODULE_CAND_CACHE_SIZE 31
static struct bpf_cand_cache *module_cand_cache[MODULE_CAND_CACHE_SIZE];

static void __print_cand_cache(struct bpf_verifier_log *log,
			       struct bpf_cand_cache **cache,
			       int cache_size)
{
	struct bpf_cand_cache *cc;
	int i, j;

	for (i = 0; i < cache_size; i++) {
		cc = cache[i];
		if (!cc)
			continue;
		bpf_log(log, "[%d]%s(", i, cc->name);
		for (j = 0; j < cc->cnt; j++) {
			bpf_log(log, "%d", cc->cands[j].id);
			if (j < cc->cnt - 1)
				bpf_log(log, " ");
		}
		bpf_log(log, "), ");
	}
}

static void print_cand_cache(struct bpf_verifier_log *log)
{
	mutex_lock(&cand_cache_mutex);
	bpf_log(log, "vmlinux_cand_cache:");
	__print_cand_cache(log, vmlinux_cand_cache, VMLINUX_CAND_CACHE_SIZE);
	bpf_log(log, "\nmodule_cand_cache:");
	__print_cand_cache(log, module_cand_cache, MODULE_CAND_CACHE_SIZE);
	bpf_log(log, "\n");
	mutex_unlock(&cand_cache_mutex);
}

static u32 hash_cands(struct bpf_cand_cache *cands)
{
	return jhash(cands->name, cands->name_len, 0);
}

static struct bpf_cand_cache *check_cand_cache(struct bpf_cand_cache *cands,
					       struct bpf_cand_cache **cache,
					       int cache_size)
{
	struct bpf_cand_cache *cc = cache[hash_cands(cands) % cache_size];

	if (cc && cc->name_len == cands->name_len &&
	    !strncmp(cc->name, cands->name, cands->name_len))
		return cc;
	return NULL;
}

static size_t sizeof_cands(int cnt)
{
	return offsetof(struct bpf_cand_cache, cands[cnt]);
}

static struct bpf_cand_cache *populate_cand_cache(struct bpf_cand_cache *cands,
						  struct bpf_cand_cache **cache,
						  int cache_size)
{
	struct bpf_cand_cache **cc = &cache[hash_cands(cands) % cache_size], *new_cands;

	if (*cc) {
		bpf_free_cands_from_cache(*cc);
		*cc = NULL;
	}
	new_cands = kmemdup(cands, sizeof_cands(cands->cnt), GFP_KERNEL);
	if (!new_cands) {
		bpf_free_cands(cands);
		return ERR_PTR(-ENOMEM);
	}
	/* strdup the name, since it will stay in cache.
	 * the cands->name points to strings in prog's BTF and the prog can be unloaded.
	 */
	new_cands->name = kmemdup_nul(cands->name, cands->name_len, GFP_KERNEL);
	bpf_free_cands(cands);
	if (!new_cands->name) {
		kfree(new_cands);
		return ERR_PTR(-ENOMEM);
	}
	*cc = new_cands;
	return new_cands;
}

#ifdef CONFIG_DEBUG_INFO_BTF_MODULES
static void __purge_cand_cache(struct btf *btf, struct bpf_cand_cache **cache,
			       int cache_size)
{
	struct bpf_cand_cache *cc;
	int i, j;

	for (i = 0; i < cache_size; i++) {
		cc = cache[i];
		if (!cc)
			continue;
		if (!btf) {
			/* when new module is loaded purge all of module_cand_cache,
			 * since new module might have candidates with the name
			 * that matches cached cands.
			 */
			bpf_free_cands_from_cache(cc);
			cache[i] = NULL;
			continue;
		}
		/* when module is unloaded purge cache entries
		 * that match module's btf
		 */
		for (j = 0; j < cc->cnt; j++)
			if (cc->cands[j].btf == btf) {
				bpf_free_cands_from_cache(cc);
				cache[i] = NULL;
				break;
			}
	}

}

static void purge_cand_cache(struct btf *btf)
{
	mutex_lock(&cand_cache_mutex);
	__purge_cand_cache(btf, module_cand_cache, MODULE_CAND_CACHE_SIZE);
	mutex_unlock(&cand_cache_mutex);
}
#endif

static struct bpf_cand_cache *
bpf_core_add_cands(struct bpf_cand_cache *cands, const struct btf *targ_btf,
		   int targ_start_id)
{
	struct bpf_cand_cache *new_cands;
	const struct btf_type *t;
	const char *targ_name;
	size_t targ_essent_len;
	int n, i;

	n = btf_nr_types(targ_btf);
	for (i = targ_start_id; i < n; i++) {
		t = btf_type_by_id(targ_btf, i);
		if (btf_kind(t) != cands->kind)
			continue;

		targ_name = btf_name_by_offset(targ_btf, t->name_off);
		if (!targ_name)
			continue;

		/* the resched point is before strncmp to make sure that search
		 * for non-existing name will have a chance to schedule().
		 */
		cond_resched();

		if (strncmp(cands->name, targ_name, cands->name_len) != 0)
			continue;

		targ_essent_len = bpf_core_essential_name_len(targ_name);
		if (targ_essent_len != cands->name_len)
			continue;

		/* most of the time there is only one candidate for a given kind+name pair */
		new_cands = kmalloc(sizeof_cands(cands->cnt + 1), GFP_KERNEL);
		if (!new_cands) {
			bpf_free_cands(cands);
			return ERR_PTR(-ENOMEM);
		}

		memcpy(new_cands, cands, sizeof_cands(cands->cnt));
		bpf_free_cands(cands);
		cands = new_cands;
		cands->cands[cands->cnt].btf = targ_btf;
		cands->cands[cands->cnt].id = i;
		cands->cnt++;
	}
	return cands;
}

static struct bpf_cand_cache *
bpf_core_find_cands(struct bpf_core_ctx *ctx, u32 local_type_id)
{
	struct bpf_cand_cache *cands, *cc, local_cand = {};
	const struct btf *local_btf = ctx->btf;
	const struct btf_type *local_type;
	const struct btf *main_btf;
	size_t local_essent_len;
	struct btf *mod_btf;
	const char *name;
	int id;

	main_btf = bpf_get_btf_vmlinux();
	if (IS_ERR(main_btf))
		return ERR_CAST(main_btf);
	if (!main_btf)
		return ERR_PTR(-EINVAL);

	local_type = btf_type_by_id(local_btf, local_type_id);
	if (!local_type)
		return ERR_PTR(-EINVAL);

	name = btf_name_by_offset(local_btf, local_type->name_off);
	if (str_is_empty(name))
		return ERR_PTR(-EINVAL);
	local_essent_len = bpf_core_essential_name_len(name);

	cands = &local_cand;
	cands->name = name;
	cands->kind = btf_kind(local_type);
	cands->name_len = local_essent_len;

	cc = check_cand_cache(cands, vmlinux_cand_cache, VMLINUX_CAND_CACHE_SIZE);
	/* cands is a pointer to stack here */
	if (cc) {
		if (cc->cnt)
			return cc;
		goto check_modules;
	}

	/* Attempt to find target candidates in vmlinux BTF first */
	cands = bpf_core_add_cands(cands, main_btf, 1);
	if (IS_ERR(cands))
		return ERR_CAST(cands);

	/* cands is a pointer to kmalloced memory here if cands->cnt > 0 */

	/* populate cache even when cands->cnt == 0 */
	cc = populate_cand_cache(cands, vmlinux_cand_cache, VMLINUX_CAND_CACHE_SIZE);
	if (IS_ERR(cc))
		return ERR_CAST(cc);

	/* if vmlinux BTF has any candidate, don't go for module BTFs */
	if (cc->cnt)
		return cc;

check_modules:
	/* cands is a pointer to stack here and cands->cnt == 0 */
	cc = check_cand_cache(cands, module_cand_cache, MODULE_CAND_CACHE_SIZE);
	if (cc)
		/* if cache has it return it even if cc->cnt == 0 */
		return cc;

	/* If candidate is not found in vmlinux's BTF then search in module's BTFs */
	spin_lock_bh(&btf_idr_lock);
	idr_for_each_entry(&btf_idr, mod_btf, id) {
		if (!btf_is_module(mod_btf))
			continue;
		/* linear search could be slow hence unlock/lock
		 * the IDR to avoiding holding it for too long
		 */
		btf_get(mod_btf);
		spin_unlock_bh(&btf_idr_lock);
		cands = bpf_core_add_cands(cands, mod_btf, btf_nr_types(main_btf));
		btf_put(mod_btf);
		if (IS_ERR(cands))
			return ERR_CAST(cands);
		spin_lock_bh(&btf_idr_lock);
	}
	spin_unlock_bh(&btf_idr_lock);
	/* cands is a pointer to kmalloced memory here if cands->cnt > 0
	 * or pointer to stack if cands->cnd == 0.
	 * Copy it into the cache even when cands->cnt == 0 and
	 * return the result.
	 */
	return populate_cand_cache(cands, module_cand_cache, MODULE_CAND_CACHE_SIZE);
}

int bpf_core_apply(struct bpf_core_ctx *ctx, const struct bpf_core_relo *relo,
		   int relo_idx, void *insn)
{
	bool need_cands = relo->kind != BPF_CORE_TYPE_ID_LOCAL;
	struct bpf_core_cand_list cands = {};
	struct bpf_core_relo_res targ_res;
	struct bpf_core_spec *specs;
	const struct btf_type *type;
	int err;

	/* ~4k of temp memory necessary to convert LLVM spec like "0:1:0:5"
	 * into arrays of btf_ids of struct fields and array indices.
	 */
	specs = kcalloc(3, sizeof(*specs), GFP_KERNEL);
	if (!specs)
		return -ENOMEM;

	type = btf_type_by_id(ctx->btf, relo->type_id);
	if (!type) {
		bpf_log(ctx->log, "relo #%u: bad type id %u\n",
			relo_idx, relo->type_id);
		kfree(specs);
		return -EINVAL;
	}

	if (need_cands) {
		struct bpf_cand_cache *cc;
		int i;

		mutex_lock(&cand_cache_mutex);
		cc = bpf_core_find_cands(ctx, relo->type_id);
		if (IS_ERR(cc)) {
			bpf_log(ctx->log, "target candidate search failed for %d\n",
				relo->type_id);
			err = PTR_ERR(cc);
			goto out;
		}
		if (cc->cnt) {
			cands.cands = kcalloc(cc->cnt, sizeof(*cands.cands), GFP_KERNEL);
			if (!cands.cands) {
				err = -ENOMEM;
				goto out;
			}
		}
		for (i = 0; i < cc->cnt; i++) {
			bpf_log(ctx->log,
				"CO-RE relocating %s %s: found target candidate [%d]\n",
				btf_kind_str[cc->kind], cc->name, cc->cands[i].id);
			cands.cands[i].btf = cc->cands[i].btf;
			cands.cands[i].id = cc->cands[i].id;
		}
		cands.len = cc->cnt;
		/* cand_cache_mutex needs to span the cache lookup and
		 * copy of btf pointer into bpf_core_cand_list,
		 * since module can be unloaded while bpf_core_calc_relo_insn
		 * is working with module's btf.
		 */
	}

	err = bpf_core_calc_relo_insn((void *)ctx->log, relo, relo_idx, ctx->btf, &cands, specs,
				      &targ_res);
	if (err)
		goto out;

	err = bpf_core_patch_insn((void *)ctx->log, insn, relo->insn_off / 8, relo, relo_idx,
				  &targ_res);

out:
	kfree(specs);
	if (need_cands) {
		kfree(cands.cands);
		mutex_unlock(&cand_cache_mutex);
		if (ctx->log->level & BPF_LOG_LEVEL2)
			print_cand_cache(ctx->log);
	}
	return err;
}

bool btf_nested_type_is_trusted(struct bpf_verifier_log *log,
				const struct bpf_reg_state *reg,
				const char *field_name, u32 btf_id, const char *suffix)
{
	struct btf *btf = reg->btf;
	const struct btf_type *walk_type, *safe_type;
	const char *tname;
	char safe_tname[64];
	long ret, safe_id;
	const struct btf_member *member;
	u32 i;

	walk_type = btf_type_by_id(btf, reg->btf_id);
	if (!walk_type)
		return false;

	tname = btf_name_by_offset(btf, walk_type->name_off);

	ret = snprintf(safe_tname, sizeof(safe_tname), "%s%s", tname, suffix);
	if (ret >= sizeof(safe_tname))
		return false;

	safe_id = btf_find_by_name_kind(btf, safe_tname, BTF_INFO_KIND(walk_type->info));
	if (safe_id < 0)
		return false;

	safe_type = btf_type_by_id(btf, safe_id);
	if (!safe_type)
		return false;

	for_each_member(i, safe_type, member) {
		const char *m_name = __btf_name_by_offset(btf, member->name_off);
		const struct btf_type *mtype = btf_type_by_id(btf, member->type);
		u32 id;

		if (!btf_type_is_ptr(mtype))
			continue;

		btf_type_skip_modifiers(btf, mtype->type, &id);
		/* If we match on both type and name, the field is considered trusted. */
		if (btf_id == id && !strcmp(field_name, m_name))
			return true;
	}

	return false;
}

bool btf_type_ids_nocast_alias(struct bpf_verifier_log *log,
			       const struct btf *reg_btf, u32 reg_id,
			       const struct btf *arg_btf, u32 arg_id)
{
	const char *reg_name, *arg_name, *search_needle;
	const struct btf_type *reg_type, *arg_type;
	int reg_len, arg_len, cmp_len;
	size_t pattern_len = sizeof(NOCAST_ALIAS_SUFFIX) - sizeof(char);

	reg_type = btf_type_by_id(reg_btf, reg_id);
	if (!reg_type)
		return false;

	arg_type = btf_type_by_id(arg_btf, arg_id);
	if (!arg_type)
		return false;

	reg_name = btf_name_by_offset(reg_btf, reg_type->name_off);
	arg_name = btf_name_by_offset(arg_btf, arg_type->name_off);

	reg_len = strlen(reg_name);
	arg_len = strlen(arg_name);

	/* Exactly one of the two type names may be suffixed with ___init, so
	 * if the strings are the same size, they can't possibly be no-cast
	 * aliases of one another. If you have two of the same type names, e.g.
	 * they're both nf_conn___init, it would be improper to return true
	 * because they are _not_ no-cast aliases, they are the same type.
	 */
	if (reg_len == arg_len)
		return false;

	/* Either of the two names must be the other name, suffixed with ___init. */
	if ((reg_len != arg_len + pattern_len) &&
	    (arg_len != reg_len + pattern_len))
		return false;

	if (reg_len < arg_len) {
		search_needle = strstr(arg_name, NOCAST_ALIAS_SUFFIX);
		cmp_len = reg_len;
	} else {
		search_needle = strstr(reg_name, NOCAST_ALIAS_SUFFIX);
		cmp_len = arg_len;
	}

	if (!search_needle)
		return false;

	/* ___init suffix must come at the end of the name */
	if (*(search_needle + pattern_len) != '\0')
		return false;

	return !strncmp(reg_name, arg_name, cmp_len);
}

#ifdef CONFIG_BPF_JIT
static int
btf_add_struct_ops(struct btf *btf, struct bpf_struct_ops *st_ops,
		   struct bpf_verifier_log *log)
{
	struct btf_struct_ops_tab *tab, *new_tab;
	int i, err;

	tab = btf->struct_ops_tab;
	if (!tab) {
		tab = kzalloc(offsetof(struct btf_struct_ops_tab, ops[4]),
			      GFP_KERNEL);
		if (!tab)
			return -ENOMEM;
		tab->capacity = 4;
		btf->struct_ops_tab = tab;
	}

	for (i = 0; i < tab->cnt; i++)
		if (tab->ops[i].st_ops == st_ops)
			return -EEXIST;

	if (tab->cnt == tab->capacity) {
		new_tab = krealloc(tab,
				   offsetof(struct btf_struct_ops_tab,
					    ops[tab->capacity * 2]),
				   GFP_KERNEL);
		if (!new_tab)
			return -ENOMEM;
		tab = new_tab;
		tab->capacity *= 2;
		btf->struct_ops_tab = tab;
	}

	tab->ops[btf->struct_ops_tab->cnt].st_ops = st_ops;

	err = bpf_struct_ops_desc_init(&tab->ops[btf->struct_ops_tab->cnt], btf, log);
	if (err)
		return err;

	btf->struct_ops_tab->cnt++;

	return 0;
}

const struct bpf_struct_ops_desc *
bpf_struct_ops_find_value(struct btf *btf, u32 value_id)
{
	const struct bpf_struct_ops_desc *st_ops_list;
	unsigned int i;
	u32 cnt;

	if (!value_id)
		return NULL;
	if (!btf->struct_ops_tab)
		return NULL;

	cnt = btf->struct_ops_tab->cnt;
	st_ops_list = btf->struct_ops_tab->ops;
	for (i = 0; i < cnt; i++) {
		if (st_ops_list[i].value_id == value_id)
			return &st_ops_list[i];
	}

	return NULL;
}

const struct bpf_struct_ops_desc *
bpf_struct_ops_find(struct btf *btf, u32 type_id)
{
	const struct bpf_struct_ops_desc *st_ops_list;
	unsigned int i;
	u32 cnt;

	if (!type_id)
		return NULL;
	if (!btf->struct_ops_tab)
		return NULL;

	cnt = btf->struct_ops_tab->cnt;
	st_ops_list = btf->struct_ops_tab->ops;
	for (i = 0; i < cnt; i++) {
		if (st_ops_list[i].type_id == type_id)
			return &st_ops_list[i];
	}

	return NULL;
}

int __register_bpf_struct_ops(struct bpf_struct_ops *st_ops)
{
	struct bpf_verifier_log *log;
	struct btf *btf;
	int err = 0;

	btf = btf_get_module_btf(st_ops->owner);
	if (!btf)
		return check_btf_kconfigs(st_ops->owner, "struct_ops");
	if (IS_ERR(btf))
		return PTR_ERR(btf);

	log = kzalloc(sizeof(*log), GFP_KERNEL | __GFP_NOWARN);
	if (!log) {
		err = -ENOMEM;
		goto errout;
	}

	log->level = BPF_LOG_KERNEL;

	err = btf_add_struct_ops(btf, st_ops, log);

errout:
	kfree(log);
	btf_put(btf);

	return err;
}
EXPORT_SYMBOL_GPL(__register_bpf_struct_ops);
#endif

bool btf_param_match_suffix(const struct btf *btf,
			    const struct btf_param *arg,
			    const char *suffix)
{
	int suffix_len = strlen(suffix), len;
	const char *param_name;

	/* In the future, this can be ported to use BTF tagging */
	param_name = btf_name_by_offset(btf, arg->name_off);
	if (str_is_empty(param_name))
		return false;
	len = strlen(param_name);
	if (len <= suffix_len)
		return false;
	param_name += len - suffix_len;
	return !strncmp(param_name, suffix, suffix_len);
}<|MERGE_RESOLUTION|>--- conflicted
+++ resolved
@@ -6505,13 +6505,10 @@
 	/* rxrpc */
 	{ "rxrpc_recvdata", 0x1 },
 	{ "rxrpc_resend", 0x10 },
-<<<<<<< HEAD
 	{ "rxrpc_tq", 0x10 },
 	{ "rxrpc_client", 0x1 },
-=======
 	/* skb */
 	{"kfree_skb", 0x1000},
->>>>>>> 319fc77f
 	/* sunrpc */
 	{ "xs_stream_read_data", 0x1 },
 	/* ... from xprt_cong_event event class */
