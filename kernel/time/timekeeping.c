--- conflicted
+++ resolved
@@ -113,8 +113,6 @@
 	.base[1] = FAST_TK_INIT,
 };
 
-<<<<<<< HEAD
-=======
 unsigned long timekeeper_lock_irqsave(void)
 {
 	unsigned long flags;
@@ -128,7 +126,6 @@
 	raw_spin_unlock_irqrestore(&tk_core.lock, flags);
 }
 
->>>>>>> cdc905d1
 /*
  * Multigrain timestamps require tracking the latest fine-grained timestamp
  * that has been issued, and never returning a coarse-grained timestamp that is
@@ -383,13 +380,8 @@
 		seq = read_seqcount_latch(&tkf->seq);
 		tkr = tkf->base + (seq & 0x01);
 		now = ktime_to_ns(tkr->base);
-<<<<<<< HEAD
-		now += __timekeeping_get_ns(tkr);
+		now += timekeeping_get_ns(tkr);
 	} while (read_seqcount_latch_retry(&tkf->seq, seq));
-=======
-		now += timekeeping_get_ns(tkr);
-	} while (raw_read_seqcount_latch_retry(&tkf->seq, seq));
->>>>>>> cdc905d1
 
 	return now;
 }
