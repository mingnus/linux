--- conflicted
+++ resolved
@@ -232,12 +232,10 @@
 /* SH-SCI */
 #define PORT_HSCIF	104
 
-<<<<<<< HEAD
 /* ST ASC type numbers */
 #define PORT_ASC       105
-=======
+
 /* Tilera TILE-Gx UART */
-#define PORT_TILEGX	105
->>>>>>> 06da6629
+#define PORT_TILEGX	106
 
 #endif /* _UAPILINUX_SERIAL_CORE_H */