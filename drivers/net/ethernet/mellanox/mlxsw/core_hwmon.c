// SPDX-License-Identifier: BSD-3-Clause OR GPL-2.0
/* Copyright (c) 2015-2018 Mellanox Technologies. All rights reserved */

#include <linux/kernel.h>
#include <linux/types.h>
#include <linux/device.h>
#include <linux/sysfs.h>
#include <linux/hwmon.h>
#include <linux/err.h>
#include <linux/sfp.h>

#include "core.h"
#include "core_env.h"

#define MLXSW_HWMON_TEMP_SENSOR_MAX_COUNT 127
#define MLXSW_HWMON_ATTR_COUNT (MLXSW_HWMON_TEMP_SENSOR_MAX_COUNT * 4 + \
				MLXSW_MFCR_TACHOS_MAX + MLXSW_MFCR_PWMS_MAX)

struct mlxsw_hwmon_attr {
	struct device_attribute dev_attr;
	struct mlxsw_hwmon *hwmon;
	unsigned int type_index;
	char name[32];
};

struct mlxsw_hwmon {
	struct mlxsw_core *core;
	const struct mlxsw_bus_info *bus_info;
	struct device *hwmon_dev;
	struct attribute_group group;
	const struct attribute_group *groups[2];
	struct attribute *attrs[MLXSW_HWMON_ATTR_COUNT + 1];
	struct mlxsw_hwmon_attr hwmon_attrs[MLXSW_HWMON_ATTR_COUNT];
	unsigned int attrs_count;
	u8 sensor_count;
};

static ssize_t mlxsw_hwmon_temp_show(struct device *dev,
				     struct device_attribute *attr,
				     char *buf)
{
	struct mlxsw_hwmon_attr *mlwsw_hwmon_attr =
			container_of(attr, struct mlxsw_hwmon_attr, dev_attr);
	struct mlxsw_hwmon *mlxsw_hwmon = mlwsw_hwmon_attr->hwmon;
	char mtmp_pl[MLXSW_REG_MTMP_LEN];
	unsigned int temp;
	int err;

	mlxsw_reg_mtmp_pack(mtmp_pl, mlwsw_hwmon_attr->type_index,
			    false, false);
	err = mlxsw_reg_query(mlxsw_hwmon->core, MLXSW_REG(mtmp), mtmp_pl);
	if (err) {
		dev_err(mlxsw_hwmon->bus_info->dev, "Failed to query temp sensor\n");
		return err;
	}
	mlxsw_reg_mtmp_unpack(mtmp_pl, &temp, NULL, NULL);
	return sprintf(buf, "%u\n", temp);
}

static ssize_t mlxsw_hwmon_temp_max_show(struct device *dev,
					 struct device_attribute *attr,
					 char *buf)
{
	struct mlxsw_hwmon_attr *mlwsw_hwmon_attr =
			container_of(attr, struct mlxsw_hwmon_attr, dev_attr);
	struct mlxsw_hwmon *mlxsw_hwmon = mlwsw_hwmon_attr->hwmon;
	char mtmp_pl[MLXSW_REG_MTMP_LEN];
	unsigned int temp_max;
	int err;

	mlxsw_reg_mtmp_pack(mtmp_pl, mlwsw_hwmon_attr->type_index,
			    false, false);
	err = mlxsw_reg_query(mlxsw_hwmon->core, MLXSW_REG(mtmp), mtmp_pl);
	if (err) {
		dev_err(mlxsw_hwmon->bus_info->dev, "Failed to query temp sensor\n");
		return err;
	}
	mlxsw_reg_mtmp_unpack(mtmp_pl, NULL, &temp_max, NULL);
	return sprintf(buf, "%u\n", temp_max);
}

static ssize_t mlxsw_hwmon_temp_rst_store(struct device *dev,
					  struct device_attribute *attr,
					  const char *buf, size_t len)
{
	struct mlxsw_hwmon_attr *mlwsw_hwmon_attr =
			container_of(attr, struct mlxsw_hwmon_attr, dev_attr);
	struct mlxsw_hwmon *mlxsw_hwmon = mlwsw_hwmon_attr->hwmon;
	char mtmp_pl[MLXSW_REG_MTMP_LEN];
	unsigned long val;
	int err;

	err = kstrtoul(buf, 10, &val);
	if (err)
		return err;
	if (val != 1)
		return -EINVAL;

	mlxsw_reg_mtmp_pack(mtmp_pl, mlwsw_hwmon_attr->type_index, true, true);
	err = mlxsw_reg_write(mlxsw_hwmon->core, MLXSW_REG(mtmp), mtmp_pl);
	if (err) {
		dev_err(mlxsw_hwmon->bus_info->dev, "Failed to reset temp sensor history\n");
		return err;
	}
	return len;
}

static ssize_t mlxsw_hwmon_fan_rpm_show(struct device *dev,
					struct device_attribute *attr,
					char *buf)
{
	struct mlxsw_hwmon_attr *mlwsw_hwmon_attr =
			container_of(attr, struct mlxsw_hwmon_attr, dev_attr);
	struct mlxsw_hwmon *mlxsw_hwmon = mlwsw_hwmon_attr->hwmon;
	char mfsm_pl[MLXSW_REG_MFSM_LEN];
	int err;

	mlxsw_reg_mfsm_pack(mfsm_pl, mlwsw_hwmon_attr->type_index);
	err = mlxsw_reg_query(mlxsw_hwmon->core, MLXSW_REG(mfsm), mfsm_pl);
	if (err) {
		dev_err(mlxsw_hwmon->bus_info->dev, "Failed to query fan\n");
		return err;
	}
	return sprintf(buf, "%u\n", mlxsw_reg_mfsm_rpm_get(mfsm_pl));
}

static ssize_t mlxsw_hwmon_fan_fault_show(struct device *dev,
					  struct device_attribute *attr,
					  char *buf)
{
	struct mlxsw_hwmon_attr *mlwsw_hwmon_attr =
			container_of(attr, struct mlxsw_hwmon_attr, dev_attr);
	struct mlxsw_hwmon *mlxsw_hwmon = mlwsw_hwmon_attr->hwmon;
	char fore_pl[MLXSW_REG_FORE_LEN];
	bool fault;
	int err;

	err = mlxsw_reg_query(mlxsw_hwmon->core, MLXSW_REG(fore), fore_pl);
	if (err) {
		dev_err(mlxsw_hwmon->bus_info->dev, "Failed to query fan\n");
		return err;
	}
	mlxsw_reg_fore_unpack(fore_pl, mlwsw_hwmon_attr->type_index, &fault);

	return sprintf(buf, "%u\n", fault);
}

static ssize_t mlxsw_hwmon_pwm_show(struct device *dev,
				    struct device_attribute *attr,
				    char *buf)
{
	struct mlxsw_hwmon_attr *mlwsw_hwmon_attr =
			container_of(attr, struct mlxsw_hwmon_attr, dev_attr);
	struct mlxsw_hwmon *mlxsw_hwmon = mlwsw_hwmon_attr->hwmon;
	char mfsc_pl[MLXSW_REG_MFSC_LEN];
	int err;

	mlxsw_reg_mfsc_pack(mfsc_pl, mlwsw_hwmon_attr->type_index, 0);
	err = mlxsw_reg_query(mlxsw_hwmon->core, MLXSW_REG(mfsc), mfsc_pl);
	if (err) {
		dev_err(mlxsw_hwmon->bus_info->dev, "Failed to query PWM\n");
		return err;
	}
	return sprintf(buf, "%u\n",
		       mlxsw_reg_mfsc_pwm_duty_cycle_get(mfsc_pl));
}

static ssize_t mlxsw_hwmon_pwm_store(struct device *dev,
				     struct device_attribute *attr,
				     const char *buf, size_t len)
{
	struct mlxsw_hwmon_attr *mlwsw_hwmon_attr =
			container_of(attr, struct mlxsw_hwmon_attr, dev_attr);
	struct mlxsw_hwmon *mlxsw_hwmon = mlwsw_hwmon_attr->hwmon;
	char mfsc_pl[MLXSW_REG_MFSC_LEN];
	unsigned long val;
	int err;

	err = kstrtoul(buf, 10, &val);
	if (err)
		return err;
	if (val > 255)
		return -EINVAL;

	mlxsw_reg_mfsc_pack(mfsc_pl, mlwsw_hwmon_attr->type_index, val);
	err = mlxsw_reg_write(mlxsw_hwmon->core, MLXSW_REG(mfsc), mfsc_pl);
	if (err) {
		dev_err(mlxsw_hwmon->bus_info->dev, "Failed to write PWM\n");
		return err;
	}
	return len;
}

static ssize_t mlxsw_hwmon_module_temp_show(struct device *dev,
					    struct device_attribute *attr,
					    char *buf)
{
	struct mlxsw_hwmon_attr *mlwsw_hwmon_attr =
			container_of(attr, struct mlxsw_hwmon_attr, dev_attr);
	struct mlxsw_hwmon *mlxsw_hwmon = mlwsw_hwmon_attr->hwmon;
	char mtbr_pl[MLXSW_REG_MTBR_LEN] = {0};
	u16 temp;
	u8 module;
	int err;

	module = mlwsw_hwmon_attr->type_index - mlxsw_hwmon->sensor_count;
	mlxsw_reg_mtbr_pack(mtbr_pl, MLXSW_REG_MTBR_BASE_MODULE_INDEX + module,
			    1);
	err = mlxsw_reg_query(mlxsw_hwmon->core, MLXSW_REG(mtbr), mtbr_pl);
	if (err) {
		dev_err(dev, "Failed to query module temperature sensor\n");
		return err;
	}

	mlxsw_reg_mtbr_temp_unpack(mtbr_pl, 0, &temp, NULL);
	/* Update status and temperature cache. */
	switch (temp) {
	case MLXSW_REG_MTBR_NO_CONN: /* fall-through */
	case MLXSW_REG_MTBR_NO_TEMP_SENS: /* fall-through */
	case MLXSW_REG_MTBR_INDEX_NA:
		temp = 0;
		break;
	case MLXSW_REG_MTBR_BAD_SENS_INFO:
		/* Untrusted cable is connected. Reading temperature from its
		 * sensor is faulty.
		 */
		temp = 0;
		break;
	default:
		temp = MLXSW_REG_MTMP_TEMP_TO_MC(temp);
		break;
	}

	return sprintf(buf, "%u\n", temp);
}

static ssize_t mlxsw_hwmon_module_temp_fault_show(struct device *dev,
						  struct device_attribute *attr,
						  char *buf)
{
	struct mlxsw_hwmon_attr *mlwsw_hwmon_attr =
			container_of(attr, struct mlxsw_hwmon_attr, dev_attr);
	struct mlxsw_hwmon *mlxsw_hwmon = mlwsw_hwmon_attr->hwmon;
	char mtbr_pl[MLXSW_REG_MTBR_LEN] = {0};
	u8 module, fault;
	u16 temp;
	int err;

	module = mlwsw_hwmon_attr->type_index - mlxsw_hwmon->sensor_count;
	mlxsw_reg_mtbr_pack(mtbr_pl, MLXSW_REG_MTBR_BASE_MODULE_INDEX + module,
			    1);
	err = mlxsw_reg_query(mlxsw_hwmon->core, MLXSW_REG(mtbr), mtbr_pl);
	if (err) {
		dev_err(dev, "Failed to query module temperature sensor\n");
		return err;
	}

	mlxsw_reg_mtbr_temp_unpack(mtbr_pl, 0, &temp, NULL);

	/* Update status and temperature cache. */
	switch (temp) {
	case MLXSW_REG_MTBR_BAD_SENS_INFO:
		/* Untrusted cable is connected. Reading temperature from its
		 * sensor is faulty.
		 */
		fault = 1;
		break;
	case MLXSW_REG_MTBR_NO_CONN: /* fall-through */
	case MLXSW_REG_MTBR_NO_TEMP_SENS: /* fall-through */
	case MLXSW_REG_MTBR_INDEX_NA:
	default:
		fault = 0;
		break;
	}

	return sprintf(buf, "%u\n", fault);
}

static ssize_t
mlxsw_hwmon_module_temp_critical_show(struct device *dev,
				      struct device_attribute *attr, char *buf)
{
	struct mlxsw_hwmon_attr *mlwsw_hwmon_attr =
			container_of(attr, struct mlxsw_hwmon_attr, dev_attr);
	struct mlxsw_hwmon *mlxsw_hwmon = mlwsw_hwmon_attr->hwmon;
	int temp;
	u8 module;
	int err;

	module = mlwsw_hwmon_attr->type_index - mlxsw_hwmon->sensor_count;
	err = mlxsw_env_module_temp_thresholds_get(mlxsw_hwmon->core, module,
						   SFP_TEMP_HIGH_WARN, &temp);
	if (err) {
		dev_err(dev, "Failed to query module temperature thresholds\n");
		return err;
	}

	return sprintf(buf, "%u\n", temp);
}

static ssize_t
mlxsw_hwmon_module_temp_emergency_show(struct device *dev,
				       struct device_attribute *attr,
				       char *buf)
{
	struct mlxsw_hwmon_attr *mlwsw_hwmon_attr =
			container_of(attr, struct mlxsw_hwmon_attr, dev_attr);
	struct mlxsw_hwmon *mlxsw_hwmon = mlwsw_hwmon_attr->hwmon;
	u8 module;
	int temp;
	int err;

	module = mlwsw_hwmon_attr->type_index - mlxsw_hwmon->sensor_count;
	err = mlxsw_env_module_temp_thresholds_get(mlxsw_hwmon->core, module,
						   SFP_TEMP_HIGH_ALARM, &temp);
	if (err) {
		dev_err(dev, "Failed to query module temperature thresholds\n");
		return err;
	}

	return sprintf(buf, "%u\n", temp);
}

static ssize_t
mlxsw_hwmon_module_temp_label_show(struct device *dev,
				   struct device_attribute *attr,
				   char *buf)
{
	struct mlxsw_hwmon_attr *mlwsw_hwmon_attr =
			container_of(attr, struct mlxsw_hwmon_attr, dev_attr);

	return sprintf(buf, "front panel %03u\n",
		       mlwsw_hwmon_attr->type_index);
}

enum mlxsw_hwmon_attr_type {
	MLXSW_HWMON_ATTR_TYPE_TEMP,
	MLXSW_HWMON_ATTR_TYPE_TEMP_MAX,
	MLXSW_HWMON_ATTR_TYPE_TEMP_RST,
	MLXSW_HWMON_ATTR_TYPE_FAN_RPM,
	MLXSW_HWMON_ATTR_TYPE_FAN_FAULT,
	MLXSW_HWMON_ATTR_TYPE_PWM,
	MLXSW_HWMON_ATTR_TYPE_TEMP_MODULE,
	MLXSW_HWMON_ATTR_TYPE_TEMP_MODULE_FAULT,
	MLXSW_HWMON_ATTR_TYPE_TEMP_MODULE_CRIT,
	MLXSW_HWMON_ATTR_TYPE_TEMP_MODULE_EMERG,
	MLXSW_HWMON_ATTR_TYPE_TEMP_MODULE_LABEL,
};

static void mlxsw_hwmon_attr_add(struct mlxsw_hwmon *mlxsw_hwmon,
				 enum mlxsw_hwmon_attr_type attr_type,
				 unsigned int type_index, unsigned int num) {
	struct mlxsw_hwmon_attr *mlxsw_hwmon_attr;
	unsigned int attr_index;

	attr_index = mlxsw_hwmon->attrs_count;
	mlxsw_hwmon_attr = &mlxsw_hwmon->hwmon_attrs[attr_index];

	switch (attr_type) {
	case MLXSW_HWMON_ATTR_TYPE_TEMP:
		mlxsw_hwmon_attr->dev_attr.show = mlxsw_hwmon_temp_show;
		mlxsw_hwmon_attr->dev_attr.attr.mode = 0444;
		snprintf(mlxsw_hwmon_attr->name, sizeof(mlxsw_hwmon_attr->name),
			 "temp%u_input", num + 1);
		break;
	case MLXSW_HWMON_ATTR_TYPE_TEMP_MAX:
		mlxsw_hwmon_attr->dev_attr.show = mlxsw_hwmon_temp_max_show;
		mlxsw_hwmon_attr->dev_attr.attr.mode = 0444;
		snprintf(mlxsw_hwmon_attr->name, sizeof(mlxsw_hwmon_attr->name),
			 "temp%u_highest", num + 1);
		break;
	case MLXSW_HWMON_ATTR_TYPE_TEMP_RST:
		mlxsw_hwmon_attr->dev_attr.store = mlxsw_hwmon_temp_rst_store;
		mlxsw_hwmon_attr->dev_attr.attr.mode = 0200;
		snprintf(mlxsw_hwmon_attr->name, sizeof(mlxsw_hwmon_attr->name),
			 "temp%u_reset_history", num + 1);
		break;
	case MLXSW_HWMON_ATTR_TYPE_FAN_RPM:
		mlxsw_hwmon_attr->dev_attr.show = mlxsw_hwmon_fan_rpm_show;
		mlxsw_hwmon_attr->dev_attr.attr.mode = 0444;
		snprintf(mlxsw_hwmon_attr->name, sizeof(mlxsw_hwmon_attr->name),
			 "fan%u_input", num + 1);
		break;
	case MLXSW_HWMON_ATTR_TYPE_FAN_FAULT:
		mlxsw_hwmon_attr->dev_attr.show = mlxsw_hwmon_fan_fault_show;
		mlxsw_hwmon_attr->dev_attr.attr.mode = 0444;
		snprintf(mlxsw_hwmon_attr->name, sizeof(mlxsw_hwmon_attr->name),
			 "fan%u_fault", num + 1);
		break;
	case MLXSW_HWMON_ATTR_TYPE_PWM:
		mlxsw_hwmon_attr->dev_attr.show = mlxsw_hwmon_pwm_show;
		mlxsw_hwmon_attr->dev_attr.store = mlxsw_hwmon_pwm_store;
		mlxsw_hwmon_attr->dev_attr.attr.mode = 0644;
		snprintf(mlxsw_hwmon_attr->name, sizeof(mlxsw_hwmon_attr->name),
			 "pwm%u", num + 1);
		break;
	case MLXSW_HWMON_ATTR_TYPE_TEMP_MODULE:
		mlxsw_hwmon_attr->dev_attr.show = mlxsw_hwmon_module_temp_show;
		mlxsw_hwmon_attr->dev_attr.attr.mode = 0444;
		snprintf(mlxsw_hwmon_attr->name, sizeof(mlxsw_hwmon_attr->name),
			 "temp%u_input", num + 1);
		break;
	case MLXSW_HWMON_ATTR_TYPE_TEMP_MODULE_FAULT:
		mlxsw_hwmon_attr->dev_attr.show =
					mlxsw_hwmon_module_temp_fault_show;
		mlxsw_hwmon_attr->dev_attr.attr.mode = 0444;
		snprintf(mlxsw_hwmon_attr->name, sizeof(mlxsw_hwmon_attr->name),
			 "temp%u_fault", num + 1);
		break;
	case MLXSW_HWMON_ATTR_TYPE_TEMP_MODULE_CRIT:
		mlxsw_hwmon_attr->dev_attr.show =
			mlxsw_hwmon_module_temp_critical_show;
		mlxsw_hwmon_attr->dev_attr.attr.mode = 0444;
		snprintf(mlxsw_hwmon_attr->name, sizeof(mlxsw_hwmon_attr->name),
			 "temp%u_crit", num + 1);
		break;
	case MLXSW_HWMON_ATTR_TYPE_TEMP_MODULE_EMERG:
		mlxsw_hwmon_attr->dev_attr.show =
			mlxsw_hwmon_module_temp_emergency_show;
		mlxsw_hwmon_attr->dev_attr.attr.mode = 0444;
		snprintf(mlxsw_hwmon_attr->name, sizeof(mlxsw_hwmon_attr->name),
			 "temp%u_emergency", num + 1);
		break;
	case MLXSW_HWMON_ATTR_TYPE_TEMP_MODULE_LABEL:
		mlxsw_hwmon_attr->dev_attr.show =
			mlxsw_hwmon_module_temp_label_show;
		mlxsw_hwmon_attr->dev_attr.attr.mode = 0444;
		snprintf(mlxsw_hwmon_attr->name, sizeof(mlxsw_hwmon_attr->name),
			 "temp%u_label", num + 1);
		break;
	default:
		WARN_ON(1);
	}

	mlxsw_hwmon_attr->type_index = type_index;
	mlxsw_hwmon_attr->hwmon = mlxsw_hwmon;
	mlxsw_hwmon_attr->dev_attr.attr.name = mlxsw_hwmon_attr->name;
	sysfs_attr_init(&mlxsw_hwmon_attr->dev_attr.attr);

	mlxsw_hwmon->attrs[attr_index] = &mlxsw_hwmon_attr->dev_attr.attr;
	mlxsw_hwmon->attrs_count++;
}

static int mlxsw_hwmon_temp_init(struct mlxsw_hwmon *mlxsw_hwmon)
{
	char mtcap_pl[MLXSW_REG_MTCAP_LEN] = {0};
	char mtmp_pl[MLXSW_REG_MTMP_LEN];
	int i;
	int err;

	err = mlxsw_reg_query(mlxsw_hwmon->core, MLXSW_REG(mtcap), mtcap_pl);
	if (err) {
		dev_err(mlxsw_hwmon->bus_info->dev, "Failed to get number of temp sensors\n");
		return err;
	}
	mlxsw_hwmon->sensor_count = mlxsw_reg_mtcap_sensor_count_get(mtcap_pl);
	for (i = 0; i < mlxsw_hwmon->sensor_count; i++) {
		mlxsw_reg_mtmp_pack(mtmp_pl, i, true, true);
		err = mlxsw_reg_write(mlxsw_hwmon->core,
				      MLXSW_REG(mtmp), mtmp_pl);
		if (err) {
			dev_err(mlxsw_hwmon->bus_info->dev, "Failed to setup temp sensor number %d\n",
				i);
			return err;
		}
		mlxsw_hwmon_attr_add(mlxsw_hwmon,
				     MLXSW_HWMON_ATTR_TYPE_TEMP, i, i);
		mlxsw_hwmon_attr_add(mlxsw_hwmon,
				     MLXSW_HWMON_ATTR_TYPE_TEMP_MAX, i, i);
		mlxsw_hwmon_attr_add(mlxsw_hwmon,
				     MLXSW_HWMON_ATTR_TYPE_TEMP_RST, i, i);
	}
	return 0;
}

static int mlxsw_hwmon_fans_init(struct mlxsw_hwmon *mlxsw_hwmon)
{
	char mfcr_pl[MLXSW_REG_MFCR_LEN] = {0};
	enum mlxsw_reg_mfcr_pwm_frequency freq;
	unsigned int type_index;
	unsigned int num;
	u16 tacho_active;
	u8 pwm_active;
	int err;

	err = mlxsw_reg_query(mlxsw_hwmon->core, MLXSW_REG(mfcr), mfcr_pl);
	if (err) {
		dev_err(mlxsw_hwmon->bus_info->dev, "Failed to get to probe PWMs and Tachometers\n");
		return err;
	}
	mlxsw_reg_mfcr_unpack(mfcr_pl, &freq, &tacho_active, &pwm_active);
	num = 0;
	for (type_index = 0; type_index < MLXSW_MFCR_TACHOS_MAX; type_index++) {
		if (tacho_active & BIT(type_index)) {
			mlxsw_hwmon_attr_add(mlxsw_hwmon,
					     MLXSW_HWMON_ATTR_TYPE_FAN_RPM,
					     type_index, num);
			mlxsw_hwmon_attr_add(mlxsw_hwmon,
					     MLXSW_HWMON_ATTR_TYPE_FAN_FAULT,
					     type_index, num++);
		}
	}
	num = 0;
	for (type_index = 0; type_index < MLXSW_MFCR_PWMS_MAX; type_index++) {
		if (pwm_active & BIT(type_index))
			mlxsw_hwmon_attr_add(mlxsw_hwmon,
					     MLXSW_HWMON_ATTR_TYPE_PWM,
					     type_index, num++);
	}
	return 0;
}

static int mlxsw_hwmon_module_init(struct mlxsw_hwmon *mlxsw_hwmon)
{
	unsigned int module_count = mlxsw_core_max_ports(mlxsw_hwmon->core);
	char pmlp_pl[MLXSW_REG_PMLP_LEN] = {0};
	int i, index;
	u8 width;
	int err;

<<<<<<< HEAD
=======
	if (!mlxsw_core_res_query_enabled(mlxsw_hwmon->core))
		return 0;

>>>>>>> 0ecfebd2
	/* Add extra attributes for module temperature. Sensor index is
	 * assigned to sensor_count value, while all indexed before
	 * sensor_count are already utilized by the sensors connected through
	 * mtmp register by mlxsw_hwmon_temp_init().
	 */
	index = mlxsw_hwmon->sensor_count;
	for (i = 1; i < module_count; i++) {
		mlxsw_reg_pmlp_pack(pmlp_pl, i);
		err = mlxsw_reg_query(mlxsw_hwmon->core, MLXSW_REG(pmlp),
				      pmlp_pl);
		if (err) {
			dev_err(mlxsw_hwmon->bus_info->dev, "Failed to read module index %d\n",
				i);
			return err;
		}
		width = mlxsw_reg_pmlp_width_get(pmlp_pl);
		if (!width)
			continue;
		mlxsw_hwmon_attr_add(mlxsw_hwmon,
				     MLXSW_HWMON_ATTR_TYPE_TEMP_MODULE, index,
				     index);
		mlxsw_hwmon_attr_add(mlxsw_hwmon,
				     MLXSW_HWMON_ATTR_TYPE_TEMP_MODULE_FAULT,
				     index, index);
		mlxsw_hwmon_attr_add(mlxsw_hwmon,
				     MLXSW_HWMON_ATTR_TYPE_TEMP_MODULE_CRIT,
				     index, index);
		mlxsw_hwmon_attr_add(mlxsw_hwmon,
				     MLXSW_HWMON_ATTR_TYPE_TEMP_MODULE_EMERG,
				     index, index);
		mlxsw_hwmon_attr_add(mlxsw_hwmon,
				     MLXSW_HWMON_ATTR_TYPE_TEMP_MODULE_LABEL,
				     index, index);
		index++;
	}

	return 0;
}

int mlxsw_hwmon_init(struct mlxsw_core *mlxsw_core,
		     const struct mlxsw_bus_info *mlxsw_bus_info,
		     struct mlxsw_hwmon **p_hwmon)
{
	struct mlxsw_hwmon *mlxsw_hwmon;
	struct device *hwmon_dev;
	int err;

	mlxsw_hwmon = kzalloc(sizeof(*mlxsw_hwmon), GFP_KERNEL);
	if (!mlxsw_hwmon)
		return -ENOMEM;
	mlxsw_hwmon->core = mlxsw_core;
	mlxsw_hwmon->bus_info = mlxsw_bus_info;

	err = mlxsw_hwmon_temp_init(mlxsw_hwmon);
	if (err)
		goto err_temp_init;

	err = mlxsw_hwmon_fans_init(mlxsw_hwmon);
	if (err)
		goto err_fans_init;

	err = mlxsw_hwmon_module_init(mlxsw_hwmon);
	if (err)
		goto err_temp_module_init;

	mlxsw_hwmon->groups[0] = &mlxsw_hwmon->group;
	mlxsw_hwmon->group.attrs = mlxsw_hwmon->attrs;

	hwmon_dev = hwmon_device_register_with_groups(mlxsw_bus_info->dev,
						      "mlxsw", mlxsw_hwmon,
						      mlxsw_hwmon->groups);
	if (IS_ERR(hwmon_dev)) {
		err = PTR_ERR(hwmon_dev);
		goto err_hwmon_register;
	}

	mlxsw_hwmon->hwmon_dev = hwmon_dev;
	*p_hwmon = mlxsw_hwmon;
	return 0;

err_hwmon_register:
err_temp_module_init:
err_fans_init:
err_temp_init:
	kfree(mlxsw_hwmon);
	return err;
}

void mlxsw_hwmon_fini(struct mlxsw_hwmon *mlxsw_hwmon)
{
	hwmon_device_unregister(mlxsw_hwmon->hwmon_dev);
	kfree(mlxsw_hwmon);
}<|MERGE_RESOLUTION|>--- conflicted
+++ resolved
@@ -518,12 +518,9 @@
 	u8 width;
 	int err;
 
-<<<<<<< HEAD
-=======
 	if (!mlxsw_core_res_query_enabled(mlxsw_hwmon->core))
 		return 0;
 
->>>>>>> 0ecfebd2
 	/* Add extra attributes for module temperature. Sensor index is
 	 * assigned to sensor_count value, while all indexed before
 	 * sensor_count are already utilized by the sensors connected through
