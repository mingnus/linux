// SPDX-License-Identifier: GPL-2.0-only
/*
 * ADMA driver for Nvidia's Tegra210 ADMA controller.
 *
 * Copyright (c) 2016, NVIDIA CORPORATION.  All rights reserved.
 */

#include <linux/clk.h>
#include <linux/iopoll.h>
#include <linux/module.h>
#include <linux/of.h>
#include <linux/of_dma.h>
#include <linux/of_irq.h>
#include <linux/platform_device.h>
#include <linux/pm_runtime.h>
#include <linux/slab.h>

#include "virt-dma.h"

#define ADMA_CH_CMD					0x00
#define ADMA_CH_STATUS					0x0c
#define ADMA_CH_STATUS_XFER_EN				BIT(0)
#define ADMA_CH_STATUS_XFER_PAUSED			BIT(1)

#define ADMA_CH_INT_STATUS				0x10
#define ADMA_CH_INT_STATUS_XFER_DONE			BIT(0)

#define ADMA_CH_INT_CLEAR				0x1c
#define ADMA_CH_CTRL					0x24
#define ADMA_CH_CTRL_DIR(val)				(((val) & 0xf) << 12)
#define ADMA_CH_CTRL_DIR_AHUB2MEM			2
#define ADMA_CH_CTRL_DIR_MEM2AHUB			4
#define ADMA_CH_CTRL_MODE_CONTINUOUS			(2 << 8)
#define ADMA_CH_CTRL_FLOWCTRL_EN			BIT(1)
#define ADMA_CH_CTRL_XFER_PAUSE_SHIFT			0

#define ADMA_CH_CONFIG					0x28
#define ADMA_CH_CONFIG_SRC_BUF(val)			(((val) & 0x7) << 28)
#define ADMA_CH_CONFIG_TRG_BUF(val)			(((val) & 0x7) << 24)
#define ADMA_CH_CONFIG_BURST_SIZE_SHIFT			20
#define ADMA_CH_CONFIG_MAX_BURST_SIZE                   16
#define ADMA_CH_CONFIG_WEIGHT_FOR_WRR(val)		((val) & 0xf)
#define ADMA_CH_CONFIG_MAX_BUFS				8
#define TEGRA186_ADMA_CH_CONFIG_OUTSTANDING_REQS(reqs)	(reqs << 4)

#define TEGRA186_ADMA_GLOBAL_PAGE_CHGRP			0x30
#define TEGRA186_ADMA_GLOBAL_PAGE_RX_REQ		0x70
#define TEGRA186_ADMA_GLOBAL_PAGE_TX_REQ		0x84

#define ADMA_CH_FIFO_CTRL				0x2c
#define ADMA_CH_TX_FIFO_SIZE_SHIFT			8
#define ADMA_CH_RX_FIFO_SIZE_SHIFT			0

#define ADMA_CH_LOWER_SRC_ADDR				0x34
#define ADMA_CH_LOWER_TRG_ADDR				0x3c
#define ADMA_CH_TC					0x44
#define ADMA_CH_TC_COUNT_MASK				0x3ffffffc

#define ADMA_CH_XFER_STATUS				0x54
#define ADMA_CH_XFER_STATUS_COUNT_MASK			0xffff

#define ADMA_GLOBAL_CMD					0x00
#define ADMA_GLOBAL_SOFT_RESET				0x04

#define TEGRA_ADMA_BURST_COMPLETE_TIME			20

#define ADMA_CH_REG_FIELD_VAL(val, mask, shift)	(((val) & mask) << shift)

struct tegra_adma;

/*
 * struct tegra_adma_chip_data - Tegra chip specific data
 * @adma_get_burst_config: Function callback used to set DMA burst size.
 * @global_reg_offset: Register offset of DMA global register.
 * @global_int_clear: Register offset of DMA global interrupt clear.
 * @ch_req_tx_shift: Register offset for AHUB transmit channel select.
 * @ch_req_rx_shift: Register offset for AHUB receive channel select.
 * @ch_base_offset: Register offset of DMA channel registers.
 * @ch_fifo_ctrl: Default value for channel FIFO CTRL register.
 * @ch_req_mask: Mask for Tx or Rx channel select.
 * @ch_req_max: Maximum number of Tx or Rx channels available.
 * @ch_reg_size: Size of DMA channel register space.
 * @nr_channels: Number of DMA channels available.
 * @ch_fifo_size_mask: Mask for FIFO size field.
 * @sreq_index_offset: Slave channel index offset.
 * @max_page: Maximum ADMA Channel Page.
 * @has_outstanding_reqs: If DMA channel can have outstanding requests.
 * @set_global_pg_config: Global page programming.
 */
struct tegra_adma_chip_data {
	unsigned int (*adma_get_burst_config)(unsigned int burst_size);
	unsigned int global_reg_offset;
	unsigned int global_int_clear;
	unsigned int ch_req_tx_shift;
	unsigned int ch_req_rx_shift;
	unsigned int ch_base_offset;
	unsigned int ch_fifo_ctrl;
	unsigned int ch_req_mask;
	unsigned int ch_req_max;
	unsigned int ch_reg_size;
	unsigned int nr_channels;
	unsigned int ch_fifo_size_mask;
	unsigned int sreq_index_offset;
	unsigned int max_page;
	bool has_outstanding_reqs;
	void (*set_global_pg_config)(struct tegra_adma *tdma);
};

/*
 * struct tegra_adma_chan_regs - Tegra ADMA channel registers
 */
struct tegra_adma_chan_regs {
	unsigned int ctrl;
	unsigned int config;
	unsigned int src_addr;
	unsigned int trg_addr;
	unsigned int fifo_ctrl;
	unsigned int cmd;
	unsigned int tc;
};

/*
 * struct tegra_adma_desc - Tegra ADMA descriptor to manage transfer requests.
 */
struct tegra_adma_desc {
	struct virt_dma_desc		vd;
	struct tegra_adma_chan_regs	ch_regs;
	size_t				buf_len;
	size_t				period_len;
	size_t				num_periods;
};

/*
 * struct tegra_adma_chan - Tegra ADMA channel information
 */
struct tegra_adma_chan {
	struct virt_dma_chan		vc;
	struct tegra_adma_desc		*desc;
	struct tegra_adma		*tdma;
	int				irq;
	void __iomem			*chan_addr;

	/* Slave channel configuration info */
	struct dma_slave_config		sconfig;
	enum dma_transfer_direction	sreq_dir;
	unsigned int			sreq_index;
	bool				sreq_reserved;
	struct tegra_adma_chan_regs	ch_regs;

	/* Transfer count and position info */
	unsigned int			tx_buf_count;
	unsigned int			tx_buf_pos;
};

/*
 * struct tegra_adma - Tegra ADMA controller information
 */
struct tegra_adma {
	struct dma_device		dma_dev;
	struct device			*dev;
	void __iomem			*base_addr;
	void __iomem			*ch_base_addr;
	struct clk			*ahub_clk;
	unsigned int			nr_channels;
	unsigned long			*dma_chan_mask;
	unsigned long			rx_requests_reserved;
	unsigned long			tx_requests_reserved;

	/* Used to store global command register state when suspending */
	unsigned int			global_cmd;
	unsigned int			ch_page_no;

	const struct tegra_adma_chip_data *cdata;

	/* Last member of the structure */
	struct tegra_adma_chan		channels[] __counted_by(nr_channels);
};

static inline void tdma_write(struct tegra_adma *tdma, u32 reg, u32 val)
{
	writel(val, tdma->base_addr + tdma->cdata->global_reg_offset + reg);
}

static inline u32 tdma_read(struct tegra_adma *tdma, u32 reg)
{
	return readl(tdma->base_addr + tdma->cdata->global_reg_offset + reg);
}

static inline void tdma_ch_global_write(struct tegra_adma *tdma, u32 reg, u32 val)
{
	writel(val, tdma->ch_base_addr + tdma->cdata->global_reg_offset + reg);
}

static inline void tdma_ch_write(struct tegra_adma_chan *tdc, u32 reg, u32 val)
{
	writel(val, tdc->chan_addr + reg);
}

static inline u32 tdma_ch_read(struct tegra_adma_chan *tdc, u32 reg)
{
	return readl(tdc->chan_addr + reg);
}

static inline struct tegra_adma_chan *to_tegra_adma_chan(struct dma_chan *dc)
{
	return container_of(dc, struct tegra_adma_chan, vc.chan);
}

static inline struct tegra_adma_desc *to_tegra_adma_desc(
		struct dma_async_tx_descriptor *td)
{
	return container_of(td, struct tegra_adma_desc, vd.tx);
}

static inline struct device *tdc2dev(struct tegra_adma_chan *tdc)
{
	return tdc->tdma->dev;
}

static void tegra_adma_desc_free(struct virt_dma_desc *vd)
{
	kfree(container_of(vd, struct tegra_adma_desc, vd));
}

static int tegra_adma_slave_config(struct dma_chan *dc,
				   struct dma_slave_config *sconfig)
{
	struct tegra_adma_chan *tdc = to_tegra_adma_chan(dc);

	memcpy(&tdc->sconfig, sconfig, sizeof(*sconfig));

	return 0;
}

static void tegra186_adma_global_page_config(struct tegra_adma *tdma)
{
	/*
	 * Clear the default page1 channel group configs and program
	 * the global registers based on the actual page usage
	 */
	tdma_write(tdma, TEGRA186_ADMA_GLOBAL_PAGE_CHGRP, 0);
	tdma_write(tdma, TEGRA186_ADMA_GLOBAL_PAGE_RX_REQ, 0);
	tdma_write(tdma, TEGRA186_ADMA_GLOBAL_PAGE_TX_REQ, 0);
	tdma_write(tdma, TEGRA186_ADMA_GLOBAL_PAGE_CHGRP + (tdma->ch_page_no * 0x4), 0xff);
	tdma_write(tdma, TEGRA186_ADMA_GLOBAL_PAGE_RX_REQ + (tdma->ch_page_no * 0x4), 0x1ffffff);
	tdma_write(tdma, TEGRA186_ADMA_GLOBAL_PAGE_TX_REQ + (tdma->ch_page_no * 0x4), 0xffffff);
}

static int tegra_adma_init(struct tegra_adma *tdma)
{
	u32 status;
	int ret;

	/* Clear any channels group global interrupts */
	tdma_ch_global_write(tdma, tdma->cdata->global_int_clear, 0x1);

	if (!tdma->base_addr)
		return 0;

	/* Assert soft reset */
	tdma_write(tdma, ADMA_GLOBAL_SOFT_RESET, 0x1);

	/* Wait for reset to clear */
	ret = readx_poll_timeout(readl,
				 tdma->base_addr +
				 tdma->cdata->global_reg_offset +
				 ADMA_GLOBAL_SOFT_RESET,
				 status, status == 0, 20, 10000);
	if (ret)
		return ret;

	if (tdma->cdata->set_global_pg_config)
		tdma->cdata->set_global_pg_config(tdma);

	/* Enable global ADMA registers */
	tdma_write(tdma, ADMA_GLOBAL_CMD, 1);

	return 0;
}

static int tegra_adma_request_alloc(struct tegra_adma_chan *tdc,
				    enum dma_transfer_direction direction)
{
	struct tegra_adma *tdma = tdc->tdma;
	unsigned int sreq_index = tdc->sreq_index;

	if (tdc->sreq_reserved)
		return tdc->sreq_dir == direction ? 0 : -EINVAL;

	if (sreq_index > tdma->cdata->ch_req_max) {
		dev_err(tdma->dev, "invalid DMA request\n");
		return -EINVAL;
	}

	switch (direction) {
	case DMA_MEM_TO_DEV:
		if (test_and_set_bit(sreq_index, &tdma->tx_requests_reserved)) {
			dev_err(tdma->dev, "DMA request reserved\n");
			return -EINVAL;
		}
		break;

	case DMA_DEV_TO_MEM:
		if (test_and_set_bit(sreq_index, &tdma->rx_requests_reserved)) {
			dev_err(tdma->dev, "DMA request reserved\n");
			return -EINVAL;
		}
		break;

	default:
		dev_WARN(tdma->dev, "channel %s has invalid transfer type\n",
			 dma_chan_name(&tdc->vc.chan));
		return -EINVAL;
	}

	tdc->sreq_dir = direction;
	tdc->sreq_reserved = true;

	return 0;
}

static void tegra_adma_request_free(struct tegra_adma_chan *tdc)
{
	struct tegra_adma *tdma = tdc->tdma;

	if (!tdc->sreq_reserved)
		return;

	switch (tdc->sreq_dir) {
	case DMA_MEM_TO_DEV:
		clear_bit(tdc->sreq_index, &tdma->tx_requests_reserved);
		break;

	case DMA_DEV_TO_MEM:
		clear_bit(tdc->sreq_index, &tdma->rx_requests_reserved);
		break;

	default:
		dev_WARN(tdma->dev, "channel %s has invalid transfer type\n",
			 dma_chan_name(&tdc->vc.chan));
		return;
	}

	tdc->sreq_reserved = false;
}

static u32 tegra_adma_irq_status(struct tegra_adma_chan *tdc)
{
	u32 status = tdma_ch_read(tdc, ADMA_CH_INT_STATUS);

	return status & ADMA_CH_INT_STATUS_XFER_DONE;
}

static u32 tegra_adma_irq_clear(struct tegra_adma_chan *tdc)
{
	u32 status = tegra_adma_irq_status(tdc);

	if (status)
		tdma_ch_write(tdc, ADMA_CH_INT_CLEAR, status);

	return status;
}

static void tegra_adma_stop(struct tegra_adma_chan *tdc)
{
	unsigned int status;

	/* Disable ADMA */
	tdma_ch_write(tdc, ADMA_CH_CMD, 0);

	/* Clear interrupt status */
	tegra_adma_irq_clear(tdc);

	if (readx_poll_timeout_atomic(readl, tdc->chan_addr + ADMA_CH_STATUS,
			status, !(status & ADMA_CH_STATUS_XFER_EN),
			20, 10000)) {
		dev_err(tdc2dev(tdc), "unable to stop DMA channel\n");
		return;
	}

	kfree(tdc->desc);
	tdc->desc = NULL;
}

static void tegra_adma_start(struct tegra_adma_chan *tdc)
{
	struct virt_dma_desc *vd = vchan_next_desc(&tdc->vc);
	struct tegra_adma_chan_regs *ch_regs;
	struct tegra_adma_desc *desc;

	if (!vd)
		return;

	list_del(&vd->node);

	desc = to_tegra_adma_desc(&vd->tx);

	if (!desc) {
		dev_warn(tdc2dev(tdc), "unable to start DMA, no descriptor\n");
		return;
	}

	ch_regs = &desc->ch_regs;

	tdc->tx_buf_pos = 0;
	tdc->tx_buf_count = 0;
	tdma_ch_write(tdc, ADMA_CH_TC, ch_regs->tc);
	tdma_ch_write(tdc, ADMA_CH_CTRL, ch_regs->ctrl);
	tdma_ch_write(tdc, ADMA_CH_LOWER_SRC_ADDR, ch_regs->src_addr);
	tdma_ch_write(tdc, ADMA_CH_LOWER_TRG_ADDR, ch_regs->trg_addr);
	tdma_ch_write(tdc, ADMA_CH_FIFO_CTRL, ch_regs->fifo_ctrl);
	tdma_ch_write(tdc, ADMA_CH_CONFIG, ch_regs->config);

	/* Start ADMA */
	tdma_ch_write(tdc, ADMA_CH_CMD, 1);

	tdc->desc = desc;
}

static unsigned int tegra_adma_get_residue(struct tegra_adma_chan *tdc)
{
	struct tegra_adma_desc *desc = tdc->desc;
	unsigned int max = ADMA_CH_XFER_STATUS_COUNT_MASK + 1;
	unsigned int pos = tdma_ch_read(tdc, ADMA_CH_XFER_STATUS);
	unsigned int periods_remaining;

	/*
	 * Handle wrap around of buffer count register
	 */
	if (pos < tdc->tx_buf_pos)
		tdc->tx_buf_count += pos + (max - tdc->tx_buf_pos);
	else
		tdc->tx_buf_count += pos - tdc->tx_buf_pos;

	periods_remaining = tdc->tx_buf_count % desc->num_periods;
	tdc->tx_buf_pos = pos;

	return desc->buf_len - (periods_remaining * desc->period_len);
}

static irqreturn_t tegra_adma_isr(int irq, void *dev_id)
{
	struct tegra_adma_chan *tdc = dev_id;
	unsigned long status;

	spin_lock(&tdc->vc.lock);

	status = tegra_adma_irq_clear(tdc);
	if (status == 0 || !tdc->desc) {
		spin_unlock(&tdc->vc.lock);
		return IRQ_NONE;
	}

	vchan_cyclic_callback(&tdc->desc->vd);

	spin_unlock(&tdc->vc.lock);

	return IRQ_HANDLED;
}

static void tegra_adma_issue_pending(struct dma_chan *dc)
{
	struct tegra_adma_chan *tdc = to_tegra_adma_chan(dc);
	unsigned long flags;

	spin_lock_irqsave(&tdc->vc.lock, flags);

	if (vchan_issue_pending(&tdc->vc)) {
		if (!tdc->desc)
			tegra_adma_start(tdc);
	}

	spin_unlock_irqrestore(&tdc->vc.lock, flags);
}

static bool tegra_adma_is_paused(struct tegra_adma_chan *tdc)
{
	u32 csts;

	csts = tdma_ch_read(tdc, ADMA_CH_STATUS);
	csts &= ADMA_CH_STATUS_XFER_PAUSED;

	return csts ? true : false;
}

static int tegra_adma_pause(struct dma_chan *dc)
{
	struct tegra_adma_chan *tdc = to_tegra_adma_chan(dc);
	struct tegra_adma_desc *desc = tdc->desc;
	struct tegra_adma_chan_regs *ch_regs = &desc->ch_regs;
	int dcnt = 10;

	ch_regs->ctrl = tdma_ch_read(tdc, ADMA_CH_CTRL);
	ch_regs->ctrl |= (1 << ADMA_CH_CTRL_XFER_PAUSE_SHIFT);
	tdma_ch_write(tdc, ADMA_CH_CTRL, ch_regs->ctrl);

	while (dcnt-- && !tegra_adma_is_paused(tdc))
		udelay(TEGRA_ADMA_BURST_COMPLETE_TIME);

	if (dcnt < 0) {
		dev_err(tdc2dev(tdc), "unable to pause DMA channel\n");
		return -EBUSY;
	}

	return 0;
}

static int tegra_adma_resume(struct dma_chan *dc)
{
	struct tegra_adma_chan *tdc = to_tegra_adma_chan(dc);
	struct tegra_adma_desc *desc = tdc->desc;
	struct tegra_adma_chan_regs *ch_regs = &desc->ch_regs;

	ch_regs->ctrl = tdma_ch_read(tdc, ADMA_CH_CTRL);
	ch_regs->ctrl &= ~(1 << ADMA_CH_CTRL_XFER_PAUSE_SHIFT);
	tdma_ch_write(tdc, ADMA_CH_CTRL, ch_regs->ctrl);

	return 0;
}

static int tegra_adma_terminate_all(struct dma_chan *dc)
{
	struct tegra_adma_chan *tdc = to_tegra_adma_chan(dc);
	unsigned long flags;
	LIST_HEAD(head);

	spin_lock_irqsave(&tdc->vc.lock, flags);

	if (tdc->desc)
		tegra_adma_stop(tdc);

	tegra_adma_request_free(tdc);
	vchan_get_all_descriptors(&tdc->vc, &head);
	spin_unlock_irqrestore(&tdc->vc.lock, flags);
	vchan_dma_desc_free_list(&tdc->vc, &head);

	return 0;
}

static enum dma_status tegra_adma_tx_status(struct dma_chan *dc,
					    dma_cookie_t cookie,
					    struct dma_tx_state *txstate)
{
	struct tegra_adma_chan *tdc = to_tegra_adma_chan(dc);
	struct tegra_adma_desc *desc;
	struct virt_dma_desc *vd;
	enum dma_status ret;
	unsigned long flags;
	unsigned int residual;

	ret = dma_cookie_status(dc, cookie, txstate);
	if (ret == DMA_COMPLETE || !txstate)
		return ret;

	spin_lock_irqsave(&tdc->vc.lock, flags);

	vd = vchan_find_desc(&tdc->vc, cookie);
	if (vd) {
		desc = to_tegra_adma_desc(&vd->tx);
		residual = desc->ch_regs.tc;
	} else if (tdc->desc && tdc->desc->vd.tx.cookie == cookie) {
		residual = tegra_adma_get_residue(tdc);
	} else {
		residual = 0;
	}

	spin_unlock_irqrestore(&tdc->vc.lock, flags);

	dma_set_residue(txstate, residual);

	return ret;
}

static unsigned int tegra210_adma_get_burst_config(unsigned int burst_size)
{
	if (!burst_size || burst_size > ADMA_CH_CONFIG_MAX_BURST_SIZE)
		burst_size = ADMA_CH_CONFIG_MAX_BURST_SIZE;

	return fls(burst_size) << ADMA_CH_CONFIG_BURST_SIZE_SHIFT;
}

static unsigned int tegra186_adma_get_burst_config(unsigned int burst_size)
{
	if (!burst_size || burst_size > ADMA_CH_CONFIG_MAX_BURST_SIZE)
		burst_size = ADMA_CH_CONFIG_MAX_BURST_SIZE;

	return (burst_size - 1) << ADMA_CH_CONFIG_BURST_SIZE_SHIFT;
}

static int tegra_adma_set_xfer_params(struct tegra_adma_chan *tdc,
				      struct tegra_adma_desc *desc,
				      dma_addr_t buf_addr,
				      enum dma_transfer_direction direction)
{
	struct tegra_adma_chan_regs *ch_regs = &desc->ch_regs;
	const struct tegra_adma_chip_data *cdata = tdc->tdma->cdata;
	unsigned int burst_size, adma_dir, fifo_size_shift;

	if (desc->num_periods > ADMA_CH_CONFIG_MAX_BUFS)
		return -EINVAL;

	switch (direction) {
	case DMA_MEM_TO_DEV:
		fifo_size_shift = ADMA_CH_TX_FIFO_SIZE_SHIFT;
		adma_dir = ADMA_CH_CTRL_DIR_MEM2AHUB;
		burst_size = tdc->sconfig.dst_maxburst;
		ch_regs->config = ADMA_CH_CONFIG_SRC_BUF(desc->num_periods - 1);
		ch_regs->ctrl = ADMA_CH_REG_FIELD_VAL(tdc->sreq_index,
						      cdata->ch_req_mask,
						      cdata->ch_req_tx_shift);
		ch_regs->src_addr = buf_addr;
		break;

	case DMA_DEV_TO_MEM:
		fifo_size_shift = ADMA_CH_RX_FIFO_SIZE_SHIFT;
		adma_dir = ADMA_CH_CTRL_DIR_AHUB2MEM;
		burst_size = tdc->sconfig.src_maxburst;
		ch_regs->config = ADMA_CH_CONFIG_TRG_BUF(desc->num_periods - 1);
		ch_regs->ctrl = ADMA_CH_REG_FIELD_VAL(tdc->sreq_index,
						      cdata->ch_req_mask,
						      cdata->ch_req_rx_shift);
		ch_regs->trg_addr = buf_addr;
		break;

	default:
		dev_err(tdc2dev(tdc), "DMA direction is not supported\n");
		return -EINVAL;
	}

	ch_regs->ctrl |= ADMA_CH_CTRL_DIR(adma_dir) |
			 ADMA_CH_CTRL_MODE_CONTINUOUS |
			 ADMA_CH_CTRL_FLOWCTRL_EN;
	ch_regs->config |= cdata->adma_get_burst_config(burst_size);
	ch_regs->config |= ADMA_CH_CONFIG_WEIGHT_FOR_WRR(1);
	if (cdata->has_outstanding_reqs)
		ch_regs->config |= TEGRA186_ADMA_CH_CONFIG_OUTSTANDING_REQS(8);

	/*
	 * 'sreq_index' represents the current ADMAIF channel number and as per
	 * HW recommendation its FIFO size should match with the corresponding
	 * ADMA channel.
	 *
	 * ADMA FIFO size is set as per below (based on default ADMAIF channel
	 * FIFO sizes):
	 *    fifo_size = 0x2 (sreq_index > sreq_index_offset)
	 *    fifo_size = 0x3 (sreq_index <= sreq_index_offset)
	 *
	 */
	if (tdc->sreq_index > cdata->sreq_index_offset)
		ch_regs->fifo_ctrl =
			ADMA_CH_REG_FIELD_VAL(2, cdata->ch_fifo_size_mask,
					      fifo_size_shift);
	else
		ch_regs->fifo_ctrl =
			ADMA_CH_REG_FIELD_VAL(3, cdata->ch_fifo_size_mask,
					      fifo_size_shift);

	ch_regs->tc = desc->period_len & ADMA_CH_TC_COUNT_MASK;

	return tegra_adma_request_alloc(tdc, direction);
}

static struct dma_async_tx_descriptor *tegra_adma_prep_dma_cyclic(
	struct dma_chan *dc, dma_addr_t buf_addr, size_t buf_len,
	size_t period_len, enum dma_transfer_direction direction,
	unsigned long flags)
{
	struct tegra_adma_chan *tdc = to_tegra_adma_chan(dc);
	struct tegra_adma_desc *desc = NULL;

	if (!buf_len || !period_len || period_len > ADMA_CH_TC_COUNT_MASK) {
		dev_err(tdc2dev(tdc), "invalid buffer/period len\n");
		return NULL;
	}

	if (buf_len % period_len) {
		dev_err(tdc2dev(tdc), "buf_len not a multiple of period_len\n");
		return NULL;
	}

	if (!IS_ALIGNED(buf_addr, 4)) {
		dev_err(tdc2dev(tdc), "invalid buffer alignment\n");
		return NULL;
	}

	desc = kzalloc(sizeof(*desc), GFP_NOWAIT);
	if (!desc)
		return NULL;

	desc->buf_len = buf_len;
	desc->period_len = period_len;
	desc->num_periods = buf_len / period_len;

	if (tegra_adma_set_xfer_params(tdc, desc, buf_addr, direction)) {
		kfree(desc);
		return NULL;
	}

	return vchan_tx_prep(&tdc->vc, &desc->vd, flags);
}

static int tegra_adma_alloc_chan_resources(struct dma_chan *dc)
{
	struct tegra_adma_chan *tdc = to_tegra_adma_chan(dc);
	int ret;

	ret = request_irq(tdc->irq, tegra_adma_isr, 0, dma_chan_name(dc), tdc);
	if (ret) {
		dev_err(tdc2dev(tdc), "failed to get interrupt for %s\n",
			dma_chan_name(dc));
		return ret;
	}

	ret = pm_runtime_resume_and_get(tdc2dev(tdc));
	if (ret < 0) {
		free_irq(tdc->irq, tdc);
		return ret;
	}

	dma_cookie_init(&tdc->vc.chan);

	return 0;
}

static void tegra_adma_free_chan_resources(struct dma_chan *dc)
{
	struct tegra_adma_chan *tdc = to_tegra_adma_chan(dc);

	tegra_adma_terminate_all(dc);
	vchan_free_chan_resources(&tdc->vc);
	tasklet_kill(&tdc->vc.task);
	free_irq(tdc->irq, tdc);
	pm_runtime_put(tdc2dev(tdc));

	tdc->sreq_index = 0;
	tdc->sreq_dir = DMA_TRANS_NONE;
}

static struct dma_chan *tegra_dma_of_xlate(struct of_phandle_args *dma_spec,
					   struct of_dma *ofdma)
{
	struct tegra_adma *tdma = ofdma->of_dma_data;
	struct tegra_adma_chan *tdc;
	struct dma_chan *chan;
	unsigned int sreq_index;

	if (dma_spec->args_count != 1)
		return NULL;

	sreq_index = dma_spec->args[0];

	if (sreq_index == 0) {
		dev_err(tdma->dev, "DMA request must not be 0\n");
		return NULL;
	}

	chan = dma_get_any_slave_channel(&tdma->dma_dev);
	if (!chan)
		return NULL;

	tdc = to_tegra_adma_chan(chan);
	tdc->sreq_index = sreq_index;

	return chan;
}

static int __maybe_unused tegra_adma_runtime_suspend(struct device *dev)
{
	struct tegra_adma *tdma = dev_get_drvdata(dev);
	struct tegra_adma_chan_regs *ch_reg;
	struct tegra_adma_chan *tdc;
	int i;

	if (tdma->base_addr)
		tdma->global_cmd = tdma_read(tdma, ADMA_GLOBAL_CMD);

	if (!tdma->global_cmd)
		goto clk_disable;

	for (i = 0; i < tdma->nr_channels; i++) {
		tdc = &tdma->channels[i];
		/* skip for reserved channels */
		if (!tdc->tdma)
			continue;

		ch_reg = &tdc->ch_regs;
		ch_reg->cmd = tdma_ch_read(tdc, ADMA_CH_CMD);
		/* skip if channel is not active */
		if (!ch_reg->cmd)
			continue;
		ch_reg->tc = tdma_ch_read(tdc, ADMA_CH_TC);
		ch_reg->src_addr = tdma_ch_read(tdc, ADMA_CH_LOWER_SRC_ADDR);
		ch_reg->trg_addr = tdma_ch_read(tdc, ADMA_CH_LOWER_TRG_ADDR);
		ch_reg->ctrl = tdma_ch_read(tdc, ADMA_CH_CTRL);
		ch_reg->fifo_ctrl = tdma_ch_read(tdc, ADMA_CH_FIFO_CTRL);
		ch_reg->config = tdma_ch_read(tdc, ADMA_CH_CONFIG);
	}

clk_disable:
	clk_disable_unprepare(tdma->ahub_clk);

	return 0;
}

static int __maybe_unused tegra_adma_runtime_resume(struct device *dev)
{
	struct tegra_adma *tdma = dev_get_drvdata(dev);
	struct tegra_adma_chan_regs *ch_reg;
	struct tegra_adma_chan *tdc;
	int ret, i;

	ret = clk_prepare_enable(tdma->ahub_clk);
	if (ret) {
		dev_err(dev, "ahub clk_enable failed: %d\n", ret);
		return ret;
	}
	if (tdma->base_addr) {
		tdma_write(tdma, ADMA_GLOBAL_CMD, tdma->global_cmd);
		if (tdma->cdata->set_global_pg_config)
			tdma->cdata->set_global_pg_config(tdma);
	}

	if (!tdma->global_cmd)
		return 0;

	for (i = 0; i < tdma->nr_channels; i++) {
		tdc = &tdma->channels[i];
		/* skip for reserved channels */
		if (!tdc->tdma)
			continue;
		ch_reg = &tdc->ch_regs;
		/* skip if channel was not active earlier */
		if (!ch_reg->cmd)
			continue;
		tdma_ch_write(tdc, ADMA_CH_TC, ch_reg->tc);
		tdma_ch_write(tdc, ADMA_CH_LOWER_SRC_ADDR, ch_reg->src_addr);
		tdma_ch_write(tdc, ADMA_CH_LOWER_TRG_ADDR, ch_reg->trg_addr);
		tdma_ch_write(tdc, ADMA_CH_CTRL, ch_reg->ctrl);
		tdma_ch_write(tdc, ADMA_CH_FIFO_CTRL, ch_reg->fifo_ctrl);
		tdma_ch_write(tdc, ADMA_CH_CONFIG, ch_reg->config);
		tdma_ch_write(tdc, ADMA_CH_CMD, ch_reg->cmd);
	}

	return 0;
}

static const struct tegra_adma_chip_data tegra210_chip_data = {
	.adma_get_burst_config  = tegra210_adma_get_burst_config,
	.global_reg_offset	= 0xc00,
	.global_int_clear	= 0x20,
	.ch_req_tx_shift	= 28,
	.ch_req_rx_shift	= 24,
	.ch_base_offset		= 0,
	.ch_req_mask		= 0xf,
	.ch_req_max		= 10,
	.ch_reg_size		= 0x80,
	.nr_channels		= 22,
	.ch_fifo_size_mask	= 0xf,
	.sreq_index_offset	= 2,
	.max_page		= 0,
	.has_outstanding_reqs	= false,
	.set_global_pg_config	= NULL,
};

static const struct tegra_adma_chip_data tegra186_chip_data = {
	.adma_get_burst_config  = tegra186_adma_get_burst_config,
	.global_reg_offset	= 0,
	.global_int_clear	= 0x402c,
	.ch_req_tx_shift	= 27,
	.ch_req_rx_shift	= 22,
	.ch_base_offset		= 0x10000,
	.ch_req_mask		= 0x1f,
	.ch_req_max		= 20,
	.ch_reg_size		= 0x100,
	.nr_channels		= 32,
	.ch_fifo_size_mask	= 0x1f,
	.sreq_index_offset	= 4,
	.max_page		= 4,
	.has_outstanding_reqs	= true,
	.set_global_pg_config	= tegra186_adma_global_page_config,
};

static const struct of_device_id tegra_adma_of_match[] = {
	{ .compatible = "nvidia,tegra210-adma", .data = &tegra210_chip_data },
	{ .compatible = "nvidia,tegra186-adma", .data = &tegra186_chip_data },
	{ },
};
MODULE_DEVICE_TABLE(of, tegra_adma_of_match);

static int tegra_adma_probe(struct platform_device *pdev)
{
	const struct tegra_adma_chip_data *cdata;
	struct tegra_adma *tdma;
	struct resource *res_page, *res_base;
<<<<<<< HEAD
	int ret, i, page_no;
=======
	int ret, i;
>>>>>>> fe0fb583

	cdata = of_device_get_match_data(&pdev->dev);
	if (!cdata) {
		dev_err(&pdev->dev, "device match data not found\n");
		return -ENODEV;
	}

	tdma = devm_kzalloc(&pdev->dev,
			    struct_size(tdma, channels, cdata->nr_channels),
			    GFP_KERNEL);
	if (!tdma)
		return -ENOMEM;

	tdma->dev = &pdev->dev;
	tdma->cdata = cdata;
	tdma->nr_channels = cdata->nr_channels;
	platform_set_drvdata(pdev, tdma);

	res_page = platform_get_resource_byname(pdev, IORESOURCE_MEM, "page");
	if (res_page) {
		tdma->ch_base_addr = devm_ioremap_resource(&pdev->dev, res_page);
		if (IS_ERR(tdma->ch_base_addr))
			return PTR_ERR(tdma->ch_base_addr);

		res_base = platform_get_resource_byname(pdev, IORESOURCE_MEM, "global");
		if (res_base) {
<<<<<<< HEAD
			page_no = (res_page->start - res_base->start) / cdata->ch_base_offset;
			if (page_no <= 0)
				return -EINVAL;
=======
			resource_size_t page_offset, page_no;
			unsigned int ch_base_offset;

			if (res_page->start < res_base->start)
				return -EINVAL;
			page_offset = res_page->start - res_base->start;
			ch_base_offset = cdata->ch_base_offset;
			if (!ch_base_offset)
				return -EINVAL;

			page_no = div_u64(page_offset, ch_base_offset);
			if (!page_no || page_no > INT_MAX)
				return -EINVAL;

>>>>>>> fe0fb583
			tdma->ch_page_no = page_no - 1;
			tdma->base_addr = devm_ioremap_resource(&pdev->dev, res_base);
			if (IS_ERR(tdma->base_addr))
				return PTR_ERR(tdma->base_addr);
		}
	} else {
		/* If no 'page' property found, then reg DT binding would be legacy */
		res_base = platform_get_resource(pdev, IORESOURCE_MEM, 0);
		if (res_base) {
			tdma->base_addr = devm_ioremap_resource(&pdev->dev, res_base);
			if (IS_ERR(tdma->base_addr))
				return PTR_ERR(tdma->base_addr);
		} else {
			return -ENODEV;
		}

		tdma->ch_base_addr = tdma->base_addr + cdata->ch_base_offset;
	}

	tdma->ahub_clk = devm_clk_get(&pdev->dev, "d_audio");
	if (IS_ERR(tdma->ahub_clk)) {
		dev_err(&pdev->dev, "Error: Missing ahub controller clock\n");
		return PTR_ERR(tdma->ahub_clk);
	}

	tdma->dma_chan_mask = devm_kzalloc(&pdev->dev,
					   BITS_TO_LONGS(tdma->nr_channels) * sizeof(unsigned long),
					   GFP_KERNEL);
	if (!tdma->dma_chan_mask)
		return -ENOMEM;

	/* Enable all channels by default */
	bitmap_fill(tdma->dma_chan_mask, tdma->nr_channels);

	ret = of_property_read_u32_array(pdev->dev.of_node, "dma-channel-mask",
					 (u32 *)tdma->dma_chan_mask,
					 BITS_TO_U32(tdma->nr_channels));
	if (ret < 0 && (ret != -EINVAL)) {
		dev_err(&pdev->dev, "dma-channel-mask is not complete.\n");
		return ret;
	}

	INIT_LIST_HEAD(&tdma->dma_dev.channels);
	for (i = 0; i < tdma->nr_channels; i++) {
		struct tegra_adma_chan *tdc = &tdma->channels[i];

		/* skip for reserved channels */
		if (!test_bit(i, tdma->dma_chan_mask))
			continue;

		tdc->chan_addr = tdma->ch_base_addr + (cdata->ch_reg_size * i);

		tdc->irq = of_irq_get(pdev->dev.of_node, i);
		if (tdc->irq <= 0) {
			ret = tdc->irq ?: -ENXIO;
			goto irq_dispose;
		}

		vchan_init(&tdc->vc, &tdma->dma_dev);
		tdc->vc.desc_free = tegra_adma_desc_free;
		tdc->tdma = tdma;
	}

	pm_runtime_enable(&pdev->dev);

	ret = pm_runtime_resume_and_get(&pdev->dev);
	if (ret < 0)
		goto rpm_disable;

	ret = tegra_adma_init(tdma);
	if (ret)
		goto rpm_put;

	dma_cap_set(DMA_SLAVE, tdma->dma_dev.cap_mask);
	dma_cap_set(DMA_PRIVATE, tdma->dma_dev.cap_mask);
	dma_cap_set(DMA_CYCLIC, tdma->dma_dev.cap_mask);

	tdma->dma_dev.dev = &pdev->dev;
	tdma->dma_dev.device_alloc_chan_resources =
					tegra_adma_alloc_chan_resources;
	tdma->dma_dev.device_free_chan_resources =
					tegra_adma_free_chan_resources;
	tdma->dma_dev.device_issue_pending = tegra_adma_issue_pending;
	tdma->dma_dev.device_prep_dma_cyclic = tegra_adma_prep_dma_cyclic;
	tdma->dma_dev.device_config = tegra_adma_slave_config;
	tdma->dma_dev.device_tx_status = tegra_adma_tx_status;
	tdma->dma_dev.device_terminate_all = tegra_adma_terminate_all;
	tdma->dma_dev.src_addr_widths = BIT(DMA_SLAVE_BUSWIDTH_4_BYTES);
	tdma->dma_dev.dst_addr_widths = BIT(DMA_SLAVE_BUSWIDTH_4_BYTES);
	tdma->dma_dev.directions = BIT(DMA_DEV_TO_MEM) | BIT(DMA_MEM_TO_DEV);
	tdma->dma_dev.residue_granularity = DMA_RESIDUE_GRANULARITY_SEGMENT;
	tdma->dma_dev.device_pause = tegra_adma_pause;
	tdma->dma_dev.device_resume = tegra_adma_resume;

	ret = dma_async_device_register(&tdma->dma_dev);
	if (ret < 0) {
		dev_err(&pdev->dev, "ADMA registration failed: %d\n", ret);
		goto rpm_put;
	}

	ret = of_dma_controller_register(pdev->dev.of_node,
					 tegra_dma_of_xlate, tdma);
	if (ret < 0) {
		dev_err(&pdev->dev, "ADMA OF registration failed %d\n", ret);
		goto dma_remove;
	}

	pm_runtime_put(&pdev->dev);

	dev_info(&pdev->dev, "Tegra210 ADMA driver registered %d channels\n",
		 tdma->nr_channels);

	return 0;

dma_remove:
	dma_async_device_unregister(&tdma->dma_dev);
rpm_put:
	pm_runtime_put_sync(&pdev->dev);
rpm_disable:
	pm_runtime_disable(&pdev->dev);
irq_dispose:
	while (--i >= 0)
		irq_dispose_mapping(tdma->channels[i].irq);

	return ret;
}

static void tegra_adma_remove(struct platform_device *pdev)
{
	struct tegra_adma *tdma = platform_get_drvdata(pdev);
	int i;

	of_dma_controller_free(pdev->dev.of_node);
	dma_async_device_unregister(&tdma->dma_dev);

	for (i = 0; i < tdma->nr_channels; ++i) {
		if (tdma->channels[i].irq)
			irq_dispose_mapping(tdma->channels[i].irq);
	}

	pm_runtime_disable(&pdev->dev);
}

static const struct dev_pm_ops tegra_adma_dev_pm_ops = {
	SET_RUNTIME_PM_OPS(tegra_adma_runtime_suspend,
			   tegra_adma_runtime_resume, NULL)
	SET_LATE_SYSTEM_SLEEP_PM_OPS(pm_runtime_force_suspend,
				     pm_runtime_force_resume)
};

static struct platform_driver tegra_admac_driver = {
	.driver = {
		.name	= "tegra-adma",
		.pm	= &tegra_adma_dev_pm_ops,
		.of_match_table = tegra_adma_of_match,
	},
	.probe		= tegra_adma_probe,
	.remove		= tegra_adma_remove,
};

module_platform_driver(tegra_admac_driver);

MODULE_ALIAS("platform:tegra210-adma");
MODULE_DESCRIPTION("NVIDIA Tegra ADMA driver");
MODULE_AUTHOR("Dara Ramesh <dramesh@nvidia.com>");
MODULE_AUTHOR("Jon Hunter <jonathanh@nvidia.com>");
MODULE_LICENSE("GPL v2");<|MERGE_RESOLUTION|>--- conflicted
+++ resolved
@@ -892,11 +892,7 @@
 	const struct tegra_adma_chip_data *cdata;
 	struct tegra_adma *tdma;
 	struct resource *res_page, *res_base;
-<<<<<<< HEAD
-	int ret, i, page_no;
-=======
 	int ret, i;
->>>>>>> fe0fb583
 
 	cdata = of_device_get_match_data(&pdev->dev);
 	if (!cdata) {
@@ -923,11 +919,6 @@
 
 		res_base = platform_get_resource_byname(pdev, IORESOURCE_MEM, "global");
 		if (res_base) {
-<<<<<<< HEAD
-			page_no = (res_page->start - res_base->start) / cdata->ch_base_offset;
-			if (page_no <= 0)
-				return -EINVAL;
-=======
 			resource_size_t page_offset, page_no;
 			unsigned int ch_base_offset;
 
@@ -942,7 +933,6 @@
 			if (!page_no || page_no > INT_MAX)
 				return -EINVAL;
 
->>>>>>> fe0fb583
 			tdma->ch_page_no = page_no - 1;
 			tdma->base_addr = devm_ioremap_resource(&pdev->dev, res_base);
 			if (IS_ERR(tdma->base_addr))
