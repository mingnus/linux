--- conflicted
+++ resolved
@@ -41,7 +41,7 @@
 {
 	struct vmw_buffer_object *backup = res->backup;
 
-	reservation_object_assert_held(backup->base.base.resv);
+	dma_resv_assert_held(res->backup->base.base.resv);
 	res->used_prio = (res->res_dirty) ? res->func->dirty_prio :
 		res->func->prio;
 	list_add_tail(&res->mob_head, &backup->res_list);
@@ -56,7 +56,7 @@
 {
 	struct vmw_buffer_object *backup = res->backup;
 
-	reservation_object_assert_held(backup->base.base.resv);
+	dma_resv_assert_held(backup->base.base.resv);
 	if (vmw_resource_mob_attached(res)) {
 		list_del_init(&res->mob_head);
 		vmw_bo_prio_del(backup, res->used_prio);
@@ -432,23 +432,13 @@
 
 	if (switch_backup && new_backup != res->backup) {
 		if (res->backup) {
-<<<<<<< HEAD
 			vmw_resource_mob_detach(res);
-=======
-			dma_resv_assert_held(res->backup->base.base.resv);
-			list_del_init(&res->mob_head);
->>>>>>> d7774785
 			vmw_bo_unreference(&res->backup);
 		}
 
 		if (new_backup) {
 			res->backup = vmw_bo_reference(new_backup);
-<<<<<<< HEAD
 			vmw_resource_mob_attach(res);
-=======
-			dma_resv_assert_held(new_backup->base.base.resv);
-			list_add_tail(&res->mob_head, &new_backup->res_list);
->>>>>>> d7774785
 		} else {
 			res->backup = NULL;
 		}
