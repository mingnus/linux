// SPDX-License-Identifier: GPL-2.0-or-later
/*
 * DRM driver for Pervasive Displays RePaper branded e-ink panels
 *
 * Copyright 2013-2017 Pervasive Displays, Inc.
 * Copyright 2017 Noralf Trønnes
 *
 * The driver supports:
 * Material Film: Aurora Mb (V231)
 * Driver IC: G2 (eTC)
 *
 * The controller code was taken from the userspace driver:
 * https://github.com/repaper/gratis
 */

#include <linux/delay.h>
#include <linux/gpio/consumer.h>
#include <linux/module.h>
#include <linux/property.h>
#include <linux/sched/clock.h>
#include <linux/spi/spi.h>
#include <linux/thermal.h>

#include <drm/drm_atomic_helper.h>
#include <drm/drm_connector.h>
#include <drm/drm_damage_helper.h>
#include <drm/drm_drv.h>
#include <drm/drm_fb_cma_helper.h>
#include <drm/drm_fb_helper.h>
#include <drm/drm_format_helper.h>
#include <drm/drm_gem_atomic_helper.h>
#include <drm/drm_gem_cma_helper.h>
#include <drm/drm_gem_framebuffer_helper.h>
#include <drm/drm_managed.h>
#include <drm/drm_modes.h>
#include <drm/drm_rect.h>
#include <drm/drm_probe_helper.h>
#include <drm/drm_simple_kms_helper.h>

#define REPAPER_RID_G2_COG_ID	0x12

enum repaper_model {
	/* 0 is reserved to avoid clashing with NULL */
	E1144CS021 = 1,
	E1190CS021,
	E2200CS021,
	E2271CS021,
};

enum repaper_stage {         /* Image pixel -> Display pixel */
	REPAPER_COMPENSATE,  /* B -> W, W -> B (Current Image) */
	REPAPER_WHITE,       /* B -> N, W -> W (Current Image) */
	REPAPER_INVERSE,     /* B -> N, W -> B (New Image) */
	REPAPER_NORMAL       /* B -> B, W -> W (New Image) */
};

enum repaper_epd_border_byte {
	REPAPER_BORDER_BYTE_NONE,
	REPAPER_BORDER_BYTE_ZERO,
	REPAPER_BORDER_BYTE_SET,
};

struct repaper_epd {
	struct drm_device drm;
	struct drm_simple_display_pipe pipe;
	const struct drm_display_mode *mode;
	struct drm_connector connector;
	struct spi_device *spi;

	struct gpio_desc *panel_on;
	struct gpio_desc *border;
	struct gpio_desc *discharge;
	struct gpio_desc *reset;
	struct gpio_desc *busy;

	struct thermal_zone_device *thermal;

	unsigned int height;
	unsigned int width;
	unsigned int bytes_per_scan;
	const u8 *channel_select;
	unsigned int stage_time;
	unsigned int factored_stage_time;
	bool middle_scan;
	bool pre_border_byte;
	enum repaper_epd_border_byte border_byte;

	u8 *line_buffer;
	void *current_frame;

	bool cleared;
	bool partial;
};

static inline struct repaper_epd *drm_to_epd(struct drm_device *drm)
{
	return container_of(drm, struct repaper_epd, drm);
}

static int repaper_spi_transfer(struct spi_device *spi, u8 header,
				const void *tx, void *rx, size_t len)
{
	void *txbuf = NULL, *rxbuf = NULL;
	struct spi_transfer tr[2] = {};
	u8 *headerbuf;
	int ret;

	headerbuf = kmalloc(1, GFP_KERNEL);
	if (!headerbuf)
		return -ENOMEM;

	headerbuf[0] = header;
	tr[0].tx_buf = headerbuf;
	tr[0].len = 1;

	/* Stack allocated tx? */
	if (tx && len <= 32) {
		txbuf = kmemdup(tx, len, GFP_KERNEL);
		if (!txbuf) {
			ret = -ENOMEM;
			goto out_free;
		}
	}

	if (rx) {
		rxbuf = kmalloc(len, GFP_KERNEL);
		if (!rxbuf) {
			ret = -ENOMEM;
			goto out_free;
		}
	}

	tr[1].tx_buf = txbuf ? txbuf : tx;
	tr[1].rx_buf = rxbuf;
	tr[1].len = len;

	ndelay(80);
	ret = spi_sync_transfer(spi, tr, 2);
	if (rx && !ret)
		memcpy(rx, rxbuf, len);

out_free:
	kfree(headerbuf);
	kfree(txbuf);
	kfree(rxbuf);

	return ret;
}

static int repaper_write_buf(struct spi_device *spi, u8 reg,
			     const u8 *buf, size_t len)
{
	int ret;

	ret = repaper_spi_transfer(spi, 0x70, &reg, NULL, 1);
	if (ret)
		return ret;

	return repaper_spi_transfer(spi, 0x72, buf, NULL, len);
}

static int repaper_write_val(struct spi_device *spi, u8 reg, u8 val)
{
	return repaper_write_buf(spi, reg, &val, 1);
}

static int repaper_read_val(struct spi_device *spi, u8 reg)
{
	int ret;
	u8 val;

	ret = repaper_spi_transfer(spi, 0x70, &reg, NULL, 1);
	if (ret)
		return ret;

	ret = repaper_spi_transfer(spi, 0x73, NULL, &val, 1);

	return ret ? ret : val;
}

static int repaper_read_id(struct spi_device *spi)
{
	int ret;
	u8 id;

	ret = repaper_spi_transfer(spi, 0x71, NULL, &id, 1);

	return ret ? ret : id;
}

static void repaper_spi_mosi_low(struct spi_device *spi)
{
	const u8 buf[1] = { 0 };

	spi_write(spi, buf, 1);
}

/* pixels on display are numbered from 1 so even is actually bits 1,3,5,... */
static void repaper_even_pixels(struct repaper_epd *epd, u8 **pp,
				const u8 *data, u8 fixed_value, const u8 *mask,
				enum repaper_stage stage)
{
	unsigned int b;

	for (b = 0; b < (epd->width / 8); b++) {
		if (data) {
			u8 pixels = data[b] & 0xaa;
			u8 pixel_mask = 0xff;
			u8 p1, p2, p3, p4;

			if (mask) {
				pixel_mask = (mask[b] ^ pixels) & 0xaa;
				pixel_mask |= pixel_mask >> 1;
			}

			switch (stage) {
			case REPAPER_COMPENSATE: /* B -> W, W -> B (Current) */
				pixels = 0xaa | ((pixels ^ 0xaa) >> 1);
				break;
			case REPAPER_WHITE:      /* B -> N, W -> W (Current) */
				pixels = 0x55 + ((pixels ^ 0xaa) >> 1);
				break;
			case REPAPER_INVERSE:    /* B -> N, W -> B (New) */
				pixels = 0x55 | (pixels ^ 0xaa);
				break;
			case REPAPER_NORMAL:     /* B -> B, W -> W (New) */
				pixels = 0xaa | (pixels >> 1);
				break;
			}

			pixels = (pixels & pixel_mask) | (~pixel_mask & 0x55);
			p1 = (pixels >> 6) & 0x03;
			p2 = (pixels >> 4) & 0x03;
			p3 = (pixels >> 2) & 0x03;
			p4 = (pixels >> 0) & 0x03;
			pixels = (p1 << 0) | (p2 << 2) | (p3 << 4) | (p4 << 6);
			*(*pp)++ = pixels;
		} else {
			*(*pp)++ = fixed_value;
		}
	}
}

/* pixels on display are numbered from 1 so odd is actually bits 0,2,4,... */
static void repaper_odd_pixels(struct repaper_epd *epd, u8 **pp,
			       const u8 *data, u8 fixed_value, const u8 *mask,
			       enum repaper_stage stage)
{
	unsigned int b;

	for (b = epd->width / 8; b > 0; b--) {
		if (data) {
			u8 pixels = data[b - 1] & 0x55;
			u8 pixel_mask = 0xff;

			if (mask) {
				pixel_mask = (mask[b - 1] ^ pixels) & 0x55;
				pixel_mask |= pixel_mask << 1;
			}

			switch (stage) {
			case REPAPER_COMPENSATE: /* B -> W, W -> B (Current) */
				pixels = 0xaa | (pixels ^ 0x55);
				break;
			case REPAPER_WHITE:      /* B -> N, W -> W (Current) */
				pixels = 0x55 + (pixels ^ 0x55);
				break;
			case REPAPER_INVERSE:    /* B -> N, W -> B (New) */
				pixels = 0x55 | ((pixels ^ 0x55) << 1);
				break;
			case REPAPER_NORMAL:     /* B -> B, W -> W (New) */
				pixels = 0xaa | pixels;
				break;
			}

			pixels = (pixels & pixel_mask) | (~pixel_mask & 0x55);
			*(*pp)++ = pixels;
		} else {
			*(*pp)++ = fixed_value;
		}
	}
}

/* interleave bits: (byte)76543210 -> (16 bit).7.6.5.4.3.2.1 */
static inline u16 repaper_interleave_bits(u16 value)
{
	value = (value | (value << 4)) & 0x0f0f;
	value = (value | (value << 2)) & 0x3333;
	value = (value | (value << 1)) & 0x5555;

	return value;
}

/* pixels on display are numbered from 1 */
static void repaper_all_pixels(struct repaper_epd *epd, u8 **pp,
			       const u8 *data, u8 fixed_value, const u8 *mask,
			       enum repaper_stage stage)
{
	unsigned int b;

	for (b = epd->width / 8; b > 0; b--) {
		if (data) {
			u16 pixels = repaper_interleave_bits(data[b - 1]);
			u16 pixel_mask = 0xffff;

			if (mask) {
				pixel_mask = repaper_interleave_bits(mask[b - 1]);

				pixel_mask = (pixel_mask ^ pixels) & 0x5555;
				pixel_mask |= pixel_mask << 1;
			}

			switch (stage) {
			case REPAPER_COMPENSATE: /* B -> W, W -> B (Current) */
				pixels = 0xaaaa | (pixels ^ 0x5555);
				break;
			case REPAPER_WHITE:      /* B -> N, W -> W (Current) */
				pixels = 0x5555 + (pixels ^ 0x5555);
				break;
			case REPAPER_INVERSE:    /* B -> N, W -> B (New) */
				pixels = 0x5555 | ((pixels ^ 0x5555) << 1);
				break;
			case REPAPER_NORMAL:     /* B -> B, W -> W (New) */
				pixels = 0xaaaa | pixels;
				break;
			}

			pixels = (pixels & pixel_mask) | (~pixel_mask & 0x5555);
			*(*pp)++ = pixels >> 8;
			*(*pp)++ = pixels;
		} else {
			*(*pp)++ = fixed_value;
			*(*pp)++ = fixed_value;
		}
	}
}

/* output one line of scan and data bytes to the display */
static void repaper_one_line(struct repaper_epd *epd, unsigned int line,
			     const u8 *data, u8 fixed_value, const u8 *mask,
			     enum repaper_stage stage)
{
	u8 *p = epd->line_buffer;
	unsigned int b;

	repaper_spi_mosi_low(epd->spi);

	if (epd->pre_border_byte)
		*p++ = 0x00;

	if (epd->middle_scan) {
		/* data bytes */
		repaper_odd_pixels(epd, &p, data, fixed_value, mask, stage);

		/* scan line */
		for (b = epd->bytes_per_scan; b > 0; b--) {
			if (line / 4 == b - 1)
				*p++ = 0x03 << (2 * (line & 0x03));
			else
				*p++ = 0x00;
		}

		/* data bytes */
		repaper_even_pixels(epd, &p, data, fixed_value, mask, stage);
	} else {
		/*
		 * even scan line, but as lines on display are numbered from 1,
		 * line: 1,3,5,...
		 */
		for (b = 0; b < epd->bytes_per_scan; b++) {
			if (0 != (line & 0x01) && line / 8 == b)
				*p++ = 0xc0 >> (line & 0x06);
			else
				*p++ = 0x00;
		}

		/* data bytes */
		repaper_all_pixels(epd, &p, data, fixed_value, mask, stage);

		/*
		 * odd scan line, but as lines on display are numbered from 1,
		 * line: 0,2,4,6,...
		 */
		for (b = epd->bytes_per_scan; b > 0; b--) {
			if (0 == (line & 0x01) && line / 8 == b - 1)
				*p++ = 0x03 << (line & 0x06);
			else
				*p++ = 0x00;
		}
	}

	switch (epd->border_byte) {
	case REPAPER_BORDER_BYTE_NONE:
		break;

	case REPAPER_BORDER_BYTE_ZERO:
		*p++ = 0x00;
		break;

	case REPAPER_BORDER_BYTE_SET:
		switch (stage) {
		case REPAPER_COMPENSATE:
		case REPAPER_WHITE:
		case REPAPER_INVERSE:
			*p++ = 0x00;
			break;
		case REPAPER_NORMAL:
			*p++ = 0xaa;
			break;
		}
		break;
	}

	repaper_write_buf(epd->spi, 0x0a, epd->line_buffer,
			  p - epd->line_buffer);

	/* Output data to panel */
	repaper_write_val(epd->spi, 0x02, 0x07);

	repaper_spi_mosi_low(epd->spi);
}

static void repaper_frame_fixed(struct repaper_epd *epd, u8 fixed_value,
				enum repaper_stage stage)
{
	unsigned int line;

	for (line = 0; line < epd->height; line++)
		repaper_one_line(epd, line, NULL, fixed_value, NULL, stage);
}

static void repaper_frame_data(struct repaper_epd *epd, const u8 *image,
			       const u8 *mask, enum repaper_stage stage)
{
	unsigned int line;

	if (!mask) {
		for (line = 0; line < epd->height; line++) {
			repaper_one_line(epd, line,
					 &image[line * (epd->width / 8)],
					 0, NULL, stage);
		}
	} else {
		for (line = 0; line < epd->height; line++) {
			size_t n = line * epd->width / 8;

			repaper_one_line(epd, line, &image[n], 0, &mask[n],
					 stage);
		}
	}
}

static void repaper_frame_fixed_repeat(struct repaper_epd *epd, u8 fixed_value,
				       enum repaper_stage stage)
{
	u64 start = local_clock();
	u64 end = start + (epd->factored_stage_time * 1000 * 1000);

	do {
		repaper_frame_fixed(epd, fixed_value, stage);
	} while (local_clock() < end);
}

static void repaper_frame_data_repeat(struct repaper_epd *epd, const u8 *image,
				      const u8 *mask, enum repaper_stage stage)
{
	u64 start = local_clock();
	u64 end = start + (epd->factored_stage_time * 1000 * 1000);

	do {
		repaper_frame_data(epd, image, mask, stage);
	} while (local_clock() < end);
}

static void repaper_get_temperature(struct repaper_epd *epd)
{
	int ret, temperature = 0;
	unsigned int factor10x;

	if (!epd->thermal)
		return;

	ret = thermal_zone_get_temp(epd->thermal, &temperature);
	if (ret) {
		DRM_DEV_ERROR(&epd->spi->dev, "Failed to get temperature (%d)\n", ret);
		return;
	}

	temperature /= 1000;

	if (temperature <= -10)
		factor10x = 170;
	else if (temperature <= -5)
		factor10x = 120;
	else if (temperature <= 5)
		factor10x = 80;
	else if (temperature <= 10)
		factor10x = 40;
	else if (temperature <= 15)
		factor10x = 30;
	else if (temperature <= 20)
		factor10x = 20;
	else if (temperature <= 40)
		factor10x = 10;
	else
		factor10x = 7;

	epd->factored_stage_time = epd->stage_time * factor10x / 10;
}

static int repaper_fb_dirty(struct drm_framebuffer *fb)
{
	struct drm_gem_cma_object *cma_obj = drm_fb_cma_get_gem_obj(fb, 0);
	struct repaper_epd *epd = drm_to_epd(fb->dev);
	struct drm_rect clip;
	int idx, ret = 0;
	u8 *buf = NULL;

	if (!drm_dev_enter(fb->dev, &idx))
		return -ENODEV;

	/* repaper can't do partial updates */
	clip.x1 = 0;
	clip.x2 = fb->width;
	clip.y1 = 0;
	clip.y2 = fb->height;

	repaper_get_temperature(epd);

	DRM_DEBUG("Flushing [FB:%d] st=%ums\n", fb->base.id,
		  epd->factored_stage_time);

	buf = kmalloc_array(fb->width, fb->height, GFP_KERNEL);
	if (!buf) {
		ret = -ENOMEM;
		goto out_exit;
	}

	ret = drm_gem_fb_begin_cpu_access(fb, DMA_FROM_DEVICE);
	if (ret)
		goto out_free;

<<<<<<< HEAD
	drm_fb_xrgb8888_to_mono_reversed(buf, 0, cma_obj->vaddr, fb, &clip);
=======
	drm_fb_xrgb8888_to_mono(buf, 0, cma_obj->vaddr, fb, &clip);
>>>>>>> 88084a3d

	drm_gem_fb_end_cpu_access(fb, DMA_FROM_DEVICE);

	if (epd->partial) {
		repaper_frame_data_repeat(epd, buf, epd->current_frame,
					  REPAPER_NORMAL);
	} else if (epd->cleared) {
		repaper_frame_data_repeat(epd, epd->current_frame, NULL,
					  REPAPER_COMPENSATE);
		repaper_frame_data_repeat(epd, epd->current_frame, NULL,
					  REPAPER_WHITE);
		repaper_frame_data_repeat(epd, buf, NULL, REPAPER_INVERSE);
		repaper_frame_data_repeat(epd, buf, NULL, REPAPER_NORMAL);

		epd->partial = true;
	} else {
		/* Clear display (anything -> white) */
		repaper_frame_fixed_repeat(epd, 0xff, REPAPER_COMPENSATE);
		repaper_frame_fixed_repeat(epd, 0xff, REPAPER_WHITE);
		repaper_frame_fixed_repeat(epd, 0xaa, REPAPER_INVERSE);
		repaper_frame_fixed_repeat(epd, 0xaa, REPAPER_NORMAL);

		/* Assuming a clear (white) screen output an image */
		repaper_frame_fixed_repeat(epd, 0xaa, REPAPER_COMPENSATE);
		repaper_frame_fixed_repeat(epd, 0xaa, REPAPER_WHITE);
		repaper_frame_data_repeat(epd, buf, NULL, REPAPER_INVERSE);
		repaper_frame_data_repeat(epd, buf, NULL, REPAPER_NORMAL);

		epd->cleared = true;
		epd->partial = true;
	}

	memcpy(epd->current_frame, buf, fb->width * fb->height / 8);

	/*
	 * An extra frame write is needed if pixels are set in the bottom line,
	 * or else grey lines rises up from the pixels
	 */
	if (epd->pre_border_byte) {
		unsigned int x;

		for (x = 0; x < (fb->width / 8); x++)
			if (buf[x + (fb->width * (fb->height - 1) / 8)]) {
				repaper_frame_data_repeat(epd, buf,
							  epd->current_frame,
							  REPAPER_NORMAL);
				break;
			}
	}

out_free:
	kfree(buf);
out_exit:
	drm_dev_exit(idx);

	return ret;
}

static void power_off(struct repaper_epd *epd)
{
	/* Turn off power and all signals */
	gpiod_set_value_cansleep(epd->reset, 0);
	gpiod_set_value_cansleep(epd->panel_on, 0);
	if (epd->border)
		gpiod_set_value_cansleep(epd->border, 0);

	/* Ensure SPI MOSI and CLOCK are Low before CS Low */
	repaper_spi_mosi_low(epd->spi);

	/* Discharge pulse */
	gpiod_set_value_cansleep(epd->discharge, 1);
	msleep(150);
	gpiod_set_value_cansleep(epd->discharge, 0);
}

static void repaper_pipe_enable(struct drm_simple_display_pipe *pipe,
				struct drm_crtc_state *crtc_state,
				struct drm_plane_state *plane_state)
{
	struct repaper_epd *epd = drm_to_epd(pipe->crtc.dev);
	struct spi_device *spi = epd->spi;
	struct device *dev = &spi->dev;
	bool dc_ok = false;
	int i, ret, idx;

	if (!drm_dev_enter(pipe->crtc.dev, &idx))
		return;

	DRM_DEBUG_DRIVER("\n");

	/* Power up sequence */
	gpiod_set_value_cansleep(epd->reset, 0);
	gpiod_set_value_cansleep(epd->panel_on, 0);
	gpiod_set_value_cansleep(epd->discharge, 0);
	if (epd->border)
		gpiod_set_value_cansleep(epd->border, 0);
	repaper_spi_mosi_low(spi);
	usleep_range(5000, 10000);

	gpiod_set_value_cansleep(epd->panel_on, 1);
	/*
	 * This delay comes from the repaper.org userspace driver, it's not
	 * mentioned in the datasheet.
	 */
	usleep_range(10000, 15000);
	gpiod_set_value_cansleep(epd->reset, 1);
	if (epd->border)
		gpiod_set_value_cansleep(epd->border, 1);
	usleep_range(5000, 10000);
	gpiod_set_value_cansleep(epd->reset, 0);
	usleep_range(5000, 10000);
	gpiod_set_value_cansleep(epd->reset, 1);
	usleep_range(5000, 10000);

	/* Wait for COG to become ready */
	for (i = 100; i > 0; i--) {
		if (!gpiod_get_value_cansleep(epd->busy))
			break;

		usleep_range(10, 100);
	}

	if (!i) {
		DRM_DEV_ERROR(dev, "timeout waiting for panel to become ready.\n");
		power_off(epd);
		goto out_exit;
	}

	repaper_read_id(spi);
	ret = repaper_read_id(spi);
	if (ret != REPAPER_RID_G2_COG_ID) {
		if (ret < 0)
			dev_err(dev, "failed to read chip (%d)\n", ret);
		else
			dev_err(dev, "wrong COG ID 0x%02x\n", ret);
		power_off(epd);
		goto out_exit;
	}

	/* Disable OE */
	repaper_write_val(spi, 0x02, 0x40);

	ret = repaper_read_val(spi, 0x0f);
	if (ret < 0 || !(ret & 0x80)) {
		if (ret < 0)
			DRM_DEV_ERROR(dev, "failed to read chip (%d)\n", ret);
		else
			DRM_DEV_ERROR(dev, "panel is reported broken\n");
		power_off(epd);
		goto out_exit;
	}

	/* Power saving mode */
	repaper_write_val(spi, 0x0b, 0x02);
	/* Channel select */
	repaper_write_buf(spi, 0x01, epd->channel_select, 8);
	/* High power mode osc */
	repaper_write_val(spi, 0x07, 0xd1);
	/* Power setting */
	repaper_write_val(spi, 0x08, 0x02);
	/* Vcom level */
	repaper_write_val(spi, 0x09, 0xc2);
	/* Power setting */
	repaper_write_val(spi, 0x04, 0x03);
	/* Driver latch on */
	repaper_write_val(spi, 0x03, 0x01);
	/* Driver latch off */
	repaper_write_val(spi, 0x03, 0x00);
	usleep_range(5000, 10000);

	/* Start chargepump */
	for (i = 0; i < 4; ++i) {
		/* Charge pump positive voltage on - VGH/VDL on */
		repaper_write_val(spi, 0x05, 0x01);
		msleep(240);

		/* Charge pump negative voltage on - VGL/VDL on */
		repaper_write_val(spi, 0x05, 0x03);
		msleep(40);

		/* Charge pump Vcom on - Vcom driver on */
		repaper_write_val(spi, 0x05, 0x0f);
		msleep(40);

		/* check DC/DC */
		ret = repaper_read_val(spi, 0x0f);
		if (ret < 0) {
			DRM_DEV_ERROR(dev, "failed to read chip (%d)\n", ret);
			power_off(epd);
			goto out_exit;
		}

		if (ret & 0x40) {
			dc_ok = true;
			break;
		}
	}

	if (!dc_ok) {
		DRM_DEV_ERROR(dev, "dc/dc failed\n");
		power_off(epd);
		goto out_exit;
	}

	/*
	 * Output enable to disable
	 * The userspace driver sets this to 0x04, but the datasheet says 0x06
	 */
	repaper_write_val(spi, 0x02, 0x04);

	epd->partial = false;
out_exit:
	drm_dev_exit(idx);
}

static void repaper_pipe_disable(struct drm_simple_display_pipe *pipe)
{
	struct repaper_epd *epd = drm_to_epd(pipe->crtc.dev);
	struct spi_device *spi = epd->spi;
	unsigned int line;

	/*
	 * This callback is not protected by drm_dev_enter/exit since we want to
	 * turn off the display on regular driver unload. It's highly unlikely
	 * that the underlying SPI controller is gone should this be called after
	 * unplug.
	 */

	DRM_DEBUG_DRIVER("\n");

	/* Nothing frame */
	for (line = 0; line < epd->height; line++)
		repaper_one_line(epd, 0x7fffu, NULL, 0x00, NULL,
				 REPAPER_COMPENSATE);

	/* 2.7" */
	if (epd->border) {
		/* Dummy line */
		repaper_one_line(epd, 0x7fffu, NULL, 0x00, NULL,
				 REPAPER_COMPENSATE);
		msleep(25);
		gpiod_set_value_cansleep(epd->border, 0);
		msleep(200);
		gpiod_set_value_cansleep(epd->border, 1);
	} else {
		/* Border dummy line */
		repaper_one_line(epd, 0x7fffu, NULL, 0x00, NULL,
				 REPAPER_NORMAL);
		msleep(200);
	}

	/* not described in datasheet */
	repaper_write_val(spi, 0x0b, 0x00);
	/* Latch reset turn on */
	repaper_write_val(spi, 0x03, 0x01);
	/* Power off charge pump Vcom */
	repaper_write_val(spi, 0x05, 0x03);
	/* Power off charge pump neg voltage */
	repaper_write_val(spi, 0x05, 0x01);
	msleep(120);
	/* Discharge internal */
	repaper_write_val(spi, 0x04, 0x80);
	/* turn off all charge pumps */
	repaper_write_val(spi, 0x05, 0x00);
	/* Turn off osc */
	repaper_write_val(spi, 0x07, 0x01);
	msleep(50);

	power_off(epd);
}

static void repaper_pipe_update(struct drm_simple_display_pipe *pipe,
				struct drm_plane_state *old_state)
{
	struct drm_plane_state *state = pipe->plane.state;
	struct drm_rect rect;

	if (!pipe->crtc.state->active)
		return;

	if (drm_atomic_helper_damage_merged(old_state, state, &rect))
		repaper_fb_dirty(state->fb);
}

static const struct drm_simple_display_pipe_funcs repaper_pipe_funcs = {
	.enable = repaper_pipe_enable,
	.disable = repaper_pipe_disable,
	.update = repaper_pipe_update,
};

static int repaper_connector_get_modes(struct drm_connector *connector)
{
	struct repaper_epd *epd = drm_to_epd(connector->dev);
	struct drm_display_mode *mode;

	mode = drm_mode_duplicate(connector->dev, epd->mode);
	if (!mode) {
		DRM_ERROR("Failed to duplicate mode\n");
		return 0;
	}

	drm_mode_set_name(mode);
	mode->type |= DRM_MODE_TYPE_PREFERRED;
	drm_mode_probed_add(connector, mode);

	connector->display_info.width_mm = mode->width_mm;
	connector->display_info.height_mm = mode->height_mm;

	return 1;
}

static const struct drm_connector_helper_funcs repaper_connector_hfuncs = {
	.get_modes = repaper_connector_get_modes,
};

static const struct drm_connector_funcs repaper_connector_funcs = {
	.reset = drm_atomic_helper_connector_reset,
	.fill_modes = drm_helper_probe_single_connector_modes,
	.destroy = drm_connector_cleanup,
	.atomic_duplicate_state = drm_atomic_helper_connector_duplicate_state,
	.atomic_destroy_state = drm_atomic_helper_connector_destroy_state,
};

static const struct drm_mode_config_funcs repaper_mode_config_funcs = {
	.fb_create = drm_gem_fb_create_with_dirty,
	.atomic_check = drm_atomic_helper_check,
	.atomic_commit = drm_atomic_helper_commit,
};

static const uint32_t repaper_formats[] = {
	DRM_FORMAT_XRGB8888,
};

static const struct drm_display_mode repaper_e1144cs021_mode = {
	DRM_SIMPLE_MODE(128, 96, 29, 22),
};

static const u8 repaper_e1144cs021_cs[] = { 0x00, 0x00, 0x00, 0x00,
					    0x00, 0x0f, 0xff, 0x00 };

static const struct drm_display_mode repaper_e1190cs021_mode = {
	DRM_SIMPLE_MODE(144, 128, 36, 32),
};

static const u8 repaper_e1190cs021_cs[] = { 0x00, 0x00, 0x00, 0x03,
					    0xfc, 0x00, 0x00, 0xff };

static const struct drm_display_mode repaper_e2200cs021_mode = {
	DRM_SIMPLE_MODE(200, 96, 46, 22),
};

static const u8 repaper_e2200cs021_cs[] = { 0x00, 0x00, 0x00, 0x00,
					    0x01, 0xff, 0xe0, 0x00 };

static const struct drm_display_mode repaper_e2271cs021_mode = {
	DRM_SIMPLE_MODE(264, 176, 57, 38),
};

static const u8 repaper_e2271cs021_cs[] = { 0x00, 0x00, 0x00, 0x7f,
					    0xff, 0xfe, 0x00, 0x00 };

DEFINE_DRM_GEM_CMA_FOPS(repaper_fops);

static const struct drm_driver repaper_driver = {
	.driver_features	= DRIVER_GEM | DRIVER_MODESET | DRIVER_ATOMIC,
	.fops			= &repaper_fops,
	DRM_GEM_CMA_DRIVER_OPS_VMAP,
	.name			= "repaper",
	.desc			= "Pervasive Displays RePaper e-ink panels",
	.date			= "20170405",
	.major			= 1,
	.minor			= 0,
};

static const struct of_device_id repaper_of_match[] = {
	{ .compatible = "pervasive,e1144cs021", .data = (void *)E1144CS021 },
	{ .compatible = "pervasive,e1190cs021", .data = (void *)E1190CS021 },
	{ .compatible = "pervasive,e2200cs021", .data = (void *)E2200CS021 },
	{ .compatible = "pervasive,e2271cs021", .data = (void *)E2271CS021 },
	{},
};
MODULE_DEVICE_TABLE(of, repaper_of_match);

static const struct spi_device_id repaper_id[] = {
	{ "e1144cs021", E1144CS021 },
	{ "e1190cs021", E1190CS021 },
	{ "e2200cs021", E2200CS021 },
	{ "e2271cs021", E2271CS021 },
	{ },
};
MODULE_DEVICE_TABLE(spi, repaper_id);

static int repaper_probe(struct spi_device *spi)
{
	const struct drm_display_mode *mode;
	const struct spi_device_id *spi_id;
	struct device *dev = &spi->dev;
	enum repaper_model model;
	const char *thermal_zone;
	struct repaper_epd *epd;
	size_t line_buffer_size;
	struct drm_device *drm;
	const void *match;
	int ret;

	match = device_get_match_data(dev);
	if (match) {
		model = (enum repaper_model)match;
	} else {
		spi_id = spi_get_device_id(spi);
		model = (enum repaper_model)spi_id->driver_data;
	}

	/* The SPI device is used to allocate dma memory */
	if (!dev->coherent_dma_mask) {
		ret = dma_coerce_mask_and_coherent(dev, DMA_BIT_MASK(32));
		if (ret) {
			dev_warn(dev, "Failed to set dma mask %d\n", ret);
			return ret;
		}
	}

	epd = devm_drm_dev_alloc(dev, &repaper_driver,
				 struct repaper_epd, drm);
	if (IS_ERR(epd))
		return PTR_ERR(epd);

	drm = &epd->drm;

	ret = drmm_mode_config_init(drm);
	if (ret)
		return ret;
	drm->mode_config.funcs = &repaper_mode_config_funcs;

	epd->spi = spi;

	epd->panel_on = devm_gpiod_get(dev, "panel-on", GPIOD_OUT_LOW);
	if (IS_ERR(epd->panel_on)) {
		ret = PTR_ERR(epd->panel_on);
		if (ret != -EPROBE_DEFER)
			DRM_DEV_ERROR(dev, "Failed to get gpio 'panel-on'\n");
		return ret;
	}

	epd->discharge = devm_gpiod_get(dev, "discharge", GPIOD_OUT_LOW);
	if (IS_ERR(epd->discharge)) {
		ret = PTR_ERR(epd->discharge);
		if (ret != -EPROBE_DEFER)
			DRM_DEV_ERROR(dev, "Failed to get gpio 'discharge'\n");
		return ret;
	}

	epd->reset = devm_gpiod_get(dev, "reset", GPIOD_OUT_LOW);
	if (IS_ERR(epd->reset)) {
		ret = PTR_ERR(epd->reset);
		if (ret != -EPROBE_DEFER)
			DRM_DEV_ERROR(dev, "Failed to get gpio 'reset'\n");
		return ret;
	}

	epd->busy = devm_gpiod_get(dev, "busy", GPIOD_IN);
	if (IS_ERR(epd->busy)) {
		ret = PTR_ERR(epd->busy);
		if (ret != -EPROBE_DEFER)
			DRM_DEV_ERROR(dev, "Failed to get gpio 'busy'\n");
		return ret;
	}

	if (!device_property_read_string(dev, "pervasive,thermal-zone",
					 &thermal_zone)) {
		epd->thermal = thermal_zone_get_zone_by_name(thermal_zone);
		if (IS_ERR(epd->thermal)) {
			DRM_DEV_ERROR(dev, "Failed to get thermal zone: %s\n", thermal_zone);
			return PTR_ERR(epd->thermal);
		}
	}

	switch (model) {
	case E1144CS021:
		mode = &repaper_e1144cs021_mode;
		epd->channel_select = repaper_e1144cs021_cs;
		epd->stage_time = 480;
		epd->bytes_per_scan = 96 / 4;
		epd->middle_scan = true; /* data-scan-data */
		epd->pre_border_byte = false;
		epd->border_byte = REPAPER_BORDER_BYTE_ZERO;
		break;

	case E1190CS021:
		mode = &repaper_e1190cs021_mode;
		epd->channel_select = repaper_e1190cs021_cs;
		epd->stage_time = 480;
		epd->bytes_per_scan = 128 / 4 / 2;
		epd->middle_scan = false; /* scan-data-scan */
		epd->pre_border_byte = false;
		epd->border_byte = REPAPER_BORDER_BYTE_SET;
		break;

	case E2200CS021:
		mode = &repaper_e2200cs021_mode;
		epd->channel_select = repaper_e2200cs021_cs;
		epd->stage_time = 480;
		epd->bytes_per_scan = 96 / 4;
		epd->middle_scan = true; /* data-scan-data */
		epd->pre_border_byte = true;
		epd->border_byte = REPAPER_BORDER_BYTE_NONE;
		break;

	case E2271CS021:
		epd->border = devm_gpiod_get(dev, "border", GPIOD_OUT_LOW);
		if (IS_ERR(epd->border)) {
			ret = PTR_ERR(epd->border);
			if (ret != -EPROBE_DEFER)
				DRM_DEV_ERROR(dev, "Failed to get gpio 'border'\n");
			return ret;
		}

		mode = &repaper_e2271cs021_mode;
		epd->channel_select = repaper_e2271cs021_cs;
		epd->stage_time = 630;
		epd->bytes_per_scan = 176 / 4;
		epd->middle_scan = true; /* data-scan-data */
		epd->pre_border_byte = true;
		epd->border_byte = REPAPER_BORDER_BYTE_NONE;
		break;

	default:
		return -ENODEV;
	}

	epd->mode = mode;
	epd->width = mode->hdisplay;
	epd->height = mode->vdisplay;
	epd->factored_stage_time = epd->stage_time;

	line_buffer_size = 2 * epd->width / 8 + epd->bytes_per_scan + 2;
	epd->line_buffer = devm_kzalloc(dev, line_buffer_size, GFP_KERNEL);
	if (!epd->line_buffer)
		return -ENOMEM;

	epd->current_frame = devm_kzalloc(dev, epd->width * epd->height / 8,
					  GFP_KERNEL);
	if (!epd->current_frame)
		return -ENOMEM;

	drm->mode_config.min_width = mode->hdisplay;
	drm->mode_config.max_width = mode->hdisplay;
	drm->mode_config.min_height = mode->vdisplay;
	drm->mode_config.max_height = mode->vdisplay;

	drm_connector_helper_add(&epd->connector, &repaper_connector_hfuncs);
	ret = drm_connector_init(drm, &epd->connector, &repaper_connector_funcs,
				 DRM_MODE_CONNECTOR_SPI);
	if (ret)
		return ret;

	ret = drm_simple_display_pipe_init(drm, &epd->pipe, &repaper_pipe_funcs,
					   repaper_formats, ARRAY_SIZE(repaper_formats),
					   NULL, &epd->connector);
	if (ret)
		return ret;

	drm_mode_config_reset(drm);

	ret = drm_dev_register(drm, 0);
	if (ret)
		return ret;

	spi_set_drvdata(spi, drm);

	DRM_DEBUG_DRIVER("SPI speed: %uMHz\n", spi->max_speed_hz / 1000000);

	drm_fbdev_generic_setup(drm, 0);

	return 0;
}

static void repaper_remove(struct spi_device *spi)
{
	struct drm_device *drm = spi_get_drvdata(spi);

	drm_dev_unplug(drm);
	drm_atomic_helper_shutdown(drm);
}

static void repaper_shutdown(struct spi_device *spi)
{
	drm_atomic_helper_shutdown(spi_get_drvdata(spi));
}

static struct spi_driver repaper_spi_driver = {
	.driver = {
		.name = "repaper",
		.of_match_table = repaper_of_match,
	},
	.id_table = repaper_id,
	.probe = repaper_probe,
	.remove = repaper_remove,
	.shutdown = repaper_shutdown,
};
module_spi_driver(repaper_spi_driver);

MODULE_DESCRIPTION("Pervasive Displays RePaper DRM driver");
MODULE_AUTHOR("Noralf Trønnes");
MODULE_LICENSE("GPL");<|MERGE_RESOLUTION|>--- conflicted
+++ resolved
@@ -540,11 +540,7 @@
 	if (ret)
 		goto out_free;
 
-<<<<<<< HEAD
-	drm_fb_xrgb8888_to_mono_reversed(buf, 0, cma_obj->vaddr, fb, &clip);
-=======
 	drm_fb_xrgb8888_to_mono(buf, 0, cma_obj->vaddr, fb, &clip);
->>>>>>> 88084a3d
 
 	drm_gem_fb_end_cpu_access(fb, DMA_FROM_DEVICE);
 
