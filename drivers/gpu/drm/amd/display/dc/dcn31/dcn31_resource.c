--- conflicted
+++ resolved
@@ -2220,11 +2220,8 @@
 	dc->caps.post_blend_color_processing = true;
 	dc->caps.force_dp_tps4_for_cp2520 = true;
 	dc->caps.dp_hpo = true;
-<<<<<<< HEAD
-=======
 	dc->caps.hdmi_frl_pcon_support = true;
 	dc->caps.edp_dsc_support = true;
->>>>>>> 754e0b0e
 	dc->caps.extended_aux_timeout_support = true;
 	dc->caps.dmcub_support = true;
 	dc->caps.is_apu = true;
