/*
 * Copyright 2015 Advanced Micro Devices, Inc.
 *
 * Permission is hereby granted, free of charge, to any person obtaining a
 * copy of this software and associated documentation files (the "Software"),
 * to deal in the Software without restriction, including without limitation
 * the rights to use, copy, modify, merge, publish, distribute, sublicense,
 * and/or sell copies of the Software, and to permit persons to whom the
 * Software is furnished to do so, subject to the following conditions:
 *
 * The above copyright notice and this permission notice shall be included in
 * all copies or substantial portions of the Software.
 *
 * THE SOFTWARE IS PROVIDED "AS IS", WITHOUT WARRANTY OF ANY KIND, EXPRESS OR
 * IMPLIED, INCLUDING BUT NOT LIMITED TO THE WARRANTIES OF MERCHANTABILITY,
 * FITNESS FOR A PARTICULAR PURPOSE AND NONINFRINGEMENT.  IN NO EVENT SHALL
 * THE COPYRIGHT HOLDER(S) OR AUTHOR(S) BE LIABLE FOR ANY CLAIM, DAMAGES OR
 * OTHER LIABILITY, WHETHER IN AN ACTION OF CONTRACT, TORT OR OTHERWISE,
 * ARISING FROM, OUT OF OR IN CONNECTION WITH THE SOFTWARE OR THE USE OR
 * OTHER DEALINGS IN THE SOFTWARE.
 *
 */
#include "pp_debug.h"
#include <linux/delay.h>
#include <linux/fb.h>
#include <linux/module.h>
#include <linux/slab.h>
#include <asm/div64.h>
#include <drm/amdgpu_drm.h>
#include "ppatomctrl.h"
#include "atombios.h"
#include "pptable_v1_0.h"
#include "pppcielanes.h"
#include "amd_pcie_helpers.h"
#include "hardwaremanager.h"
#include "process_pptables_v1_0.h"
#include "cgs_common.h"

#include "smu7_common.h"

#include "hwmgr.h"
#include "smu7_hwmgr.h"
#include "smu_ucode_xfer_vi.h"
#include "smu7_powertune.h"
#include "smu7_dyn_defaults.h"
#include "smu7_thermal.h"
#include "smu7_clockpowergating.h"
#include "processpptables.h"
#include "pp_thermal.h"

#define MC_CG_ARB_FREQ_F0           0x0a
#define MC_CG_ARB_FREQ_F1           0x0b
#define MC_CG_ARB_FREQ_F2           0x0c
#define MC_CG_ARB_FREQ_F3           0x0d

#define MC_CG_SEQ_DRAMCONF_S0       0x05
#define MC_CG_SEQ_DRAMCONF_S1       0x06
#define MC_CG_SEQ_YCLK_SUSPEND      0x04
#define MC_CG_SEQ_YCLK_RESUME       0x0a

#define SMC_CG_IND_START            0xc0030000
#define SMC_CG_IND_END              0xc0040000

#define MEM_FREQ_LOW_LATENCY        25000
#define MEM_FREQ_HIGH_LATENCY       80000

#define MEM_LATENCY_HIGH            45
#define MEM_LATENCY_LOW             35
#define MEM_LATENCY_ERR             0xFFFF

#define MC_SEQ_MISC0_GDDR5_SHIFT 28
#define MC_SEQ_MISC0_GDDR5_MASK  0xf0000000
#define MC_SEQ_MISC0_GDDR5_VALUE 5

#define PCIE_BUS_CLK                10000
#define TCLK                        (PCIE_BUS_CLK / 10)

static const struct profile_mode_setting smu7_profiling[6] =
					{{1, 0, 100, 30, 1, 0, 100, 10},
					 {1, 10, 0, 30, 0, 0, 0, 0},
					 {0, 0, 0, 0, 1, 10, 16, 31},
					 {1, 0, 11, 50, 1, 0, 100, 10},
					 {1, 0, 5, 30, 0, 0, 0, 0},
					 {0, 0, 0, 0, 0, 0, 0, 0},
					};

#define PPSMC_MSG_SetVBITimeout_VEGAM    ((uint16_t) 0x310)

#define ixPWR_SVI2_PLANE1_LOAD                     0xC0200280
#define PWR_SVI2_PLANE1_LOAD__PSI1_MASK                    0x00000020L
#define PWR_SVI2_PLANE1_LOAD__PSI0_EN_MASK                 0x00000040L
#define PWR_SVI2_PLANE1_LOAD__PSI1__SHIFT                  0x00000005
#define PWR_SVI2_PLANE1_LOAD__PSI0_EN__SHIFT               0x00000006

/** Values for the CG_THERMAL_CTRL::DPM_EVENT_SRC field. */
enum DPM_EVENT_SRC {
	DPM_EVENT_SRC_ANALOG = 0,
	DPM_EVENT_SRC_EXTERNAL = 1,
	DPM_EVENT_SRC_DIGITAL = 2,
	DPM_EVENT_SRC_ANALOG_OR_EXTERNAL = 3,
	DPM_EVENT_SRC_DIGITAL_OR_EXTERNAL = 4
};

static const unsigned long PhwVIslands_Magic = (unsigned long)(PHM_VIslands_Magic);
static int smu7_force_clock_level(struct pp_hwmgr *hwmgr,
		enum pp_clock_type type, uint32_t mask);

static struct smu7_power_state *cast_phw_smu7_power_state(
				  struct pp_hw_power_state *hw_ps)
{
	PP_ASSERT_WITH_CODE((PhwVIslands_Magic == hw_ps->magic),
				"Invalid Powerstate Type!",
				 return NULL);

	return (struct smu7_power_state *)hw_ps;
}

static const struct smu7_power_state *cast_const_phw_smu7_power_state(
				 const struct pp_hw_power_state *hw_ps)
{
	PP_ASSERT_WITH_CODE((PhwVIslands_Magic == hw_ps->magic),
				"Invalid Powerstate Type!",
				 return NULL);

	return (const struct smu7_power_state *)hw_ps;
}

/**
 * Find the MC microcode version and store it in the HwMgr struct
 *
 * @param    hwmgr  the address of the powerplay hardware manager.
 * @return   always 0
 */
static int smu7_get_mc_microcode_version(struct pp_hwmgr *hwmgr)
{
	cgs_write_register(hwmgr->device, mmMC_SEQ_IO_DEBUG_INDEX, 0x9F);

	hwmgr->microcode_version_info.MC = cgs_read_register(hwmgr->device, mmMC_SEQ_IO_DEBUG_DATA);

	return 0;
}

static uint16_t smu7_get_current_pcie_speed(struct pp_hwmgr *hwmgr)
{
	uint32_t speedCntl = 0;

	/* mmPCIE_PORT_INDEX rename as mmPCIE_INDEX */
	speedCntl = cgs_read_ind_register(hwmgr->device, CGS_IND_REG__PCIE,
			ixPCIE_LC_SPEED_CNTL);
	return((uint16_t)PHM_GET_FIELD(speedCntl,
			PCIE_LC_SPEED_CNTL, LC_CURRENT_DATA_RATE));
}

static int smu7_get_current_pcie_lane_number(struct pp_hwmgr *hwmgr)
{
	uint32_t link_width;

	/* mmPCIE_PORT_INDEX rename as mmPCIE_INDEX */
	link_width = PHM_READ_INDIRECT_FIELD(hwmgr->device, CGS_IND_REG__PCIE,
			PCIE_LC_LINK_WIDTH_CNTL, LC_LINK_WIDTH_RD);

	PP_ASSERT_WITH_CODE((7 >= link_width),
			"Invalid PCIe lane width!", return 0);

	return decode_pcie_lane_width(link_width);
}

/**
* Enable voltage control
*
* @param    pHwMgr  the address of the powerplay hardware manager.
* @return   always PP_Result_OK
*/
static int smu7_enable_smc_voltage_controller(struct pp_hwmgr *hwmgr)
{
	if (hwmgr->chip_id == CHIP_VEGAM) {
		PHM_WRITE_VFPF_INDIRECT_FIELD(hwmgr->device,
				CGS_IND_REG__SMC, PWR_SVI2_PLANE1_LOAD, PSI1, 0);
		PHM_WRITE_VFPF_INDIRECT_FIELD(hwmgr->device,
				CGS_IND_REG__SMC, PWR_SVI2_PLANE1_LOAD, PSI0_EN, 0);
	}

	if (hwmgr->feature_mask & PP_SMC_VOLTAGE_CONTROL_MASK)
		smum_send_msg_to_smc(hwmgr, PPSMC_MSG_Voltage_Cntl_Enable);

	return 0;
}

/**
* Checks if we want to support voltage control
*
* @param    hwmgr  the address of the powerplay hardware manager.
*/
static bool smu7_voltage_control(const struct pp_hwmgr *hwmgr)
{
	const struct smu7_hwmgr *data =
			(const struct smu7_hwmgr *)(hwmgr->backend);

	return (SMU7_VOLTAGE_CONTROL_NONE != data->voltage_control);
}

/**
* Enable voltage control
*
* @param    hwmgr  the address of the powerplay hardware manager.
* @return   always 0
*/
static int smu7_enable_voltage_control(struct pp_hwmgr *hwmgr)
{
	/* enable voltage control */
	PHM_WRITE_INDIRECT_FIELD(hwmgr->device, CGS_IND_REG__SMC,
			GENERAL_PWRMGT, VOLT_PWRMGT_EN, 1);

	return 0;
}

static int phm_get_svi2_voltage_table_v0(pp_atomctrl_voltage_table *voltage_table,
		struct phm_clock_voltage_dependency_table *voltage_dependency_table
		)
{
	uint32_t i;

	PP_ASSERT_WITH_CODE((NULL != voltage_table),
			"Voltage Dependency Table empty.", return -EINVAL;);

	voltage_table->mask_low = 0;
	voltage_table->phase_delay = 0;
	voltage_table->count = voltage_dependency_table->count;

	for (i = 0; i < voltage_dependency_table->count; i++) {
		voltage_table->entries[i].value =
			voltage_dependency_table->entries[i].v;
		voltage_table->entries[i].smio_low = 0;
	}

	return 0;
}


/**
* Create Voltage Tables.
*
* @param    hwmgr  the address of the powerplay hardware manager.
* @return   always 0
*/
static int smu7_construct_voltage_tables(struct pp_hwmgr *hwmgr)
{
	struct smu7_hwmgr *data = (struct smu7_hwmgr *)(hwmgr->backend);
	struct phm_ppt_v1_information *table_info =
			(struct phm_ppt_v1_information *)hwmgr->pptable;
	int result = 0;
	uint32_t tmp;

	if (SMU7_VOLTAGE_CONTROL_BY_GPIO == data->mvdd_control) {
		result = atomctrl_get_voltage_table_v3(hwmgr,
				VOLTAGE_TYPE_MVDDC, VOLTAGE_OBJ_GPIO_LUT,
				&(data->mvdd_voltage_table));
		PP_ASSERT_WITH_CODE((0 == result),
				"Failed to retrieve MVDD table.",
				return result);
	} else if (SMU7_VOLTAGE_CONTROL_BY_SVID2 == data->mvdd_control) {
		if (hwmgr->pp_table_version == PP_TABLE_V1)
			result = phm_get_svi2_mvdd_voltage_table(&(data->mvdd_voltage_table),
					table_info->vdd_dep_on_mclk);
		else if (hwmgr->pp_table_version == PP_TABLE_V0)
			result = phm_get_svi2_voltage_table_v0(&(data->mvdd_voltage_table),
					hwmgr->dyn_state.mvdd_dependency_on_mclk);

		PP_ASSERT_WITH_CODE((0 == result),
				"Failed to retrieve SVI2 MVDD table from dependancy table.",
				return result;);
	}

	if (SMU7_VOLTAGE_CONTROL_BY_GPIO == data->vddci_control) {
		result = atomctrl_get_voltage_table_v3(hwmgr,
				VOLTAGE_TYPE_VDDCI, VOLTAGE_OBJ_GPIO_LUT,
				&(data->vddci_voltage_table));
		PP_ASSERT_WITH_CODE((0 == result),
				"Failed to retrieve VDDCI table.",
				return result);
	} else if (SMU7_VOLTAGE_CONTROL_BY_SVID2 == data->vddci_control) {
		if (hwmgr->pp_table_version == PP_TABLE_V1)
			result = phm_get_svi2_vddci_voltage_table(&(data->vddci_voltage_table),
					table_info->vdd_dep_on_mclk);
		else if (hwmgr->pp_table_version == PP_TABLE_V0)
			result = phm_get_svi2_voltage_table_v0(&(data->vddci_voltage_table),
					hwmgr->dyn_state.vddci_dependency_on_mclk);
		PP_ASSERT_WITH_CODE((0 == result),
				"Failed to retrieve SVI2 VDDCI table from dependancy table.",
				return result);
	}

	if (SMU7_VOLTAGE_CONTROL_BY_SVID2 == data->vdd_gfx_control) {
		/* VDDGFX has only SVI2 voltage control */
		result = phm_get_svi2_vdd_voltage_table(&(data->vddgfx_voltage_table),
					table_info->vddgfx_lookup_table);
		PP_ASSERT_WITH_CODE((0 == result),
			"Failed to retrieve SVI2 VDDGFX table from lookup table.", return result;);
	}


	if (SMU7_VOLTAGE_CONTROL_BY_GPIO == data->voltage_control) {
		result = atomctrl_get_voltage_table_v3(hwmgr,
					VOLTAGE_TYPE_VDDC, VOLTAGE_OBJ_GPIO_LUT,
					&data->vddc_voltage_table);
		PP_ASSERT_WITH_CODE((0 == result),
			"Failed to retrieve VDDC table.", return result;);
	} else if (SMU7_VOLTAGE_CONTROL_BY_SVID2 == data->voltage_control) {

		if (hwmgr->pp_table_version == PP_TABLE_V0)
			result = phm_get_svi2_voltage_table_v0(&data->vddc_voltage_table,
					hwmgr->dyn_state.vddc_dependency_on_mclk);
		else if (hwmgr->pp_table_version == PP_TABLE_V1)
			result = phm_get_svi2_vdd_voltage_table(&(data->vddc_voltage_table),
				table_info->vddc_lookup_table);

		PP_ASSERT_WITH_CODE((0 == result),
			"Failed to retrieve SVI2 VDDC table from dependancy table.", return result;);
	}

	tmp = smum_get_mac_definition(hwmgr, SMU_MAX_LEVELS_VDDC);
	PP_ASSERT_WITH_CODE(
			(data->vddc_voltage_table.count <= tmp),
		"Too many voltage values for VDDC. Trimming to fit state table.",
			phm_trim_voltage_table_to_fit_state_table(tmp,
						&(data->vddc_voltage_table)));

	tmp = smum_get_mac_definition(hwmgr, SMU_MAX_LEVELS_VDDGFX);
	PP_ASSERT_WITH_CODE(
			(data->vddgfx_voltage_table.count <= tmp),
		"Too many voltage values for VDDC. Trimming to fit state table.",
			phm_trim_voltage_table_to_fit_state_table(tmp,
						&(data->vddgfx_voltage_table)));

	tmp = smum_get_mac_definition(hwmgr, SMU_MAX_LEVELS_VDDCI);
	PP_ASSERT_WITH_CODE(
			(data->vddci_voltage_table.count <= tmp),
		"Too many voltage values for VDDCI. Trimming to fit state table.",
			phm_trim_voltage_table_to_fit_state_table(tmp,
					&(data->vddci_voltage_table)));

	tmp = smum_get_mac_definition(hwmgr, SMU_MAX_LEVELS_MVDD);
	PP_ASSERT_WITH_CODE(
			(data->mvdd_voltage_table.count <= tmp),
		"Too many voltage values for MVDD. Trimming to fit state table.",
			phm_trim_voltage_table_to_fit_state_table(tmp,
						&(data->mvdd_voltage_table)));

	return 0;
}

/**
* Programs static screed detection parameters
*
* @param    hwmgr  the address of the powerplay hardware manager.
* @return   always 0
*/
static int smu7_program_static_screen_threshold_parameters(
							struct pp_hwmgr *hwmgr)
{
	struct smu7_hwmgr *data = (struct smu7_hwmgr *)(hwmgr->backend);

	/* Set static screen threshold unit */
	PHM_WRITE_INDIRECT_FIELD(hwmgr->device, CGS_IND_REG__SMC,
			CG_STATIC_SCREEN_PARAMETER, STATIC_SCREEN_THRESHOLD_UNIT,
			data->static_screen_threshold_unit);
	/* Set static screen threshold */
	PHM_WRITE_INDIRECT_FIELD(hwmgr->device, CGS_IND_REG__SMC,
			CG_STATIC_SCREEN_PARAMETER, STATIC_SCREEN_THRESHOLD,
			data->static_screen_threshold);

	return 0;
}

/**
* Setup display gap for glitch free memory clock switching.
*
* @param    hwmgr  the address of the powerplay hardware manager.
* @return   always  0
*/
static int smu7_enable_display_gap(struct pp_hwmgr *hwmgr)
{
	uint32_t display_gap =
			cgs_read_ind_register(hwmgr->device, CGS_IND_REG__SMC,
					ixCG_DISPLAY_GAP_CNTL);

	display_gap = PHM_SET_FIELD(display_gap, CG_DISPLAY_GAP_CNTL,
			DISP_GAP, DISPLAY_GAP_IGNORE);

	display_gap = PHM_SET_FIELD(display_gap, CG_DISPLAY_GAP_CNTL,
			DISP_GAP_MCHG, DISPLAY_GAP_VBLANK);

	cgs_write_ind_register(hwmgr->device, CGS_IND_REG__SMC,
			ixCG_DISPLAY_GAP_CNTL, display_gap);

	return 0;
}

/**
* Programs activity state transition voting clients
*
* @param    hwmgr  the address of the powerplay hardware manager.
* @return   always  0
*/
static int smu7_program_voting_clients(struct pp_hwmgr *hwmgr)
{
	struct smu7_hwmgr *data = (struct smu7_hwmgr *)(hwmgr->backend);
	int i;

	/* Clear reset for voting clients before enabling DPM */
	PHM_WRITE_INDIRECT_FIELD(hwmgr->device, CGS_IND_REG__SMC,
			SCLK_PWRMGT_CNTL, RESET_SCLK_CNT, 0);
	PHM_WRITE_INDIRECT_FIELD(hwmgr->device, CGS_IND_REG__SMC,
			SCLK_PWRMGT_CNTL, RESET_BUSY_CNT, 0);

	for (i = 0; i < 8; i++)
		cgs_write_ind_register(hwmgr->device, CGS_IND_REG__SMC,
					ixCG_FREQ_TRAN_VOTING_0 + i * 4,
					data->voting_rights_clients[i]);
	return 0;
}

static int smu7_clear_voting_clients(struct pp_hwmgr *hwmgr)
{
	int i;

	/* Reset voting clients before disabling DPM */
	PHM_WRITE_INDIRECT_FIELD(hwmgr->device, CGS_IND_REG__SMC,
			SCLK_PWRMGT_CNTL, RESET_SCLK_CNT, 1);
	PHM_WRITE_INDIRECT_FIELD(hwmgr->device, CGS_IND_REG__SMC,
			SCLK_PWRMGT_CNTL, RESET_BUSY_CNT, 1);

	for (i = 0; i < 8; i++)
		cgs_write_ind_register(hwmgr->device, CGS_IND_REG__SMC,
				ixCG_FREQ_TRAN_VOTING_0 + i * 4, 0);

	return 0;
}

/* Copy one arb setting to another and then switch the active set.
 * arb_src and arb_dest is one of the MC_CG_ARB_FREQ_Fx constants.
 */
static int smu7_copy_and_switch_arb_sets(struct pp_hwmgr *hwmgr,
		uint32_t arb_src, uint32_t arb_dest)
{
	uint32_t mc_arb_dram_timing;
	uint32_t mc_arb_dram_timing2;
	uint32_t burst_time;
	uint32_t mc_cg_config;

	switch (arb_src) {
	case MC_CG_ARB_FREQ_F0:
		mc_arb_dram_timing  = cgs_read_register(hwmgr->device, mmMC_ARB_DRAM_TIMING);
		mc_arb_dram_timing2 = cgs_read_register(hwmgr->device, mmMC_ARB_DRAM_TIMING2);
		burst_time = PHM_READ_FIELD(hwmgr->device, MC_ARB_BURST_TIME, STATE0);
		break;
	case MC_CG_ARB_FREQ_F1:
		mc_arb_dram_timing  = cgs_read_register(hwmgr->device, mmMC_ARB_DRAM_TIMING_1);
		mc_arb_dram_timing2 = cgs_read_register(hwmgr->device, mmMC_ARB_DRAM_TIMING2_1);
		burst_time = PHM_READ_FIELD(hwmgr->device, MC_ARB_BURST_TIME, STATE1);
		break;
	default:
		return -EINVAL;
	}

	switch (arb_dest) {
	case MC_CG_ARB_FREQ_F0:
		cgs_write_register(hwmgr->device, mmMC_ARB_DRAM_TIMING, mc_arb_dram_timing);
		cgs_write_register(hwmgr->device, mmMC_ARB_DRAM_TIMING2, mc_arb_dram_timing2);
		PHM_WRITE_FIELD(hwmgr->device, MC_ARB_BURST_TIME, STATE0, burst_time);
		break;
	case MC_CG_ARB_FREQ_F1:
		cgs_write_register(hwmgr->device, mmMC_ARB_DRAM_TIMING_1, mc_arb_dram_timing);
		cgs_write_register(hwmgr->device, mmMC_ARB_DRAM_TIMING2_1, mc_arb_dram_timing2);
		PHM_WRITE_FIELD(hwmgr->device, MC_ARB_BURST_TIME, STATE1, burst_time);
		break;
	default:
		return -EINVAL;
	}

	mc_cg_config = cgs_read_register(hwmgr->device, mmMC_CG_CONFIG);
	mc_cg_config |= 0x0000000F;
	cgs_write_register(hwmgr->device, mmMC_CG_CONFIG, mc_cg_config);
	PHM_WRITE_FIELD(hwmgr->device, MC_ARB_CG, CG_ARB_REQ, arb_dest);

	return 0;
}

static int smu7_reset_to_default(struct pp_hwmgr *hwmgr)
{
	return smum_send_msg_to_smc(hwmgr, PPSMC_MSG_ResetToDefaults);
}

/**
* Initial switch from ARB F0->F1
*
* @param    hwmgr  the address of the powerplay hardware manager.
* @return   always 0
* This function is to be called from the SetPowerState table.
*/
static int smu7_initial_switch_from_arbf0_to_f1(struct pp_hwmgr *hwmgr)
{
	return smu7_copy_and_switch_arb_sets(hwmgr,
			MC_CG_ARB_FREQ_F0, MC_CG_ARB_FREQ_F1);
}

static int smu7_force_switch_to_arbf0(struct pp_hwmgr *hwmgr)
{
	uint32_t tmp;

	tmp = (cgs_read_ind_register(hwmgr->device,
			CGS_IND_REG__SMC, ixSMC_SCRATCH9) &
			0x0000ff00) >> 8;

	if (tmp == MC_CG_ARB_FREQ_F0)
		return 0;

	return smu7_copy_and_switch_arb_sets(hwmgr,
			tmp, MC_CG_ARB_FREQ_F0);
}

static int smu7_setup_default_pcie_table(struct pp_hwmgr *hwmgr)
{
	struct smu7_hwmgr *data = (struct smu7_hwmgr *)(hwmgr->backend);

	struct phm_ppt_v1_information *table_info =
			(struct phm_ppt_v1_information *)(hwmgr->pptable);
	struct phm_ppt_v1_pcie_table *pcie_table = NULL;

	uint32_t i, max_entry;
	uint32_t tmp;

	PP_ASSERT_WITH_CODE((data->use_pcie_performance_levels ||
			data->use_pcie_power_saving_levels), "No pcie performance levels!",
			return -EINVAL);

	if (table_info != NULL)
		pcie_table = table_info->pcie_table;

	if (data->use_pcie_performance_levels &&
			!data->use_pcie_power_saving_levels) {
		data->pcie_gen_power_saving = data->pcie_gen_performance;
		data->pcie_lane_power_saving = data->pcie_lane_performance;
	} else if (!data->use_pcie_performance_levels &&
			data->use_pcie_power_saving_levels) {
		data->pcie_gen_performance = data->pcie_gen_power_saving;
		data->pcie_lane_performance = data->pcie_lane_power_saving;
	}
	tmp = smum_get_mac_definition(hwmgr, SMU_MAX_LEVELS_LINK);
	phm_reset_single_dpm_table(&data->dpm_table.pcie_speed_table,
					tmp,
					MAX_REGULAR_DPM_NUMBER);

	if (pcie_table != NULL) {
		/* max_entry is used to make sure we reserve one PCIE level
		 * for boot level (fix for A+A PSPP issue).
		 * If PCIE table from PPTable have ULV entry + 8 entries,
		 * then ignore the last entry.*/
		max_entry = (tmp < pcie_table->count) ? tmp : pcie_table->count;
		for (i = 1; i < max_entry; i++) {
			phm_setup_pcie_table_entry(&data->dpm_table.pcie_speed_table, i - 1,
					get_pcie_gen_support(data->pcie_gen_cap,
							pcie_table->entries[i].gen_speed),
					get_pcie_lane_support(data->pcie_lane_cap,
							pcie_table->entries[i].lane_width));
		}
		data->dpm_table.pcie_speed_table.count = max_entry - 1;
		smum_update_smc_table(hwmgr, SMU_BIF_TABLE);
	} else {
		/* Hardcode Pcie Table */
		phm_setup_pcie_table_entry(&data->dpm_table.pcie_speed_table, 0,
				get_pcie_gen_support(data->pcie_gen_cap,
						PP_Min_PCIEGen),
				get_pcie_lane_support(data->pcie_lane_cap,
						PP_Max_PCIELane));
		phm_setup_pcie_table_entry(&data->dpm_table.pcie_speed_table, 1,
				get_pcie_gen_support(data->pcie_gen_cap,
						PP_Min_PCIEGen),
				get_pcie_lane_support(data->pcie_lane_cap,
						PP_Max_PCIELane));
		phm_setup_pcie_table_entry(&data->dpm_table.pcie_speed_table, 2,
				get_pcie_gen_support(data->pcie_gen_cap,
						PP_Max_PCIEGen),
				get_pcie_lane_support(data->pcie_lane_cap,
						PP_Max_PCIELane));
		phm_setup_pcie_table_entry(&data->dpm_table.pcie_speed_table, 3,
				get_pcie_gen_support(data->pcie_gen_cap,
						PP_Max_PCIEGen),
				get_pcie_lane_support(data->pcie_lane_cap,
						PP_Max_PCIELane));
		phm_setup_pcie_table_entry(&data->dpm_table.pcie_speed_table, 4,
				get_pcie_gen_support(data->pcie_gen_cap,
						PP_Max_PCIEGen),
				get_pcie_lane_support(data->pcie_lane_cap,
						PP_Max_PCIELane));
		phm_setup_pcie_table_entry(&data->dpm_table.pcie_speed_table, 5,
				get_pcie_gen_support(data->pcie_gen_cap,
						PP_Max_PCIEGen),
				get_pcie_lane_support(data->pcie_lane_cap,
						PP_Max_PCIELane));

		data->dpm_table.pcie_speed_table.count = 6;
	}
	/* Populate last level for boot PCIE level, but do not increment count. */
	if (hwmgr->chip_family == AMDGPU_FAMILY_CI) {
		for (i = 0; i <= data->dpm_table.pcie_speed_table.count; i++)
			phm_setup_pcie_table_entry(&data->dpm_table.pcie_speed_table, i,
				get_pcie_gen_support(data->pcie_gen_cap,
						PP_Max_PCIEGen),
				data->vbios_boot_state.pcie_lane_bootup_value);
	} else {
		phm_setup_pcie_table_entry(&data->dpm_table.pcie_speed_table,
			data->dpm_table.pcie_speed_table.count,
			get_pcie_gen_support(data->pcie_gen_cap,
					PP_Min_PCIEGen),
			get_pcie_lane_support(data->pcie_lane_cap,
					PP_Max_PCIELane));
	}
	return 0;
}

static int smu7_reset_dpm_tables(struct pp_hwmgr *hwmgr)
{
	struct smu7_hwmgr *data = (struct smu7_hwmgr *)(hwmgr->backend);

	memset(&(data->dpm_table), 0x00, sizeof(data->dpm_table));

	phm_reset_single_dpm_table(
			&data->dpm_table.sclk_table,
				smum_get_mac_definition(hwmgr,
					SMU_MAX_LEVELS_GRAPHICS),
					MAX_REGULAR_DPM_NUMBER);
	phm_reset_single_dpm_table(
			&data->dpm_table.mclk_table,
			smum_get_mac_definition(hwmgr,
				SMU_MAX_LEVELS_MEMORY), MAX_REGULAR_DPM_NUMBER);

	phm_reset_single_dpm_table(
			&data->dpm_table.vddc_table,
				smum_get_mac_definition(hwmgr,
					SMU_MAX_LEVELS_VDDC),
					MAX_REGULAR_DPM_NUMBER);
	phm_reset_single_dpm_table(
			&data->dpm_table.vddci_table,
			smum_get_mac_definition(hwmgr,
				SMU_MAX_LEVELS_VDDCI), MAX_REGULAR_DPM_NUMBER);

	phm_reset_single_dpm_table(
			&data->dpm_table.mvdd_table,
				smum_get_mac_definition(hwmgr,
					SMU_MAX_LEVELS_MVDD),
					MAX_REGULAR_DPM_NUMBER);
	return 0;
}
/*
 * This function is to initialize all DPM state tables
 * for SMU7 based on the dependency table.
 * Dynamic state patching function will then trim these
 * state tables to the allowed range based
 * on the power policy or external client requests,
 * such as UVD request, etc.
 */

static int smu7_setup_dpm_tables_v0(struct pp_hwmgr *hwmgr)
{
	struct smu7_hwmgr *data = (struct smu7_hwmgr *)(hwmgr->backend);
	struct phm_clock_voltage_dependency_table *allowed_vdd_sclk_table =
		hwmgr->dyn_state.vddc_dependency_on_sclk;
	struct phm_clock_voltage_dependency_table *allowed_vdd_mclk_table =
		hwmgr->dyn_state.vddc_dependency_on_mclk;
	struct phm_cac_leakage_table *std_voltage_table =
		hwmgr->dyn_state.cac_leakage_table;
	uint32_t i;

	PP_ASSERT_WITH_CODE(allowed_vdd_sclk_table != NULL,
		"SCLK dependency table is missing. This table is mandatory", return -EINVAL);
	PP_ASSERT_WITH_CODE(allowed_vdd_sclk_table->count >= 1,
		"SCLK dependency table has to have is missing. This table is mandatory", return -EINVAL);

	PP_ASSERT_WITH_CODE(allowed_vdd_mclk_table != NULL,
		"MCLK dependency table is missing. This table is mandatory", return -EINVAL);
	PP_ASSERT_WITH_CODE(allowed_vdd_mclk_table->count >= 1,
		"VMCLK dependency table has to have is missing. This table is mandatory", return -EINVAL);


	/* Initialize Sclk DPM table based on allow Sclk values*/
	data->dpm_table.sclk_table.count = 0;

	for (i = 0; i < allowed_vdd_sclk_table->count; i++) {
		if (i == 0 || data->dpm_table.sclk_table.dpm_levels[data->dpm_table.sclk_table.count-1].value !=
				allowed_vdd_sclk_table->entries[i].clk) {
			data->dpm_table.sclk_table.dpm_levels[data->dpm_table.sclk_table.count].value =
				allowed_vdd_sclk_table->entries[i].clk;
			data->dpm_table.sclk_table.dpm_levels[data->dpm_table.sclk_table.count].enabled = (i == 0) ? 1 : 0;
			data->dpm_table.sclk_table.count++;
		}
	}

	PP_ASSERT_WITH_CODE(allowed_vdd_mclk_table != NULL,
		"MCLK dependency table is missing. This table is mandatory", return -EINVAL);
	/* Initialize Mclk DPM table based on allow Mclk values */
	data->dpm_table.mclk_table.count = 0;
	for (i = 0; i < allowed_vdd_mclk_table->count; i++) {
		if (i == 0 || data->dpm_table.mclk_table.dpm_levels[data->dpm_table.mclk_table.count-1].value !=
			allowed_vdd_mclk_table->entries[i].clk) {
			data->dpm_table.mclk_table.dpm_levels[data->dpm_table.mclk_table.count].value =
				allowed_vdd_mclk_table->entries[i].clk;
			data->dpm_table.mclk_table.dpm_levels[data->dpm_table.mclk_table.count].enabled = (i == 0) ? 1 : 0;
			data->dpm_table.mclk_table.count++;
		}
	}

	/* Initialize Vddc DPM table based on allow Vddc values.  And populate corresponding std values. */
	for (i = 0; i < allowed_vdd_sclk_table->count; i++) {
		data->dpm_table.vddc_table.dpm_levels[i].value = allowed_vdd_mclk_table->entries[i].v;
		data->dpm_table.vddc_table.dpm_levels[i].param1 = std_voltage_table->entries[i].Leakage;
		/* param1 is for corresponding std voltage */
		data->dpm_table.vddc_table.dpm_levels[i].enabled = 1;
	}

	data->dpm_table.vddc_table.count = allowed_vdd_sclk_table->count;
	allowed_vdd_mclk_table = hwmgr->dyn_state.vddci_dependency_on_mclk;

	if (NULL != allowed_vdd_mclk_table) {
		/* Initialize Vddci DPM table based on allow Mclk values */
		for (i = 0; i < allowed_vdd_mclk_table->count; i++) {
			data->dpm_table.vddci_table.dpm_levels[i].value = allowed_vdd_mclk_table->entries[i].v;
			data->dpm_table.vddci_table.dpm_levels[i].enabled = 1;
		}
		data->dpm_table.vddci_table.count = allowed_vdd_mclk_table->count;
	}

	allowed_vdd_mclk_table = hwmgr->dyn_state.mvdd_dependency_on_mclk;

	if (NULL != allowed_vdd_mclk_table) {
		/*
		 * Initialize MVDD DPM table based on allow Mclk
		 * values
		 */
		for (i = 0; i < allowed_vdd_mclk_table->count; i++) {
			data->dpm_table.mvdd_table.dpm_levels[i].value = allowed_vdd_mclk_table->entries[i].v;
			data->dpm_table.mvdd_table.dpm_levels[i].enabled = 1;
		}
		data->dpm_table.mvdd_table.count = allowed_vdd_mclk_table->count;
	}

	return 0;
}

static int smu7_setup_dpm_tables_v1(struct pp_hwmgr *hwmgr)
{
	struct smu7_hwmgr *data = (struct smu7_hwmgr *)(hwmgr->backend);
	struct phm_ppt_v1_information *table_info =
			(struct phm_ppt_v1_information *)(hwmgr->pptable);
	uint32_t i;

	struct phm_ppt_v1_clock_voltage_dependency_table *dep_sclk_table;
	struct phm_ppt_v1_clock_voltage_dependency_table *dep_mclk_table;

	if (table_info == NULL)
		return -EINVAL;

	dep_sclk_table = table_info->vdd_dep_on_sclk;
	dep_mclk_table = table_info->vdd_dep_on_mclk;

	PP_ASSERT_WITH_CODE(dep_sclk_table != NULL,
			"SCLK dependency table is missing.",
			return -EINVAL);
	PP_ASSERT_WITH_CODE(dep_sclk_table->count >= 1,
			"SCLK dependency table count is 0.",
			return -EINVAL);

	PP_ASSERT_WITH_CODE(dep_mclk_table != NULL,
			"MCLK dependency table is missing.",
			return -EINVAL);
	PP_ASSERT_WITH_CODE(dep_mclk_table->count >= 1,
			"MCLK dependency table count is 0",
			return -EINVAL);

	/* Initialize Sclk DPM table based on allow Sclk values */
	data->dpm_table.sclk_table.count = 0;
	for (i = 0; i < dep_sclk_table->count; i++) {
		if (i == 0 || data->dpm_table.sclk_table.dpm_levels[data->dpm_table.sclk_table.count - 1].value !=
						dep_sclk_table->entries[i].clk) {

			data->dpm_table.sclk_table.dpm_levels[data->dpm_table.sclk_table.count].value =
					dep_sclk_table->entries[i].clk;

			data->dpm_table.sclk_table.dpm_levels[data->dpm_table.sclk_table.count].enabled =
					(i == 0) ? true : false;
			data->dpm_table.sclk_table.count++;
		}
	}

	/* Initialize Mclk DPM table based on allow Mclk values */
	data->dpm_table.mclk_table.count = 0;
	for (i = 0; i < dep_mclk_table->count; i++) {
		if (i == 0 || data->dpm_table.mclk_table.dpm_levels
				[data->dpm_table.mclk_table.count - 1].value !=
						dep_mclk_table->entries[i].clk) {
			data->dpm_table.mclk_table.dpm_levels[data->dpm_table.mclk_table.count].value =
							dep_mclk_table->entries[i].clk;
			data->dpm_table.mclk_table.dpm_levels[data->dpm_table.mclk_table.count].enabled =
							(i == 0) ? true : false;
			data->dpm_table.mclk_table.count++;
		}
	}

	return 0;
}

static int smu7_odn_initial_default_setting(struct pp_hwmgr *hwmgr)
{
	struct smu7_hwmgr *data = (struct smu7_hwmgr *)(hwmgr->backend);
	struct smu7_odn_dpm_table *odn_table = &(data->odn_dpm_table);
	struct phm_ppt_v1_information *table_info =
			(struct phm_ppt_v1_information *)(hwmgr->pptable);
	uint32_t i;

	struct phm_ppt_v1_clock_voltage_dependency_table *dep_sclk_table;
	struct phm_ppt_v1_clock_voltage_dependency_table *dep_mclk_table;
	struct phm_odn_performance_level *entries;

	if (table_info == NULL)
		return -EINVAL;

	dep_sclk_table = table_info->vdd_dep_on_sclk;
	dep_mclk_table = table_info->vdd_dep_on_mclk;

	odn_table->odn_core_clock_dpm_levels.num_of_pl =
						data->golden_dpm_table.sclk_table.count;
	entries = odn_table->odn_core_clock_dpm_levels.entries;
	for (i=0; i<data->golden_dpm_table.sclk_table.count; i++) {
		entries[i].clock = data->golden_dpm_table.sclk_table.dpm_levels[i].value;
		entries[i].enabled = true;
		entries[i].vddc = dep_sclk_table->entries[i].vddc;
	}

	smu_get_voltage_dependency_table_ppt_v1(dep_sclk_table,
		(struct phm_ppt_v1_clock_voltage_dependency_table *)&(odn_table->vdd_dependency_on_sclk));

	odn_table->odn_memory_clock_dpm_levels.num_of_pl =
						data->golden_dpm_table.mclk_table.count;
	entries = odn_table->odn_memory_clock_dpm_levels.entries;
	for (i=0; i<data->golden_dpm_table.mclk_table.count; i++) {
		entries[i].clock = data->golden_dpm_table.mclk_table.dpm_levels[i].value;
		entries[i].enabled = true;
		entries[i].vddc = dep_mclk_table->entries[i].vddc;
	}

	smu_get_voltage_dependency_table_ppt_v1(dep_mclk_table,
		(struct phm_ppt_v1_clock_voltage_dependency_table *)&(odn_table->vdd_dependency_on_mclk));

	return 0;
}

static void smu7_setup_voltage_range_from_vbios(struct pp_hwmgr *hwmgr)
{
	struct smu7_hwmgr *data = (struct smu7_hwmgr *)(hwmgr->backend);
	struct phm_ppt_v1_clock_voltage_dependency_table *dep_sclk_table;
	struct phm_ppt_v1_information *table_info =
			(struct phm_ppt_v1_information *)(hwmgr->pptable);
	uint32_t min_vddc, max_vddc;

	if (!table_info)
		return;

	dep_sclk_table = table_info->vdd_dep_on_sclk;

	atomctrl_get_voltage_range(hwmgr, &max_vddc, &min_vddc);

	if (min_vddc == 0 || min_vddc > 2000
		|| min_vddc > dep_sclk_table->entries[0].vddc)
		min_vddc = dep_sclk_table->entries[0].vddc;

	if (max_vddc == 0 || max_vddc > 2000
		|| max_vddc < dep_sclk_table->entries[dep_sclk_table->count-1].vddc)
		max_vddc = dep_sclk_table->entries[dep_sclk_table->count-1].vddc;

	data->odn_dpm_table.min_vddc = min_vddc;
	data->odn_dpm_table.max_vddc = max_vddc;
}

static int smu7_setup_default_dpm_tables(struct pp_hwmgr *hwmgr)
{
	struct smu7_hwmgr *data = (struct smu7_hwmgr *)(hwmgr->backend);

	smu7_reset_dpm_tables(hwmgr);

	if (hwmgr->pp_table_version == PP_TABLE_V1)
		smu7_setup_dpm_tables_v1(hwmgr);
	else if (hwmgr->pp_table_version == PP_TABLE_V0)
		smu7_setup_dpm_tables_v0(hwmgr);

	smu7_setup_default_pcie_table(hwmgr);

	/* save a copy of the default DPM table */
	memcpy(&(data->golden_dpm_table), &(data->dpm_table),
			sizeof(struct smu7_dpm_table));

	/* initialize ODN table */
	if (hwmgr->od_enabled) {
		smu7_setup_voltage_range_from_vbios(hwmgr);
		smu7_odn_initial_default_setting(hwmgr);
	}

	return 0;
}

static int smu7_enable_vrhot_gpio_interrupt(struct pp_hwmgr *hwmgr)
{

	if (phm_cap_enabled(hwmgr->platform_descriptor.platformCaps,
			PHM_PlatformCaps_RegulatorHot))
		return smum_send_msg_to_smc(hwmgr,
				PPSMC_MSG_EnableVRHotGPIOInterrupt);

	return 0;
}

static int smu7_enable_sclk_control(struct pp_hwmgr *hwmgr)
{
	PHM_WRITE_INDIRECT_FIELD(hwmgr->device, CGS_IND_REG__SMC, SCLK_PWRMGT_CNTL,
			SCLK_PWRMGT_OFF, 0);
	return 0;
}

static int smu7_enable_ulv(struct pp_hwmgr *hwmgr)
{
	struct smu7_hwmgr *data = (struct smu7_hwmgr *)(hwmgr->backend);

	if (data->ulv_supported)
		return smum_send_msg_to_smc(hwmgr, PPSMC_MSG_EnableULV);

	return 0;
}

static int smu7_disable_ulv(struct pp_hwmgr *hwmgr)
{
	struct smu7_hwmgr *data = (struct smu7_hwmgr *)(hwmgr->backend);

	if (data->ulv_supported)
		return smum_send_msg_to_smc(hwmgr, PPSMC_MSG_DisableULV);

	return 0;
}

static int smu7_enable_deep_sleep_master_switch(struct pp_hwmgr *hwmgr)
{
	if (phm_cap_enabled(hwmgr->platform_descriptor.platformCaps,
			PHM_PlatformCaps_SclkDeepSleep)) {
		if (smum_send_msg_to_smc(hwmgr, PPSMC_MSG_MASTER_DeepSleep_ON))
			PP_ASSERT_WITH_CODE(false,
					"Attempt to enable Master Deep Sleep switch failed!",
					return -EINVAL);
	} else {
		if (smum_send_msg_to_smc(hwmgr,
				PPSMC_MSG_MASTER_DeepSleep_OFF)) {
			PP_ASSERT_WITH_CODE(false,
					"Attempt to disable Master Deep Sleep switch failed!",
					return -EINVAL);
		}
	}

	return 0;
}

static int smu7_disable_deep_sleep_master_switch(struct pp_hwmgr *hwmgr)
{
	if (phm_cap_enabled(hwmgr->platform_descriptor.platformCaps,
			PHM_PlatformCaps_SclkDeepSleep)) {
		if (smum_send_msg_to_smc(hwmgr,
				PPSMC_MSG_MASTER_DeepSleep_OFF)) {
			PP_ASSERT_WITH_CODE(false,
					"Attempt to disable Master Deep Sleep switch failed!",
					return -EINVAL);
		}
	}

	return 0;
}

static int smu7_disable_sclk_vce_handshake(struct pp_hwmgr *hwmgr)
{
	struct smu7_hwmgr *data = (struct smu7_hwmgr *)(hwmgr->backend);
	uint32_t soft_register_value = 0;
	uint32_t handshake_disables_offset = data->soft_regs_start
				+ smum_get_offsetof(hwmgr,
					SMU_SoftRegisters, HandshakeDisables);

	soft_register_value = cgs_read_ind_register(hwmgr->device,
				CGS_IND_REG__SMC, handshake_disables_offset);
	soft_register_value |= SMU7_VCE_SCLK_HANDSHAKE_DISABLE;
	cgs_write_ind_register(hwmgr->device, CGS_IND_REG__SMC,
			handshake_disables_offset, soft_register_value);
	return 0;
}

static int smu7_disable_handshake_uvd(struct pp_hwmgr *hwmgr)
{
	struct smu7_hwmgr *data = (struct smu7_hwmgr *)(hwmgr->backend);
	uint32_t soft_register_value = 0;
	uint32_t handshake_disables_offset = data->soft_regs_start
				+ smum_get_offsetof(hwmgr,
					SMU_SoftRegisters, HandshakeDisables);

	soft_register_value = cgs_read_ind_register(hwmgr->device,
				CGS_IND_REG__SMC, handshake_disables_offset);
	soft_register_value |= smum_get_mac_definition(hwmgr,
					SMU_UVD_MCLK_HANDSHAKE_DISABLE);
	cgs_write_ind_register(hwmgr->device, CGS_IND_REG__SMC,
			handshake_disables_offset, soft_register_value);
	return 0;
}

static int smu7_enable_sclk_mclk_dpm(struct pp_hwmgr *hwmgr)
{
	struct smu7_hwmgr *data = (struct smu7_hwmgr *)(hwmgr->backend);

	/* enable SCLK dpm */
	if (!data->sclk_dpm_key_disabled)
		if (hwmgr->chip_id == CHIP_VEGAM)
			smu7_disable_sclk_vce_handshake(hwmgr);

		PP_ASSERT_WITH_CODE(
		(0 == smum_send_msg_to_smc(hwmgr, PPSMC_MSG_DPM_Enable)),
		"Failed to enable SCLK DPM during DPM Start Function!",
		return -EINVAL);

	/* enable MCLK dpm */
	if (0 == data->mclk_dpm_key_disabled) {
		if (!(hwmgr->feature_mask & PP_UVD_HANDSHAKE_MASK))
			smu7_disable_handshake_uvd(hwmgr);

		PP_ASSERT_WITH_CODE(
				(0 == smum_send_msg_to_smc(hwmgr,
						PPSMC_MSG_MCLKDPM_Enable)),
				"Failed to enable MCLK DPM during DPM Start Function!",
				return -EINVAL);

		if (hwmgr->chip_family != CHIP_VEGAM)
			PHM_WRITE_FIELD(hwmgr->device, MC_SEQ_CNTL_3, CAC_EN, 0x1);


		if (hwmgr->chip_family == AMDGPU_FAMILY_CI) {
			cgs_write_ind_register(hwmgr->device, CGS_IND_REG__SMC, 0xc0400d30, 0x5);
			cgs_write_ind_register(hwmgr->device, CGS_IND_REG__SMC, 0xc0400d3c, 0x5);
			cgs_write_ind_register(hwmgr->device, CGS_IND_REG__SMC, 0xc0400d80, 0x100005);
			udelay(10);
			cgs_write_ind_register(hwmgr->device, CGS_IND_REG__SMC, 0xc0400d30, 0x400005);
			cgs_write_ind_register(hwmgr->device, CGS_IND_REG__SMC, 0xc0400d3c, 0x400005);
			cgs_write_ind_register(hwmgr->device, CGS_IND_REG__SMC, 0xc0400d80, 0x500005);
		} else {
			cgs_write_ind_register(hwmgr->device, CGS_IND_REG__SMC, ixLCAC_MC0_CNTL, 0x5);
			cgs_write_ind_register(hwmgr->device, CGS_IND_REG__SMC, ixLCAC_MC1_CNTL, 0x5);
			cgs_write_ind_register(hwmgr->device, CGS_IND_REG__SMC, ixLCAC_CPL_CNTL, 0x100005);
			udelay(10);
			if (hwmgr->chip_id == CHIP_VEGAM) {
				cgs_write_ind_register(hwmgr->device, CGS_IND_REG__SMC, ixLCAC_MC0_CNTL, 0x400009);
				cgs_write_ind_register(hwmgr->device, CGS_IND_REG__SMC, ixLCAC_MC1_CNTL, 0x400009);
			} else {
				cgs_write_ind_register(hwmgr->device, CGS_IND_REG__SMC, ixLCAC_MC0_CNTL, 0x400005);
				cgs_write_ind_register(hwmgr->device, CGS_IND_REG__SMC, ixLCAC_MC1_CNTL, 0x400005);
			}
			cgs_write_ind_register(hwmgr->device, CGS_IND_REG__SMC, ixLCAC_CPL_CNTL, 0x500005);
		}
	}

	return 0;
}

static int smu7_start_dpm(struct pp_hwmgr *hwmgr)
{
	struct smu7_hwmgr *data = (struct smu7_hwmgr *)(hwmgr->backend);

	/*enable general power management */

	PHM_WRITE_INDIRECT_FIELD(hwmgr->device, CGS_IND_REG__SMC, GENERAL_PWRMGT,
			GLOBAL_PWRMGT_EN, 1);

	/* enable sclk deep sleep */

	PHM_WRITE_INDIRECT_FIELD(hwmgr->device, CGS_IND_REG__SMC, SCLK_PWRMGT_CNTL,
			DYNAMIC_PM_EN, 1);

	/* prepare for PCIE DPM */

	cgs_write_ind_register(hwmgr->device, CGS_IND_REG__SMC,
			data->soft_regs_start +
			smum_get_offsetof(hwmgr, SMU_SoftRegisters,
						VoltageChangeTimeout), 0x1000);
	PHM_WRITE_INDIRECT_FIELD(hwmgr->device, CGS_IND_REG__PCIE,
			SWRST_COMMAND_1, RESETLC, 0x0);

	if (hwmgr->chip_family == AMDGPU_FAMILY_CI)
		cgs_write_register(hwmgr->device, 0x1488,
			(cgs_read_register(hwmgr->device, 0x1488) & ~0x1));

	if (smu7_enable_sclk_mclk_dpm(hwmgr)) {
		pr_err("Failed to enable Sclk DPM and Mclk DPM!");
		return -EINVAL;
	}

	/* enable PCIE dpm */
	if (0 == data->pcie_dpm_key_disabled) {
		PP_ASSERT_WITH_CODE(
				(0 == smum_send_msg_to_smc(hwmgr,
						PPSMC_MSG_PCIeDPM_Enable)),
				"Failed to enable pcie DPM during DPM Start Function!",
				return -EINVAL);
	}

	if (phm_cap_enabled(hwmgr->platform_descriptor.platformCaps,
				PHM_PlatformCaps_Falcon_QuickTransition)) {
		PP_ASSERT_WITH_CODE((0 == smum_send_msg_to_smc(hwmgr,
				PPSMC_MSG_EnableACDCGPIOInterrupt)),
				"Failed to enable AC DC GPIO Interrupt!",
				);
	}

	return 0;
}

static int smu7_disable_sclk_mclk_dpm(struct pp_hwmgr *hwmgr)
{
	struct smu7_hwmgr *data = (struct smu7_hwmgr *)(hwmgr->backend);

	/* disable SCLK dpm */
	if (!data->sclk_dpm_key_disabled) {
		PP_ASSERT_WITH_CODE(true == smum_is_dpm_running(hwmgr),
				"Trying to disable SCLK DPM when DPM is disabled",
				return 0);
		smum_send_msg_to_smc(hwmgr, PPSMC_MSG_DPM_Disable);
	}

	/* disable MCLK dpm */
	if (!data->mclk_dpm_key_disabled) {
		PP_ASSERT_WITH_CODE(true == smum_is_dpm_running(hwmgr),
				"Trying to disable MCLK DPM when DPM is disabled",
				return 0);
		smum_send_msg_to_smc(hwmgr, PPSMC_MSG_MCLKDPM_Disable);
	}

	return 0;
}

static int smu7_stop_dpm(struct pp_hwmgr *hwmgr)
{
	struct smu7_hwmgr *data = (struct smu7_hwmgr *)(hwmgr->backend);

	/* disable general power management */
	PHM_WRITE_INDIRECT_FIELD(hwmgr->device, CGS_IND_REG__SMC, GENERAL_PWRMGT,
			GLOBAL_PWRMGT_EN, 0);
	/* disable sclk deep sleep */
	PHM_WRITE_INDIRECT_FIELD(hwmgr->device, CGS_IND_REG__SMC, SCLK_PWRMGT_CNTL,
			DYNAMIC_PM_EN, 0);

	/* disable PCIE dpm */
	if (!data->pcie_dpm_key_disabled) {
		PP_ASSERT_WITH_CODE(
				(smum_send_msg_to_smc(hwmgr,
						PPSMC_MSG_PCIeDPM_Disable) == 0),
				"Failed to disable pcie DPM during DPM Stop Function!",
				return -EINVAL);
	}

	smu7_disable_sclk_mclk_dpm(hwmgr);

	PP_ASSERT_WITH_CODE(true == smum_is_dpm_running(hwmgr),
			"Trying to disable voltage DPM when DPM is disabled",
			return 0);

	smum_send_msg_to_smc(hwmgr, PPSMC_MSG_Voltage_Cntl_Disable);

	return 0;
}

static void smu7_set_dpm_event_sources(struct pp_hwmgr *hwmgr, uint32_t sources)
{
	bool protection;
	enum DPM_EVENT_SRC src;

	switch (sources) {
	default:
		pr_err("Unknown throttling event sources.");
		/* fall through */
	case 0:
		protection = false;
		/* src is unused */
		break;
	case (1 << PHM_AutoThrottleSource_Thermal):
		protection = true;
		src = DPM_EVENT_SRC_DIGITAL;
		break;
	case (1 << PHM_AutoThrottleSource_External):
		protection = true;
		src = DPM_EVENT_SRC_EXTERNAL;
		break;
	case (1 << PHM_AutoThrottleSource_External) |
			(1 << PHM_AutoThrottleSource_Thermal):
		protection = true;
		src = DPM_EVENT_SRC_DIGITAL_OR_EXTERNAL;
		break;
	}
	/* Order matters - don't enable thermal protection for the wrong source. */
	if (protection) {
		PHM_WRITE_INDIRECT_FIELD(hwmgr->device, CGS_IND_REG__SMC, CG_THERMAL_CTRL,
				DPM_EVENT_SRC, src);
		PHM_WRITE_INDIRECT_FIELD(hwmgr->device, CGS_IND_REG__SMC, GENERAL_PWRMGT,
				THERMAL_PROTECTION_DIS,
				!phm_cap_enabled(hwmgr->platform_descriptor.platformCaps,
						PHM_PlatformCaps_ThermalController));
	} else
		PHM_WRITE_INDIRECT_FIELD(hwmgr->device, CGS_IND_REG__SMC, GENERAL_PWRMGT,
				THERMAL_PROTECTION_DIS, 1);
}

static int smu7_enable_auto_throttle_source(struct pp_hwmgr *hwmgr,
		PHM_AutoThrottleSource source)
{
	struct smu7_hwmgr *data = (struct smu7_hwmgr *)(hwmgr->backend);

	if (!(data->active_auto_throttle_sources & (1 << source))) {
		data->active_auto_throttle_sources |= 1 << source;
		smu7_set_dpm_event_sources(hwmgr, data->active_auto_throttle_sources);
	}
	return 0;
}

static int smu7_enable_thermal_auto_throttle(struct pp_hwmgr *hwmgr)
{
	return smu7_enable_auto_throttle_source(hwmgr, PHM_AutoThrottleSource_Thermal);
}

static int smu7_disable_auto_throttle_source(struct pp_hwmgr *hwmgr,
		PHM_AutoThrottleSource source)
{
	struct smu7_hwmgr *data = (struct smu7_hwmgr *)(hwmgr->backend);

	if (data->active_auto_throttle_sources & (1 << source)) {
		data->active_auto_throttle_sources &= ~(1 << source);
		smu7_set_dpm_event_sources(hwmgr, data->active_auto_throttle_sources);
	}
	return 0;
}

static int smu7_disable_thermal_auto_throttle(struct pp_hwmgr *hwmgr)
{
	return smu7_disable_auto_throttle_source(hwmgr, PHM_AutoThrottleSource_Thermal);
}

static int smu7_pcie_performance_request(struct pp_hwmgr *hwmgr)
{
	struct smu7_hwmgr *data = (struct smu7_hwmgr *)(hwmgr->backend);
	data->pcie_performance_request = true;

	return 0;
}

static int smu7_enable_dpm_tasks(struct pp_hwmgr *hwmgr)
{
	int tmp_result = 0;
	int result = 0;

	if (smu7_voltage_control(hwmgr)) {
		tmp_result = smu7_enable_voltage_control(hwmgr);
		PP_ASSERT_WITH_CODE(tmp_result == 0,
				"Failed to enable voltage control!",
				result = tmp_result);

		tmp_result = smu7_construct_voltage_tables(hwmgr);
		PP_ASSERT_WITH_CODE((0 == tmp_result),
				"Failed to construct voltage tables!",
				result = tmp_result);
	}
	smum_initialize_mc_reg_table(hwmgr);

	if (phm_cap_enabled(hwmgr->platform_descriptor.platformCaps,
			PHM_PlatformCaps_EngineSpreadSpectrumSupport))
		PHM_WRITE_INDIRECT_FIELD(hwmgr->device, CGS_IND_REG__SMC,
				GENERAL_PWRMGT, DYN_SPREAD_SPECTRUM_EN, 1);

	if (phm_cap_enabled(hwmgr->platform_descriptor.platformCaps,
			PHM_PlatformCaps_ThermalController))
		PHM_WRITE_INDIRECT_FIELD(hwmgr->device, CGS_IND_REG__SMC,
				GENERAL_PWRMGT, THERMAL_PROTECTION_DIS, 0);

	tmp_result = smu7_program_static_screen_threshold_parameters(hwmgr);
	PP_ASSERT_WITH_CODE((0 == tmp_result),
			"Failed to program static screen threshold parameters!",
			result = tmp_result);

	tmp_result = smu7_enable_display_gap(hwmgr);
	PP_ASSERT_WITH_CODE((0 == tmp_result),
			"Failed to enable display gap!", result = tmp_result);

	tmp_result = smu7_program_voting_clients(hwmgr);
	PP_ASSERT_WITH_CODE((0 == tmp_result),
			"Failed to program voting clients!", result = tmp_result);

	tmp_result = smum_process_firmware_header(hwmgr);
	PP_ASSERT_WITH_CODE((0 == tmp_result),
			"Failed to process firmware header!", result = tmp_result);

	if (hwmgr->chip_id != CHIP_VEGAM) {
		tmp_result = smu7_initial_switch_from_arbf0_to_f1(hwmgr);
		PP_ASSERT_WITH_CODE((0 == tmp_result),
				"Failed to initialize switch from ArbF0 to F1!",
				result = tmp_result);
	}

	result = smu7_setup_default_dpm_tables(hwmgr);
	PP_ASSERT_WITH_CODE(0 == result,
			"Failed to setup default DPM tables!", return result);

	tmp_result = smum_init_smc_table(hwmgr);
	PP_ASSERT_WITH_CODE((0 == tmp_result),
			"Failed to initialize SMC table!", result = tmp_result);

	tmp_result = smu7_enable_vrhot_gpio_interrupt(hwmgr);
	PP_ASSERT_WITH_CODE((0 == tmp_result),
			"Failed to enable VR hot GPIO interrupt!", result = tmp_result);

	smum_send_msg_to_smc(hwmgr, (PPSMC_Msg)PPSMC_NoDisplay);

	tmp_result = smu7_enable_sclk_control(hwmgr);
	PP_ASSERT_WITH_CODE((0 == tmp_result),
			"Failed to enable SCLK control!", result = tmp_result);

	tmp_result = smu7_enable_smc_voltage_controller(hwmgr);
	PP_ASSERT_WITH_CODE((0 == tmp_result),
			"Failed to enable voltage control!", result = tmp_result);

	tmp_result = smu7_enable_ulv(hwmgr);
	PP_ASSERT_WITH_CODE((0 == tmp_result),
			"Failed to enable ULV!", result = tmp_result);

	tmp_result = smu7_enable_deep_sleep_master_switch(hwmgr);
	PP_ASSERT_WITH_CODE((0 == tmp_result),
			"Failed to enable deep sleep master switch!", result = tmp_result);

	tmp_result = smu7_enable_didt_config(hwmgr);
	PP_ASSERT_WITH_CODE((tmp_result == 0),
			"Failed to enable deep sleep master switch!", result = tmp_result);

	tmp_result = smu7_start_dpm(hwmgr);
	PP_ASSERT_WITH_CODE((0 == tmp_result),
			"Failed to start DPM!", result = tmp_result);

	tmp_result = smu7_enable_smc_cac(hwmgr);
	PP_ASSERT_WITH_CODE((0 == tmp_result),
			"Failed to enable SMC CAC!", result = tmp_result);

	tmp_result = smu7_enable_power_containment(hwmgr);
	PP_ASSERT_WITH_CODE((0 == tmp_result),
			"Failed to enable power containment!", result = tmp_result);

	tmp_result = smu7_power_control_set_level(hwmgr);
	PP_ASSERT_WITH_CODE((0 == tmp_result),
			"Failed to power control set level!", result = tmp_result);

	tmp_result = smu7_enable_thermal_auto_throttle(hwmgr);
	PP_ASSERT_WITH_CODE((0 == tmp_result),
			"Failed to enable thermal auto throttle!", result = tmp_result);

	tmp_result = smu7_pcie_performance_request(hwmgr);
	PP_ASSERT_WITH_CODE((0 == tmp_result),
			"pcie performance request failed!", result = tmp_result);

	return 0;
}

static int smu7_avfs_control(struct pp_hwmgr *hwmgr, bool enable)
{
	if (!hwmgr->avfs_supported)
		return 0;

	if (enable) {
		if (!PHM_READ_VFPF_INDIRECT_FIELD(hwmgr->device,
				CGS_IND_REG__SMC, FEATURE_STATUS, AVS_ON)) {
			PP_ASSERT_WITH_CODE(!smum_send_msg_to_smc(
					hwmgr, PPSMC_MSG_EnableAvfs),
					"Failed to enable AVFS!",
					return -EINVAL);
		}
	} else if (PHM_READ_VFPF_INDIRECT_FIELD(hwmgr->device,
			CGS_IND_REG__SMC, FEATURE_STATUS, AVS_ON)) {
		PP_ASSERT_WITH_CODE(!smum_send_msg_to_smc(
				hwmgr, PPSMC_MSG_DisableAvfs),
				"Failed to disable AVFS!",
				return -EINVAL);
	}

	return 0;
}

static int smu7_update_avfs(struct pp_hwmgr *hwmgr)
{
	struct smu7_hwmgr *data = (struct smu7_hwmgr *)(hwmgr->backend);

	if (!hwmgr->avfs_supported)
		return 0;

	if (data->need_update_smu7_dpm_table & DPMTABLE_OD_UPDATE_VDDC) {
		smu7_avfs_control(hwmgr, false);
	} else if (data->need_update_smu7_dpm_table & DPMTABLE_OD_UPDATE_SCLK) {
		smu7_avfs_control(hwmgr, false);
		smu7_avfs_control(hwmgr, true);
	} else {
		smu7_avfs_control(hwmgr, true);
	}

	return 0;
}

int smu7_disable_dpm_tasks(struct pp_hwmgr *hwmgr)
{
	int tmp_result, result = 0;

	if (phm_cap_enabled(hwmgr->platform_descriptor.platformCaps,
			PHM_PlatformCaps_ThermalController))
		PHM_WRITE_INDIRECT_FIELD(hwmgr->device, CGS_IND_REG__SMC,
				GENERAL_PWRMGT, THERMAL_PROTECTION_DIS, 1);

	tmp_result = smu7_disable_power_containment(hwmgr);
	PP_ASSERT_WITH_CODE((tmp_result == 0),
			"Failed to disable power containment!", result = tmp_result);

	tmp_result = smu7_disable_smc_cac(hwmgr);
	PP_ASSERT_WITH_CODE((tmp_result == 0),
			"Failed to disable SMC CAC!", result = tmp_result);

	tmp_result = smu7_disable_didt_config(hwmgr);
	PP_ASSERT_WITH_CODE((tmp_result == 0),
			"Failed to disable DIDT!", result = tmp_result);

	PHM_WRITE_INDIRECT_FIELD(hwmgr->device, CGS_IND_REG__SMC,
			CG_SPLL_SPREAD_SPECTRUM, SSEN, 0);
	PHM_WRITE_INDIRECT_FIELD(hwmgr->device, CGS_IND_REG__SMC,
			GENERAL_PWRMGT, DYN_SPREAD_SPECTRUM_EN, 0);

	tmp_result = smu7_disable_thermal_auto_throttle(hwmgr);
	PP_ASSERT_WITH_CODE((tmp_result == 0),
			"Failed to disable thermal auto throttle!", result = tmp_result);

	tmp_result = smu7_avfs_control(hwmgr, false);
	PP_ASSERT_WITH_CODE((tmp_result == 0),
			"Failed to disable AVFS!", result = tmp_result);

	tmp_result = smu7_stop_dpm(hwmgr);
	PP_ASSERT_WITH_CODE((tmp_result == 0),
			"Failed to stop DPM!", result = tmp_result);

	tmp_result = smu7_disable_deep_sleep_master_switch(hwmgr);
	PP_ASSERT_WITH_CODE((tmp_result == 0),
			"Failed to disable deep sleep master switch!", result = tmp_result);

	tmp_result = smu7_disable_ulv(hwmgr);
	PP_ASSERT_WITH_CODE((tmp_result == 0),
			"Failed to disable ULV!", result = tmp_result);

	tmp_result = smu7_clear_voting_clients(hwmgr);
	PP_ASSERT_WITH_CODE((tmp_result == 0),
			"Failed to clear voting clients!", result = tmp_result);

	tmp_result = smu7_reset_to_default(hwmgr);
	PP_ASSERT_WITH_CODE((tmp_result == 0),
			"Failed to reset to default!", result = tmp_result);

	tmp_result = smu7_force_switch_to_arbf0(hwmgr);
	PP_ASSERT_WITH_CODE((tmp_result == 0),
			"Failed to force to switch arbf0!", result = tmp_result);

	return result;
}

int smu7_reset_asic_tasks(struct pp_hwmgr *hwmgr)
{

	return 0;
}

static void smu7_init_dpm_defaults(struct pp_hwmgr *hwmgr)
{
	struct smu7_hwmgr *data = (struct smu7_hwmgr *)(hwmgr->backend);
	struct phm_ppt_v1_information *table_info =
			(struct phm_ppt_v1_information *)(hwmgr->pptable);
	struct amdgpu_device *adev = hwmgr->adev;

	data->dll_default_on = false;
	data->mclk_dpm0_activity_target = 0xa;
	data->vddc_vddgfx_delta = 300;
	data->static_screen_threshold = SMU7_STATICSCREENTHRESHOLD_DFLT;
	data->static_screen_threshold_unit = SMU7_STATICSCREENTHRESHOLDUNIT_DFLT;
	data->voting_rights_clients[0] = SMU7_VOTINGRIGHTSCLIENTS_DFLT0;
	data->voting_rights_clients[1]= SMU7_VOTINGRIGHTSCLIENTS_DFLT1;
	data->voting_rights_clients[2] = SMU7_VOTINGRIGHTSCLIENTS_DFLT2;
	data->voting_rights_clients[3]= SMU7_VOTINGRIGHTSCLIENTS_DFLT3;
	data->voting_rights_clients[4]= SMU7_VOTINGRIGHTSCLIENTS_DFLT4;
	data->voting_rights_clients[5]= SMU7_VOTINGRIGHTSCLIENTS_DFLT5;
	data->voting_rights_clients[6]= SMU7_VOTINGRIGHTSCLIENTS_DFLT6;
	data->voting_rights_clients[7]= SMU7_VOTINGRIGHTSCLIENTS_DFLT7;

	data->mclk_dpm_key_disabled = hwmgr->feature_mask & PP_MCLK_DPM_MASK ? false : true;
	data->sclk_dpm_key_disabled = hwmgr->feature_mask & PP_SCLK_DPM_MASK ? false : true;
	data->pcie_dpm_key_disabled = hwmgr->feature_mask & PP_PCIE_DPM_MASK ? false : true;
	/* need to set voltage control types before EVV patching */
	data->voltage_control = SMU7_VOLTAGE_CONTROL_NONE;
	data->vddci_control = SMU7_VOLTAGE_CONTROL_NONE;
	data->mvdd_control = SMU7_VOLTAGE_CONTROL_NONE;
	data->enable_tdc_limit_feature = true;
	data->enable_pkg_pwr_tracking_feature = true;
	data->force_pcie_gen = PP_PCIEGenInvalid;
	data->ulv_supported = hwmgr->feature_mask & PP_ULV_MASK ? true : false;
	data->current_profile_setting.bupdate_sclk = 1;
	data->current_profile_setting.sclk_up_hyst = 0;
	data->current_profile_setting.sclk_down_hyst = 100;
	data->current_profile_setting.sclk_activity = SMU7_SCLK_TARGETACTIVITY_DFLT;
	data->current_profile_setting.bupdate_sclk = 1;
	data->current_profile_setting.mclk_up_hyst = 0;
	data->current_profile_setting.mclk_down_hyst = 100;
	data->current_profile_setting.mclk_activity = SMU7_MCLK_TARGETACTIVITY_DFLT;
	hwmgr->workload_mask = 1 << hwmgr->workload_prority[PP_SMC_POWER_PROFILE_FULLSCREEN3D];
	hwmgr->power_profile_mode = PP_SMC_POWER_PROFILE_FULLSCREEN3D;
	hwmgr->default_power_profile_mode = PP_SMC_POWER_PROFILE_FULLSCREEN3D;

	if (hwmgr->chip_id == CHIP_POLARIS12 || hwmgr->is_kicker) {
		uint8_t tmp1, tmp2;
		uint16_t tmp3 = 0;
		atomctrl_get_svi2_info(hwmgr, VOLTAGE_TYPE_VDDC, &tmp1, &tmp2,
						&tmp3);
		tmp3 = (tmp3 >> 5) & 0x3;
		data->vddc_phase_shed_control = ((tmp3 << 1) | (tmp3 >> 1)) & 0x3;
	} else if (hwmgr->chip_family == AMDGPU_FAMILY_CI) {
		data->vddc_phase_shed_control = 1;
	} else {
		data->vddc_phase_shed_control = 0;
	}

	if (hwmgr->chip_id  == CHIP_HAWAII) {
		data->thermal_temp_setting.temperature_low = 94500;
		data->thermal_temp_setting.temperature_high = 95000;
		data->thermal_temp_setting.temperature_shutdown = 104000;
	} else {
		data->thermal_temp_setting.temperature_low = 99500;
		data->thermal_temp_setting.temperature_high = 100000;
		data->thermal_temp_setting.temperature_shutdown = 104000;
	}

	data->fast_watermark_threshold = 100;
	if (atomctrl_is_voltage_controlled_by_gpio_v3(hwmgr,
			VOLTAGE_TYPE_VDDC, VOLTAGE_OBJ_SVID2))
		data->voltage_control = SMU7_VOLTAGE_CONTROL_BY_SVID2;
	else if (atomctrl_is_voltage_controlled_by_gpio_v3(hwmgr,
			VOLTAGE_TYPE_VDDC, VOLTAGE_OBJ_GPIO_LUT))
		data->voltage_control = SMU7_VOLTAGE_CONTROL_BY_GPIO;

	if (phm_cap_enabled(hwmgr->platform_descriptor.platformCaps,
			PHM_PlatformCaps_ControlVDDGFX)) {
		if (atomctrl_is_voltage_controlled_by_gpio_v3(hwmgr,
			VOLTAGE_TYPE_VDDGFX, VOLTAGE_OBJ_SVID2)) {
			data->vdd_gfx_control = SMU7_VOLTAGE_CONTROL_BY_SVID2;
		}
	}

	if (phm_cap_enabled(hwmgr->platform_descriptor.platformCaps,
			PHM_PlatformCaps_EnableMVDDControl)) {
		if (atomctrl_is_voltage_controlled_by_gpio_v3(hwmgr,
				VOLTAGE_TYPE_MVDDC, VOLTAGE_OBJ_GPIO_LUT))
			data->mvdd_control = SMU7_VOLTAGE_CONTROL_BY_GPIO;
		else if (atomctrl_is_voltage_controlled_by_gpio_v3(hwmgr,
				VOLTAGE_TYPE_MVDDC, VOLTAGE_OBJ_SVID2))
			data->mvdd_control = SMU7_VOLTAGE_CONTROL_BY_SVID2;
	}

	if (SMU7_VOLTAGE_CONTROL_NONE == data->vdd_gfx_control)
		phm_cap_unset(hwmgr->platform_descriptor.platformCaps,
			PHM_PlatformCaps_ControlVDDGFX);

	if (phm_cap_enabled(hwmgr->platform_descriptor.platformCaps,
			PHM_PlatformCaps_ControlVDDCI)) {
		if (atomctrl_is_voltage_controlled_by_gpio_v3(hwmgr,
				VOLTAGE_TYPE_VDDCI, VOLTAGE_OBJ_GPIO_LUT))
			data->vddci_control = SMU7_VOLTAGE_CONTROL_BY_GPIO;
		else if (atomctrl_is_voltage_controlled_by_gpio_v3(hwmgr,
				VOLTAGE_TYPE_VDDCI, VOLTAGE_OBJ_SVID2))
			data->vddci_control = SMU7_VOLTAGE_CONTROL_BY_SVID2;
	}

	if (data->mvdd_control == SMU7_VOLTAGE_CONTROL_NONE)
		phm_cap_unset(hwmgr->platform_descriptor.platformCaps,
				PHM_PlatformCaps_EnableMVDDControl);

	if (data->vddci_control == SMU7_VOLTAGE_CONTROL_NONE)
		phm_cap_unset(hwmgr->platform_descriptor.platformCaps,
				PHM_PlatformCaps_ControlVDDCI);

	if ((hwmgr->pp_table_version != PP_TABLE_V0) && (hwmgr->feature_mask & PP_CLOCK_STRETCH_MASK)
		&& (table_info->cac_dtp_table->usClockStretchAmount != 0))
		phm_cap_set(hwmgr->platform_descriptor.platformCaps,
					PHM_PlatformCaps_ClockStretcher);

	data->pcie_gen_performance.max = PP_PCIEGen1;
	data->pcie_gen_performance.min = PP_PCIEGen3;
	data->pcie_gen_power_saving.max = PP_PCIEGen1;
	data->pcie_gen_power_saving.min = PP_PCIEGen3;
	data->pcie_lane_performance.max = 0;
	data->pcie_lane_performance.min = 16;
	data->pcie_lane_power_saving.max = 0;
	data->pcie_lane_power_saving.min = 16;


	if (adev->pg_flags & AMD_PG_SUPPORT_UVD)
		phm_cap_set(hwmgr->platform_descriptor.platformCaps,
			      PHM_PlatformCaps_UVDPowerGating);
	if (adev->pg_flags & AMD_PG_SUPPORT_VCE)
		phm_cap_set(hwmgr->platform_descriptor.platformCaps,
			      PHM_PlatformCaps_VCEPowerGating);
}

/**
* Get Leakage VDDC based on leakage ID.
*
* @param    hwmgr  the address of the powerplay hardware manager.
* @return   always 0
*/
static int smu7_get_evv_voltages(struct pp_hwmgr *hwmgr)
{
	struct smu7_hwmgr *data = (struct smu7_hwmgr *)(hwmgr->backend);
	uint16_t vv_id;
	uint16_t vddc = 0;
	uint16_t vddgfx = 0;
	uint16_t i, j;
	uint32_t sclk = 0;
	struct phm_ppt_v1_information *table_info =
			(struct phm_ppt_v1_information *)hwmgr->pptable;
	struct phm_ppt_v1_clock_voltage_dependency_table *sclk_table = NULL;


	for (i = 0; i < SMU7_MAX_LEAKAGE_COUNT; i++) {
		vv_id = ATOM_VIRTUAL_VOLTAGE_ID0 + i;

		if (data->vdd_gfx_control == SMU7_VOLTAGE_CONTROL_BY_SVID2) {
			if ((hwmgr->pp_table_version == PP_TABLE_V1)
			    && !phm_get_sclk_for_voltage_evv(hwmgr,
						table_info->vddgfx_lookup_table, vv_id, &sclk)) {
				if (phm_cap_enabled(hwmgr->platform_descriptor.platformCaps,
							PHM_PlatformCaps_ClockStretcher)) {
					sclk_table = table_info->vdd_dep_on_sclk;

					for (j = 1; j < sclk_table->count; j++) {
						if (sclk_table->entries[j].clk == sclk &&
								sclk_table->entries[j].cks_enable == 0) {
							sclk += 5000;
							break;
						}
					}
				}
				if (0 == atomctrl_get_voltage_evv_on_sclk
				    (hwmgr, VOLTAGE_TYPE_VDDGFX, sclk,
				     vv_id, &vddgfx)) {
					/* need to make sure vddgfx is less than 2v or else, it could burn the ASIC. */
					PP_ASSERT_WITH_CODE((vddgfx < 2000 && vddgfx != 0), "Invalid VDDGFX value!", return -EINVAL);

					/* the voltage should not be zero nor equal to leakage ID */
					if (vddgfx != 0 && vddgfx != vv_id) {
						data->vddcgfx_leakage.actual_voltage[data->vddcgfx_leakage.count] = vddgfx;
						data->vddcgfx_leakage.leakage_id[data->vddcgfx_leakage.count] = vv_id;
						data->vddcgfx_leakage.count++;
					}
				} else {
					pr_info("Error retrieving EVV voltage value!\n");
				}
			}
		} else {
			if ((hwmgr->pp_table_version == PP_TABLE_V0)
				|| !phm_get_sclk_for_voltage_evv(hwmgr,
					table_info->vddc_lookup_table, vv_id, &sclk)) {
				if (phm_cap_enabled(hwmgr->platform_descriptor.platformCaps,
						PHM_PlatformCaps_ClockStretcher)) {
					if (table_info == NULL)
						return -EINVAL;
					sclk_table = table_info->vdd_dep_on_sclk;

					for (j = 1; j < sclk_table->count; j++) {
						if (sclk_table->entries[j].clk == sclk &&
								sclk_table->entries[j].cks_enable == 0) {
							sclk += 5000;
							break;
						}
					}
				}

				if (phm_get_voltage_evv_on_sclk(hwmgr,
							VOLTAGE_TYPE_VDDC,
							sclk, vv_id, &vddc) == 0) {
					if (vddc >= 2000 || vddc == 0)
						return -EINVAL;
				} else {
					pr_debug("failed to retrieving EVV voltage!\n");
					continue;
				}

				/* the voltage should not be zero nor equal to leakage ID */
				if (vddc != 0 && vddc != vv_id) {
					data->vddc_leakage.actual_voltage[data->vddc_leakage.count] = (uint16_t)(vddc);
					data->vddc_leakage.leakage_id[data->vddc_leakage.count] = vv_id;
					data->vddc_leakage.count++;
				}
			}
		}
	}

	return 0;
}

/**
 * Change virtual leakage voltage to actual value.
 *
 * @param     hwmgr  the address of the powerplay hardware manager.
 * @param     pointer to changing voltage
 * @param     pointer to leakage table
 */
static void smu7_patch_ppt_v1_with_vdd_leakage(struct pp_hwmgr *hwmgr,
		uint16_t *voltage, struct smu7_leakage_voltage *leakage_table)
{
	uint32_t index;

	/* search for leakage voltage ID 0xff01 ~ 0xff08 */
	for (index = 0; index < leakage_table->count; index++) {
		/* if this voltage matches a leakage voltage ID */
		/* patch with actual leakage voltage */
		if (leakage_table->leakage_id[index] == *voltage) {
			*voltage = leakage_table->actual_voltage[index];
			break;
		}
	}

	if (*voltage > ATOM_VIRTUAL_VOLTAGE_ID0)
		pr_err("Voltage value looks like a Leakage ID but it's not patched \n");
}

/**
* Patch voltage lookup table by EVV leakages.
*
* @param     hwmgr  the address of the powerplay hardware manager.
* @param     pointer to voltage lookup table
* @param     pointer to leakage table
* @return     always 0
*/
static int smu7_patch_lookup_table_with_leakage(struct pp_hwmgr *hwmgr,
		phm_ppt_v1_voltage_lookup_table *lookup_table,
		struct smu7_leakage_voltage *leakage_table)
{
	uint32_t i;

	for (i = 0; i < lookup_table->count; i++)
		smu7_patch_ppt_v1_with_vdd_leakage(hwmgr,
				&lookup_table->entries[i].us_vdd, leakage_table);

	return 0;
}

static int smu7_patch_clock_voltage_limits_with_vddc_leakage(
		struct pp_hwmgr *hwmgr, struct smu7_leakage_voltage *leakage_table,
		uint16_t *vddc)
{
	struct phm_ppt_v1_information *table_info =
			(struct phm_ppt_v1_information *)(hwmgr->pptable);
	smu7_patch_ppt_v1_with_vdd_leakage(hwmgr, (uint16_t *)vddc, leakage_table);
	hwmgr->dyn_state.max_clock_voltage_on_dc.vddc =
			table_info->max_clock_voltage_on_dc.vddc;
	return 0;
}

static int smu7_patch_voltage_dependency_tables_with_lookup_table(
		struct pp_hwmgr *hwmgr)
{
	uint8_t entry_id;
	uint8_t voltage_id;
	struct smu7_hwmgr *data = (struct smu7_hwmgr *)(hwmgr->backend);
	struct phm_ppt_v1_information *table_info =
			(struct phm_ppt_v1_information *)(hwmgr->pptable);

	struct phm_ppt_v1_clock_voltage_dependency_table *sclk_table =
			table_info->vdd_dep_on_sclk;
	struct phm_ppt_v1_clock_voltage_dependency_table *mclk_table =
			table_info->vdd_dep_on_mclk;
	struct phm_ppt_v1_mm_clock_voltage_dependency_table *mm_table =
			table_info->mm_dep_table;

	if (data->vdd_gfx_control == SMU7_VOLTAGE_CONTROL_BY_SVID2) {
		for (entry_id = 0; entry_id < sclk_table->count; ++entry_id) {
			voltage_id = sclk_table->entries[entry_id].vddInd;
			sclk_table->entries[entry_id].vddgfx =
				table_info->vddgfx_lookup_table->entries[voltage_id].us_vdd;
		}
	} else {
		for (entry_id = 0; entry_id < sclk_table->count; ++entry_id) {
			voltage_id = sclk_table->entries[entry_id].vddInd;
			sclk_table->entries[entry_id].vddc =
				table_info->vddc_lookup_table->entries[voltage_id].us_vdd;
		}
	}

	for (entry_id = 0; entry_id < mclk_table->count; ++entry_id) {
		voltage_id = mclk_table->entries[entry_id].vddInd;
		mclk_table->entries[entry_id].vddc =
			table_info->vddc_lookup_table->entries[voltage_id].us_vdd;
	}

	for (entry_id = 0; entry_id < mm_table->count; ++entry_id) {
		voltage_id = mm_table->entries[entry_id].vddcInd;
		mm_table->entries[entry_id].vddc =
			table_info->vddc_lookup_table->entries[voltage_id].us_vdd;
	}

	return 0;

}

static int phm_add_voltage(struct pp_hwmgr *hwmgr,
			phm_ppt_v1_voltage_lookup_table *look_up_table,
			phm_ppt_v1_voltage_lookup_record *record)
{
	uint32_t i;

	PP_ASSERT_WITH_CODE((NULL != look_up_table),
		"Lookup Table empty.", return -EINVAL);
	PP_ASSERT_WITH_CODE((0 != look_up_table->count),
		"Lookup Table empty.", return -EINVAL);

	i = smum_get_mac_definition(hwmgr, SMU_MAX_LEVELS_VDDGFX);
	PP_ASSERT_WITH_CODE((i >= look_up_table->count),
		"Lookup Table is full.", return -EINVAL);

	/* This is to avoid entering duplicate calculated records. */
	for (i = 0; i < look_up_table->count; i++) {
		if (look_up_table->entries[i].us_vdd == record->us_vdd) {
			if (look_up_table->entries[i].us_calculated == 1)
				return 0;
			break;
		}
	}

	look_up_table->entries[i].us_calculated = 1;
	look_up_table->entries[i].us_vdd = record->us_vdd;
	look_up_table->entries[i].us_cac_low = record->us_cac_low;
	look_up_table->entries[i].us_cac_mid = record->us_cac_mid;
	look_up_table->entries[i].us_cac_high = record->us_cac_high;
	/* Only increment the count when we're appending, not replacing duplicate entry. */
	if (i == look_up_table->count)
		look_up_table->count++;

	return 0;
}


static int smu7_calc_voltage_dependency_tables(struct pp_hwmgr *hwmgr)
{
	uint8_t entry_id;
	struct phm_ppt_v1_voltage_lookup_record v_record;
	struct smu7_hwmgr *data = (struct smu7_hwmgr *)(hwmgr->backend);
	struct phm_ppt_v1_information *pptable_info = (struct phm_ppt_v1_information *)(hwmgr->pptable);

	phm_ppt_v1_clock_voltage_dependency_table *sclk_table = pptable_info->vdd_dep_on_sclk;
	phm_ppt_v1_clock_voltage_dependency_table *mclk_table = pptable_info->vdd_dep_on_mclk;

	if (data->vdd_gfx_control == SMU7_VOLTAGE_CONTROL_BY_SVID2) {
		for (entry_id = 0; entry_id < sclk_table->count; ++entry_id) {
			if (sclk_table->entries[entry_id].vdd_offset & (1 << 15))
				v_record.us_vdd = sclk_table->entries[entry_id].vddgfx +
					sclk_table->entries[entry_id].vdd_offset - 0xFFFF;
			else
				v_record.us_vdd = sclk_table->entries[entry_id].vddgfx +
					sclk_table->entries[entry_id].vdd_offset;

			sclk_table->entries[entry_id].vddc =
				v_record.us_cac_low = v_record.us_cac_mid =
				v_record.us_cac_high = v_record.us_vdd;

			phm_add_voltage(hwmgr, pptable_info->vddc_lookup_table, &v_record);
		}

		for (entry_id = 0; entry_id < mclk_table->count; ++entry_id) {
			if (mclk_table->entries[entry_id].vdd_offset & (1 << 15))
				v_record.us_vdd = mclk_table->entries[entry_id].vddc +
					mclk_table->entries[entry_id].vdd_offset - 0xFFFF;
			else
				v_record.us_vdd = mclk_table->entries[entry_id].vddc +
					mclk_table->entries[entry_id].vdd_offset;

			mclk_table->entries[entry_id].vddgfx = v_record.us_cac_low =
				v_record.us_cac_mid = v_record.us_cac_high = v_record.us_vdd;
			phm_add_voltage(hwmgr, pptable_info->vddgfx_lookup_table, &v_record);
		}
	}
	return 0;
}

static int smu7_calc_mm_voltage_dependency_table(struct pp_hwmgr *hwmgr)
{
	uint8_t entry_id;
	struct phm_ppt_v1_voltage_lookup_record v_record;
	struct smu7_hwmgr *data = (struct smu7_hwmgr *)(hwmgr->backend);
	struct phm_ppt_v1_information *pptable_info = (struct phm_ppt_v1_information *)(hwmgr->pptable);
	phm_ppt_v1_mm_clock_voltage_dependency_table *mm_table = pptable_info->mm_dep_table;

	if (data->vdd_gfx_control == SMU7_VOLTAGE_CONTROL_BY_SVID2) {
		for (entry_id = 0; entry_id < mm_table->count; entry_id++) {
			if (mm_table->entries[entry_id].vddgfx_offset & (1 << 15))
				v_record.us_vdd = mm_table->entries[entry_id].vddc +
					mm_table->entries[entry_id].vddgfx_offset - 0xFFFF;
			else
				v_record.us_vdd = mm_table->entries[entry_id].vddc +
					mm_table->entries[entry_id].vddgfx_offset;

			/* Add the calculated VDDGFX to the VDDGFX lookup table */
			mm_table->entries[entry_id].vddgfx = v_record.us_cac_low =
				v_record.us_cac_mid = v_record.us_cac_high = v_record.us_vdd;
			phm_add_voltage(hwmgr, pptable_info->vddgfx_lookup_table, &v_record);
		}
	}
	return 0;
}

static int smu7_sort_lookup_table(struct pp_hwmgr *hwmgr,
		struct phm_ppt_v1_voltage_lookup_table *lookup_table)
{
	uint32_t table_size, i, j;
	struct phm_ppt_v1_voltage_lookup_record tmp_voltage_lookup_record;
	table_size = lookup_table->count;

	PP_ASSERT_WITH_CODE(0 != lookup_table->count,
		"Lookup table is empty", return -EINVAL);

	/* Sorting voltages */
	for (i = 0; i < table_size - 1; i++) {
		for (j = i + 1; j > 0; j--) {
			if (lookup_table->entries[j].us_vdd <
					lookup_table->entries[j - 1].us_vdd) {
				tmp_voltage_lookup_record = lookup_table->entries[j - 1];
				lookup_table->entries[j - 1] = lookup_table->entries[j];
				lookup_table->entries[j] = tmp_voltage_lookup_record;
			}
		}
	}

	return 0;
}

static int smu7_complete_dependency_tables(struct pp_hwmgr *hwmgr)
{
	int result = 0;
	int tmp_result;
	struct smu7_hwmgr *data = (struct smu7_hwmgr *)(hwmgr->backend);
	struct phm_ppt_v1_information *table_info =
			(struct phm_ppt_v1_information *)(hwmgr->pptable);

	if (data->vdd_gfx_control == SMU7_VOLTAGE_CONTROL_BY_SVID2) {
		tmp_result = smu7_patch_lookup_table_with_leakage(hwmgr,
			table_info->vddgfx_lookup_table, &(data->vddcgfx_leakage));
		if (tmp_result != 0)
			result = tmp_result;

		smu7_patch_ppt_v1_with_vdd_leakage(hwmgr,
			&table_info->max_clock_voltage_on_dc.vddgfx, &(data->vddcgfx_leakage));
	} else {

		tmp_result = smu7_patch_lookup_table_with_leakage(hwmgr,
				table_info->vddc_lookup_table, &(data->vddc_leakage));
		if (tmp_result)
			result = tmp_result;

		tmp_result = smu7_patch_clock_voltage_limits_with_vddc_leakage(hwmgr,
				&(data->vddc_leakage), &table_info->max_clock_voltage_on_dc.vddc);
		if (tmp_result)
			result = tmp_result;
	}

	tmp_result = smu7_patch_voltage_dependency_tables_with_lookup_table(hwmgr);
	if (tmp_result)
		result = tmp_result;

	tmp_result = smu7_calc_voltage_dependency_tables(hwmgr);
	if (tmp_result)
		result = tmp_result;

	tmp_result = smu7_calc_mm_voltage_dependency_table(hwmgr);
	if (tmp_result)
		result = tmp_result;

	tmp_result = smu7_sort_lookup_table(hwmgr, table_info->vddgfx_lookup_table);
	if (tmp_result)
		result = tmp_result;

	tmp_result = smu7_sort_lookup_table(hwmgr, table_info->vddc_lookup_table);
	if (tmp_result)
		result = tmp_result;

	return result;
}

static int smu7_set_private_data_based_on_pptable_v1(struct pp_hwmgr *hwmgr)
{
	struct phm_ppt_v1_information *table_info =
			(struct phm_ppt_v1_information *)(hwmgr->pptable);

	struct phm_ppt_v1_clock_voltage_dependency_table *allowed_sclk_vdd_table =
						table_info->vdd_dep_on_sclk;
	struct phm_ppt_v1_clock_voltage_dependency_table *allowed_mclk_vdd_table =
						table_info->vdd_dep_on_mclk;

	PP_ASSERT_WITH_CODE(allowed_sclk_vdd_table != NULL,
		"VDD dependency on SCLK table is missing.",
		return -EINVAL);
	PP_ASSERT_WITH_CODE(allowed_sclk_vdd_table->count >= 1,
		"VDD dependency on SCLK table has to have is missing.",
		return -EINVAL);

	PP_ASSERT_WITH_CODE(allowed_mclk_vdd_table != NULL,
		"VDD dependency on MCLK table is missing",
		return -EINVAL);
	PP_ASSERT_WITH_CODE(allowed_mclk_vdd_table->count >= 1,
		"VDD dependency on MCLK table has to have is missing.",
		return -EINVAL);

	table_info->max_clock_voltage_on_ac.sclk =
		allowed_sclk_vdd_table->entries[allowed_sclk_vdd_table->count - 1].clk;
	table_info->max_clock_voltage_on_ac.mclk =
		allowed_mclk_vdd_table->entries[allowed_mclk_vdd_table->count - 1].clk;
	table_info->max_clock_voltage_on_ac.vddc =
		allowed_sclk_vdd_table->entries[allowed_sclk_vdd_table->count - 1].vddc;
	table_info->max_clock_voltage_on_ac.vddci =
		allowed_mclk_vdd_table->entries[allowed_mclk_vdd_table->count - 1].vddci;

	hwmgr->dyn_state.max_clock_voltage_on_ac.sclk = table_info->max_clock_voltage_on_ac.sclk;
	hwmgr->dyn_state.max_clock_voltage_on_ac.mclk = table_info->max_clock_voltage_on_ac.mclk;
	hwmgr->dyn_state.max_clock_voltage_on_ac.vddc = table_info->max_clock_voltage_on_ac.vddc;
	hwmgr->dyn_state.max_clock_voltage_on_ac.vddci = table_info->max_clock_voltage_on_ac.vddci;

	return 0;
}

static int smu7_patch_voltage_workaround(struct pp_hwmgr *hwmgr)
{
	struct phm_ppt_v1_information *table_info =
		       (struct phm_ppt_v1_information *)(hwmgr->pptable);
	struct phm_ppt_v1_clock_voltage_dependency_table *dep_mclk_table;
	struct phm_ppt_v1_voltage_lookup_table *lookup_table;
	uint32_t i;
	uint32_t hw_revision, sub_vendor_id, sub_sys_id;
	struct amdgpu_device *adev = hwmgr->adev;

	if (table_info != NULL) {
		dep_mclk_table = table_info->vdd_dep_on_mclk;
		lookup_table = table_info->vddc_lookup_table;
	} else
		return 0;

	hw_revision = adev->pdev->revision;
	sub_sys_id = adev->pdev->subsystem_device;
	sub_vendor_id = adev->pdev->subsystem_vendor;

	if (hwmgr->chip_id == CHIP_POLARIS10 && hw_revision == 0xC7 &&
			((sub_sys_id == 0xb37 && sub_vendor_id == 0x1002) ||
		    (sub_sys_id == 0x4a8 && sub_vendor_id == 0x1043) ||
		    (sub_sys_id == 0x9480 && sub_vendor_id == 0x1682))) {
		if (lookup_table->entries[dep_mclk_table->entries[dep_mclk_table->count-1].vddInd].us_vdd >= 1000)
			return 0;

		for (i = 0; i < lookup_table->count; i++) {
			if (lookup_table->entries[i].us_vdd < 0xff01 && lookup_table->entries[i].us_vdd >= 1000) {
				dep_mclk_table->entries[dep_mclk_table->count-1].vddInd = (uint8_t) i;
				return 0;
			}
		}
	}
	return 0;
}

static int smu7_thermal_parameter_init(struct pp_hwmgr *hwmgr)
{
	struct pp_atomctrl_gpio_pin_assignment gpio_pin_assignment;
	uint32_t temp_reg;
	struct phm_ppt_v1_information *table_info =
			(struct phm_ppt_v1_information *)(hwmgr->pptable);


	if (atomctrl_get_pp_assign_pin(hwmgr, VDDC_PCC_GPIO_PINID, &gpio_pin_assignment)) {
		temp_reg = cgs_read_ind_register(hwmgr->device, CGS_IND_REG__SMC, ixCNB_PWRMGT_CNTL);
		switch (gpio_pin_assignment.uc_gpio_pin_bit_shift) {
		case 0:
			temp_reg = PHM_SET_FIELD(temp_reg, CNB_PWRMGT_CNTL, GNB_SLOW_MODE, 0x1);
			break;
		case 1:
			temp_reg = PHM_SET_FIELD(temp_reg, CNB_PWRMGT_CNTL, GNB_SLOW_MODE, 0x2);
			break;
		case 2:
			temp_reg = PHM_SET_FIELD(temp_reg, CNB_PWRMGT_CNTL, GNB_SLOW, 0x1);
			break;
		case 3:
			temp_reg = PHM_SET_FIELD(temp_reg, CNB_PWRMGT_CNTL, FORCE_NB_PS1, 0x1);
			break;
		case 4:
			temp_reg = PHM_SET_FIELD(temp_reg, CNB_PWRMGT_CNTL, DPM_ENABLED, 0x1);
			break;
		default:
			break;
		}
		cgs_write_ind_register(hwmgr->device, CGS_IND_REG__SMC, ixCNB_PWRMGT_CNTL, temp_reg);
	}

	if (table_info == NULL)
		return 0;

	if (table_info->cac_dtp_table->usDefaultTargetOperatingTemp != 0 &&
		hwmgr->thermal_controller.advanceFanControlParameters.ucFanControlMode) {
		hwmgr->thermal_controller.advanceFanControlParameters.usFanPWMMinLimit =
			(uint16_t)hwmgr->thermal_controller.advanceFanControlParameters.ucMinimumPWMLimit;

		hwmgr->thermal_controller.advanceFanControlParameters.usFanPWMMaxLimit =
			(uint16_t)hwmgr->thermal_controller.advanceFanControlParameters.usDefaultMaxFanPWM;

		hwmgr->thermal_controller.advanceFanControlParameters.usFanPWMStep = 1;

		hwmgr->thermal_controller.advanceFanControlParameters.usFanRPMMaxLimit = 100;

		hwmgr->thermal_controller.advanceFanControlParameters.usFanRPMMinLimit =
			(uint16_t)hwmgr->thermal_controller.advanceFanControlParameters.ucMinimumPWMLimit;

		hwmgr->thermal_controller.advanceFanControlParameters.usFanRPMStep = 1;

		table_info->cac_dtp_table->usDefaultTargetOperatingTemp = (table_info->cac_dtp_table->usDefaultTargetOperatingTemp >= 50) ?
								(table_info->cac_dtp_table->usDefaultTargetOperatingTemp - 50) : 0;

		table_info->cac_dtp_table->usOperatingTempMaxLimit = table_info->cac_dtp_table->usDefaultTargetOperatingTemp;
		table_info->cac_dtp_table->usOperatingTempStep = 1;
		table_info->cac_dtp_table->usOperatingTempHyst = 1;

		hwmgr->thermal_controller.advanceFanControlParameters.usMaxFanPWM =
			       hwmgr->thermal_controller.advanceFanControlParameters.usDefaultMaxFanPWM;

		hwmgr->thermal_controller.advanceFanControlParameters.usMaxFanRPM =
			       hwmgr->thermal_controller.advanceFanControlParameters.usDefaultMaxFanRPM;

		hwmgr->dyn_state.cac_dtp_table->usOperatingTempMinLimit =
			       table_info->cac_dtp_table->usOperatingTempMinLimit;

		hwmgr->dyn_state.cac_dtp_table->usOperatingTempMaxLimit =
			       table_info->cac_dtp_table->usOperatingTempMaxLimit;

		hwmgr->dyn_state.cac_dtp_table->usDefaultTargetOperatingTemp =
			       table_info->cac_dtp_table->usDefaultTargetOperatingTemp;

		hwmgr->dyn_state.cac_dtp_table->usOperatingTempStep =
			       table_info->cac_dtp_table->usOperatingTempStep;

		hwmgr->dyn_state.cac_dtp_table->usTargetOperatingTemp =
			       table_info->cac_dtp_table->usTargetOperatingTemp;
		if (hwmgr->feature_mask & PP_OD_FUZZY_FAN_CONTROL_MASK)
			phm_cap_set(hwmgr->platform_descriptor.platformCaps,
					PHM_PlatformCaps_ODFuzzyFanControlSupport);
	}

	return 0;
}

/**
 * Change virtual leakage voltage to actual value.
 *
 * @param     hwmgr  the address of the powerplay hardware manager.
 * @param     pointer to changing voltage
 * @param     pointer to leakage table
 */
static void smu7_patch_ppt_v0_with_vdd_leakage(struct pp_hwmgr *hwmgr,
		uint32_t *voltage, struct smu7_leakage_voltage *leakage_table)
{
	uint32_t index;

	/* search for leakage voltage ID 0xff01 ~ 0xff08 */
	for (index = 0; index < leakage_table->count; index++) {
		/* if this voltage matches a leakage voltage ID */
		/* patch with actual leakage voltage */
		if (leakage_table->leakage_id[index] == *voltage) {
			*voltage = leakage_table->actual_voltage[index];
			break;
		}
	}

	if (*voltage > ATOM_VIRTUAL_VOLTAGE_ID0)
		pr_err("Voltage value looks like a Leakage ID but it's not patched \n");
}


static int smu7_patch_vddc(struct pp_hwmgr *hwmgr,
			      struct phm_clock_voltage_dependency_table *tab)
{
	uint16_t i;
	struct smu7_hwmgr *data = (struct smu7_hwmgr *)(hwmgr->backend);

	if (tab)
		for (i = 0; i < tab->count; i++)
			smu7_patch_ppt_v0_with_vdd_leakage(hwmgr, &tab->entries[i].v,
						&data->vddc_leakage);

	return 0;
}

static int smu7_patch_vddci(struct pp_hwmgr *hwmgr,
			       struct phm_clock_voltage_dependency_table *tab)
{
	uint16_t i;
	struct smu7_hwmgr *data = (struct smu7_hwmgr *)(hwmgr->backend);

	if (tab)
		for (i = 0; i < tab->count; i++)
			smu7_patch_ppt_v0_with_vdd_leakage(hwmgr, &tab->entries[i].v,
							&data->vddci_leakage);

	return 0;
}

static int smu7_patch_vce_vddc(struct pp_hwmgr *hwmgr,
				  struct phm_vce_clock_voltage_dependency_table *tab)
{
	uint16_t i;
	struct smu7_hwmgr *data = (struct smu7_hwmgr *)(hwmgr->backend);

	if (tab)
		for (i = 0; i < tab->count; i++)
			smu7_patch_ppt_v0_with_vdd_leakage(hwmgr, &tab->entries[i].v,
							&data->vddc_leakage);

	return 0;
}


static int smu7_patch_uvd_vddc(struct pp_hwmgr *hwmgr,
				  struct phm_uvd_clock_voltage_dependency_table *tab)
{
	uint16_t i;
	struct smu7_hwmgr *data = (struct smu7_hwmgr *)(hwmgr->backend);

	if (tab)
		for (i = 0; i < tab->count; i++)
			smu7_patch_ppt_v0_with_vdd_leakage(hwmgr, &tab->entries[i].v,
							&data->vddc_leakage);

	return 0;
}

static int smu7_patch_vddc_shed_limit(struct pp_hwmgr *hwmgr,
					 struct phm_phase_shedding_limits_table *tab)
{
	uint16_t i;
	struct smu7_hwmgr *data = (struct smu7_hwmgr *)(hwmgr->backend);

	if (tab)
		for (i = 0; i < tab->count; i++)
			smu7_patch_ppt_v0_with_vdd_leakage(hwmgr, &tab->entries[i].Voltage,
							&data->vddc_leakage);

	return 0;
}

static int smu7_patch_samu_vddc(struct pp_hwmgr *hwmgr,
				   struct phm_samu_clock_voltage_dependency_table *tab)
{
	uint16_t i;
	struct smu7_hwmgr *data = (struct smu7_hwmgr *)(hwmgr->backend);

	if (tab)
		for (i = 0; i < tab->count; i++)
			smu7_patch_ppt_v0_with_vdd_leakage(hwmgr, &tab->entries[i].v,
							&data->vddc_leakage);

	return 0;
}

static int smu7_patch_acp_vddc(struct pp_hwmgr *hwmgr,
				  struct phm_acp_clock_voltage_dependency_table *tab)
{
	uint16_t i;
	struct smu7_hwmgr *data = (struct smu7_hwmgr *)(hwmgr->backend);

	if (tab)
		for (i = 0; i < tab->count; i++)
			smu7_patch_ppt_v0_with_vdd_leakage(hwmgr, &tab->entries[i].v,
					&data->vddc_leakage);

	return 0;
}

static int smu7_patch_limits_vddc(struct pp_hwmgr *hwmgr,
				  struct phm_clock_and_voltage_limits *tab)
{
	uint32_t vddc, vddci;
	struct smu7_hwmgr *data = (struct smu7_hwmgr *)(hwmgr->backend);

	if (tab) {
		vddc = tab->vddc;
		smu7_patch_ppt_v0_with_vdd_leakage(hwmgr, &vddc,
						   &data->vddc_leakage);
		tab->vddc = vddc;
		vddci = tab->vddci;
		smu7_patch_ppt_v0_with_vdd_leakage(hwmgr, &vddci,
						   &data->vddci_leakage);
		tab->vddci = vddci;
	}

	return 0;
}

static int smu7_patch_cac_vddc(struct pp_hwmgr *hwmgr, struct phm_cac_leakage_table *tab)
{
	uint32_t i;
	uint32_t vddc;
	struct smu7_hwmgr *data = (struct smu7_hwmgr *)(hwmgr->backend);

	if (tab) {
		for (i = 0; i < tab->count; i++) {
			vddc = (uint32_t)(tab->entries[i].Vddc);
			smu7_patch_ppt_v0_with_vdd_leakage(hwmgr, &vddc, &data->vddc_leakage);
			tab->entries[i].Vddc = (uint16_t)vddc;
		}
	}

	return 0;
}

static int smu7_patch_dependency_tables_with_leakage(struct pp_hwmgr *hwmgr)
{
	int tmp;

	tmp = smu7_patch_vddc(hwmgr, hwmgr->dyn_state.vddc_dependency_on_sclk);
	if (tmp)
		return -EINVAL;

	tmp = smu7_patch_vddc(hwmgr, hwmgr->dyn_state.vddc_dependency_on_mclk);
	if (tmp)
		return -EINVAL;

	tmp = smu7_patch_vddc(hwmgr, hwmgr->dyn_state.vddc_dep_on_dal_pwrl);
	if (tmp)
		return -EINVAL;

	tmp = smu7_patch_vddci(hwmgr, hwmgr->dyn_state.vddci_dependency_on_mclk);
	if (tmp)
		return -EINVAL;

	tmp = smu7_patch_vce_vddc(hwmgr, hwmgr->dyn_state.vce_clock_voltage_dependency_table);
	if (tmp)
		return -EINVAL;

	tmp = smu7_patch_uvd_vddc(hwmgr, hwmgr->dyn_state.uvd_clock_voltage_dependency_table);
	if (tmp)
		return -EINVAL;

	tmp = smu7_patch_samu_vddc(hwmgr, hwmgr->dyn_state.samu_clock_voltage_dependency_table);
	if (tmp)
		return -EINVAL;

	tmp = smu7_patch_acp_vddc(hwmgr, hwmgr->dyn_state.acp_clock_voltage_dependency_table);
	if (tmp)
		return -EINVAL;

	tmp = smu7_patch_vddc_shed_limit(hwmgr, hwmgr->dyn_state.vddc_phase_shed_limits_table);
	if (tmp)
		return -EINVAL;

	tmp = smu7_patch_limits_vddc(hwmgr, &hwmgr->dyn_state.max_clock_voltage_on_ac);
	if (tmp)
		return -EINVAL;

	tmp = smu7_patch_limits_vddc(hwmgr, &hwmgr->dyn_state.max_clock_voltage_on_dc);
	if (tmp)
		return -EINVAL;

	tmp = smu7_patch_cac_vddc(hwmgr, hwmgr->dyn_state.cac_leakage_table);
	if (tmp)
		return -EINVAL;

	return 0;
}


static int smu7_set_private_data_based_on_pptable_v0(struct pp_hwmgr *hwmgr)
{
	struct smu7_hwmgr *data = (struct smu7_hwmgr *)(hwmgr->backend);

	struct phm_clock_voltage_dependency_table *allowed_sclk_vddc_table = hwmgr->dyn_state.vddc_dependency_on_sclk;
	struct phm_clock_voltage_dependency_table *allowed_mclk_vddc_table = hwmgr->dyn_state.vddc_dependency_on_mclk;
	struct phm_clock_voltage_dependency_table *allowed_mclk_vddci_table = hwmgr->dyn_state.vddci_dependency_on_mclk;

	PP_ASSERT_WITH_CODE(allowed_sclk_vddc_table != NULL,
		"VDDC dependency on SCLK table is missing. This table is mandatory",
		return -EINVAL);
	PP_ASSERT_WITH_CODE(allowed_sclk_vddc_table->count >= 1,
		"VDDC dependency on SCLK table has to have is missing. This table is mandatory",
		return -EINVAL);

	PP_ASSERT_WITH_CODE(allowed_mclk_vddc_table != NULL,
		"VDDC dependency on MCLK table is missing. This table is mandatory",
		return -EINVAL);
	PP_ASSERT_WITH_CODE(allowed_mclk_vddc_table->count >= 1,
		"VDD dependency on MCLK table has to have is missing. This table is mandatory",
		return -EINVAL);

	data->min_vddc_in_pptable = (uint16_t)allowed_sclk_vddc_table->entries[0].v;
	data->max_vddc_in_pptable = (uint16_t)allowed_sclk_vddc_table->entries[allowed_sclk_vddc_table->count - 1].v;

	hwmgr->dyn_state.max_clock_voltage_on_ac.sclk =
		allowed_sclk_vddc_table->entries[allowed_sclk_vddc_table->count - 1].clk;
	hwmgr->dyn_state.max_clock_voltage_on_ac.mclk =
		allowed_mclk_vddc_table->entries[allowed_mclk_vddc_table->count - 1].clk;
	hwmgr->dyn_state.max_clock_voltage_on_ac.vddc =
		allowed_sclk_vddc_table->entries[allowed_sclk_vddc_table->count - 1].v;

	if (allowed_mclk_vddci_table != NULL && allowed_mclk_vddci_table->count >= 1) {
		data->min_vddci_in_pptable = (uint16_t)allowed_mclk_vddci_table->entries[0].v;
		data->max_vddci_in_pptable = (uint16_t)allowed_mclk_vddci_table->entries[allowed_mclk_vddci_table->count - 1].v;
	}

	if (hwmgr->dyn_state.vddci_dependency_on_mclk != NULL && hwmgr->dyn_state.vddci_dependency_on_mclk->count >= 1)
		hwmgr->dyn_state.max_clock_voltage_on_ac.vddci = hwmgr->dyn_state.vddci_dependency_on_mclk->entries[hwmgr->dyn_state.vddci_dependency_on_mclk->count - 1].v;

	return 0;
}

static int smu7_hwmgr_backend_fini(struct pp_hwmgr *hwmgr)
{
	kfree(hwmgr->dyn_state.vddc_dep_on_dal_pwrl);
	hwmgr->dyn_state.vddc_dep_on_dal_pwrl = NULL;
	kfree(hwmgr->backend);
	hwmgr->backend = NULL;

	return 0;
}

static int smu7_get_elb_voltages(struct pp_hwmgr *hwmgr)
{
	uint16_t virtual_voltage_id, vddc, vddci, efuse_voltage_id;
	struct smu7_hwmgr *data = (struct smu7_hwmgr *)(hwmgr->backend);
	int i;

	if (atomctrl_get_leakage_id_from_efuse(hwmgr, &efuse_voltage_id) == 0) {
		for (i = 0; i < SMU7_MAX_LEAKAGE_COUNT; i++) {
			virtual_voltage_id = ATOM_VIRTUAL_VOLTAGE_ID0 + i;
			if (atomctrl_get_leakage_vddc_base_on_leakage(hwmgr, &vddc, &vddci,
								virtual_voltage_id,
								efuse_voltage_id) == 0) {
				if (vddc != 0 && vddc != virtual_voltage_id) {
					data->vddc_leakage.actual_voltage[data->vddc_leakage.count] = vddc;
					data->vddc_leakage.leakage_id[data->vddc_leakage.count] = virtual_voltage_id;
					data->vddc_leakage.count++;
				}
				if (vddci != 0 && vddci != virtual_voltage_id) {
					data->vddci_leakage.actual_voltage[data->vddci_leakage.count] = vddci;
					data->vddci_leakage.leakage_id[data->vddci_leakage.count] = virtual_voltage_id;
					data->vddci_leakage.count++;
				}
			}
		}
	}
	return 0;
}

static int smu7_hwmgr_backend_init(struct pp_hwmgr *hwmgr)
{
	struct smu7_hwmgr *data;
	int result = 0;

	data = kzalloc(sizeof(struct smu7_hwmgr), GFP_KERNEL);
	if (data == NULL)
		return -ENOMEM;

	hwmgr->backend = data;
	smu7_patch_voltage_workaround(hwmgr);
	smu7_init_dpm_defaults(hwmgr);

	/* Get leakage voltage based on leakage ID. */
	if (phm_cap_enabled(hwmgr->platform_descriptor.platformCaps,
			PHM_PlatformCaps_EVV)) {
		result = smu7_get_evv_voltages(hwmgr);
		if (result) {
			pr_info("Get EVV Voltage Failed.  Abort Driver loading!\n");
			return -EINVAL;
		}
	} else {
		smu7_get_elb_voltages(hwmgr);
	}

	if (hwmgr->pp_table_version == PP_TABLE_V1) {
		smu7_complete_dependency_tables(hwmgr);
		smu7_set_private_data_based_on_pptable_v1(hwmgr);
	} else if (hwmgr->pp_table_version == PP_TABLE_V0) {
		smu7_patch_dependency_tables_with_leakage(hwmgr);
		smu7_set_private_data_based_on_pptable_v0(hwmgr);
	}

	/* Initalize Dynamic State Adjustment Rule Settings */
	result = phm_initializa_dynamic_state_adjustment_rule_settings(hwmgr);

	if (0 == result) {
		struct amdgpu_device *adev = hwmgr->adev;

		data->is_tlu_enabled = false;

		hwmgr->platform_descriptor.hardwareActivityPerformanceLevels =
							SMU7_MAX_HARDWARE_POWERLEVELS;
		hwmgr->platform_descriptor.hardwarePerformanceLevels = 2;
		hwmgr->platform_descriptor.minimumClocksReductionPercentage = 50;

		data->pcie_gen_cap = adev->pm.pcie_gen_mask;
		if (data->pcie_gen_cap & CAIL_PCIE_LINK_SPEED_SUPPORT_GEN3)
			data->pcie_spc_cap = 20;
		data->pcie_lane_cap = adev->pm.pcie_mlw_mask;

		hwmgr->platform_descriptor.vbiosInterruptId = 0x20000400; /* IRQ_SOURCE1_SW_INT */
/* The true clock step depends on the frequency, typically 4.5 or 9 MHz. Here we use 5. */
		hwmgr->platform_descriptor.clockStep.engineClock = 500;
		hwmgr->platform_descriptor.clockStep.memoryClock = 500;
		smu7_thermal_parameter_init(hwmgr);
	} else {
		/* Ignore return value in here, we are cleaning up a mess. */
		smu7_hwmgr_backend_fini(hwmgr);
	}

	return 0;
}

static int smu7_force_dpm_highest(struct pp_hwmgr *hwmgr)
{
	struct smu7_hwmgr *data = (struct smu7_hwmgr *)(hwmgr->backend);
	uint32_t level, tmp;

	if (!data->pcie_dpm_key_disabled) {
		if (data->dpm_level_enable_mask.pcie_dpm_enable_mask) {
			level = 0;
			tmp = data->dpm_level_enable_mask.pcie_dpm_enable_mask;
			while (tmp >>= 1)
				level++;

			if (level)
				smum_send_msg_to_smc_with_parameter(hwmgr,
						PPSMC_MSG_PCIeDPM_ForceLevel, level);
		}
	}

	if (!data->sclk_dpm_key_disabled) {
		if (data->dpm_level_enable_mask.sclk_dpm_enable_mask) {
			level = 0;
			tmp = data->dpm_level_enable_mask.sclk_dpm_enable_mask;
			while (tmp >>= 1)
				level++;

			if (level)
				smum_send_msg_to_smc_with_parameter(hwmgr,
						PPSMC_MSG_SCLKDPM_SetEnabledMask,
						(1 << level));
		}
	}

	if (!data->mclk_dpm_key_disabled) {
		if (data->dpm_level_enable_mask.mclk_dpm_enable_mask) {
			level = 0;
			tmp = data->dpm_level_enable_mask.mclk_dpm_enable_mask;
			while (tmp >>= 1)
				level++;

			if (level)
				smum_send_msg_to_smc_with_parameter(hwmgr,
						PPSMC_MSG_MCLKDPM_SetEnabledMask,
						(1 << level));
		}
	}

	return 0;
}

static int smu7_upload_dpm_level_enable_mask(struct pp_hwmgr *hwmgr)
{
	struct smu7_hwmgr *data = (struct smu7_hwmgr *)(hwmgr->backend);

	if (hwmgr->pp_table_version == PP_TABLE_V1)
		phm_apply_dal_min_voltage_request(hwmgr);
/* TO DO  for v0 iceland and Ci*/

	if (!data->sclk_dpm_key_disabled) {
		if (data->dpm_level_enable_mask.sclk_dpm_enable_mask)
			smum_send_msg_to_smc_with_parameter(hwmgr,
					PPSMC_MSG_SCLKDPM_SetEnabledMask,
					data->dpm_level_enable_mask.sclk_dpm_enable_mask);
	}

	if (!data->mclk_dpm_key_disabled) {
		if (data->dpm_level_enable_mask.mclk_dpm_enable_mask)
			smum_send_msg_to_smc_with_parameter(hwmgr,
					PPSMC_MSG_MCLKDPM_SetEnabledMask,
					data->dpm_level_enable_mask.mclk_dpm_enable_mask);
	}

	return 0;
}

static int smu7_unforce_dpm_levels(struct pp_hwmgr *hwmgr)
{
	struct smu7_hwmgr *data = (struct smu7_hwmgr *)(hwmgr->backend);

	if (!smum_is_dpm_running(hwmgr))
		return -EINVAL;

	if (!data->pcie_dpm_key_disabled) {
		smum_send_msg_to_smc(hwmgr,
				PPSMC_MSG_PCIeDPM_UnForceLevel);
	}

	return smu7_upload_dpm_level_enable_mask(hwmgr);
}

static int smu7_force_dpm_lowest(struct pp_hwmgr *hwmgr)
{
	struct smu7_hwmgr *data =
			(struct smu7_hwmgr *)(hwmgr->backend);
	uint32_t level;

	if (!data->sclk_dpm_key_disabled)
		if (data->dpm_level_enable_mask.sclk_dpm_enable_mask) {
			level = phm_get_lowest_enabled_level(hwmgr,
							      data->dpm_level_enable_mask.sclk_dpm_enable_mask);
			smum_send_msg_to_smc_with_parameter(hwmgr,
							    PPSMC_MSG_SCLKDPM_SetEnabledMask,
							    (1 << level));

	}

	if (!data->mclk_dpm_key_disabled) {
		if (data->dpm_level_enable_mask.mclk_dpm_enable_mask) {
			level = phm_get_lowest_enabled_level(hwmgr,
							      data->dpm_level_enable_mask.mclk_dpm_enable_mask);
			smum_send_msg_to_smc_with_parameter(hwmgr,
							    PPSMC_MSG_MCLKDPM_SetEnabledMask,
							    (1 << level));
		}
	}

	if (!data->pcie_dpm_key_disabled) {
		if (data->dpm_level_enable_mask.pcie_dpm_enable_mask) {
			level = phm_get_lowest_enabled_level(hwmgr,
							      data->dpm_level_enable_mask.pcie_dpm_enable_mask);
			smum_send_msg_to_smc_with_parameter(hwmgr,
							    PPSMC_MSG_PCIeDPM_ForceLevel,
							    (level));
		}
	}

	return 0;
}

static int smu7_get_profiling_clk(struct pp_hwmgr *hwmgr, enum amd_dpm_forced_level level,
				uint32_t *sclk_mask, uint32_t *mclk_mask, uint32_t *pcie_mask)
{
	uint32_t percentage;
	struct smu7_hwmgr *data = (struct smu7_hwmgr *)(hwmgr->backend);
	struct smu7_dpm_table *golden_dpm_table = &data->golden_dpm_table;
	int32_t tmp_mclk;
	int32_t tmp_sclk;
	int32_t count;

	if (golden_dpm_table->mclk_table.count < 1)
		return -EINVAL;

	percentage = 100 * golden_dpm_table->sclk_table.dpm_levels[golden_dpm_table->sclk_table.count - 1].value /
			golden_dpm_table->mclk_table.dpm_levels[golden_dpm_table->mclk_table.count - 1].value;

	if (golden_dpm_table->mclk_table.count == 1) {
		percentage = 70;
		tmp_mclk = golden_dpm_table->mclk_table.dpm_levels[golden_dpm_table->mclk_table.count - 1].value;
		*mclk_mask = golden_dpm_table->mclk_table.count - 1;
	} else {
		tmp_mclk = golden_dpm_table->mclk_table.dpm_levels[golden_dpm_table->mclk_table.count - 2].value;
		*mclk_mask = golden_dpm_table->mclk_table.count - 2;
	}

	tmp_sclk = tmp_mclk * percentage / 100;

	if (hwmgr->pp_table_version == PP_TABLE_V0) {
		for (count = hwmgr->dyn_state.vddc_dependency_on_sclk->count-1;
			count >= 0; count--) {
			if (tmp_sclk >= hwmgr->dyn_state.vddc_dependency_on_sclk->entries[count].clk) {
				tmp_sclk = hwmgr->dyn_state.vddc_dependency_on_sclk->entries[count].clk;
				*sclk_mask = count;
				break;
			}
		}
		if (count < 0 || level == AMD_DPM_FORCED_LEVEL_PROFILE_MIN_SCLK) {
			*sclk_mask = 0;
			tmp_sclk = hwmgr->dyn_state.vddc_dependency_on_sclk->entries[0].clk;
		}

		if (level == AMD_DPM_FORCED_LEVEL_PROFILE_PEAK)
			*sclk_mask = hwmgr->dyn_state.vddc_dependency_on_sclk->count-1;
	} else if (hwmgr->pp_table_version == PP_TABLE_V1) {
		struct phm_ppt_v1_information *table_info =
				(struct phm_ppt_v1_information *)(hwmgr->pptable);

		for (count = table_info->vdd_dep_on_sclk->count-1; count >= 0; count--) {
			if (tmp_sclk >= table_info->vdd_dep_on_sclk->entries[count].clk) {
				tmp_sclk = table_info->vdd_dep_on_sclk->entries[count].clk;
				*sclk_mask = count;
				break;
			}
		}
		if (count < 0 || level == AMD_DPM_FORCED_LEVEL_PROFILE_MIN_SCLK) {
			*sclk_mask = 0;
			tmp_sclk =  table_info->vdd_dep_on_sclk->entries[0].clk;
		}

		if (level == AMD_DPM_FORCED_LEVEL_PROFILE_PEAK)
			*sclk_mask = table_info->vdd_dep_on_sclk->count - 1;
	}

	if (level == AMD_DPM_FORCED_LEVEL_PROFILE_MIN_MCLK)
		*mclk_mask = 0;
	else if (level == AMD_DPM_FORCED_LEVEL_PROFILE_PEAK)
		*mclk_mask = golden_dpm_table->mclk_table.count - 1;

	*pcie_mask = data->dpm_table.pcie_speed_table.count - 1;
	hwmgr->pstate_sclk = tmp_sclk;
	hwmgr->pstate_mclk = tmp_mclk;

	return 0;
}

static int smu7_force_dpm_level(struct pp_hwmgr *hwmgr,
				enum amd_dpm_forced_level level)
{
	int ret = 0;
	uint32_t sclk_mask = 0;
	uint32_t mclk_mask = 0;
	uint32_t pcie_mask = 0;

	if (hwmgr->pstate_sclk == 0)
		smu7_get_profiling_clk(hwmgr, level, &sclk_mask, &mclk_mask, &pcie_mask);

	switch (level) {
	case AMD_DPM_FORCED_LEVEL_HIGH:
		ret = smu7_force_dpm_highest(hwmgr);
		break;
	case AMD_DPM_FORCED_LEVEL_LOW:
		ret = smu7_force_dpm_lowest(hwmgr);
		break;
	case AMD_DPM_FORCED_LEVEL_AUTO:
		ret = smu7_unforce_dpm_levels(hwmgr);
		break;
	case AMD_DPM_FORCED_LEVEL_PROFILE_STANDARD:
	case AMD_DPM_FORCED_LEVEL_PROFILE_MIN_SCLK:
	case AMD_DPM_FORCED_LEVEL_PROFILE_MIN_MCLK:
	case AMD_DPM_FORCED_LEVEL_PROFILE_PEAK:
		ret = smu7_get_profiling_clk(hwmgr, level, &sclk_mask, &mclk_mask, &pcie_mask);
		if (ret)
			return ret;
		smu7_force_clock_level(hwmgr, PP_SCLK, 1<<sclk_mask);
		smu7_force_clock_level(hwmgr, PP_MCLK, 1<<mclk_mask);
		smu7_force_clock_level(hwmgr, PP_PCIE, 1<<pcie_mask);
		break;
	case AMD_DPM_FORCED_LEVEL_MANUAL:
	case AMD_DPM_FORCED_LEVEL_PROFILE_EXIT:
	default:
		break;
	}

	if (!ret) {
		if (level == AMD_DPM_FORCED_LEVEL_PROFILE_PEAK && hwmgr->dpm_level != AMD_DPM_FORCED_LEVEL_PROFILE_PEAK)
			smu7_fan_ctrl_set_fan_speed_percent(hwmgr, 100);
		else if (level != AMD_DPM_FORCED_LEVEL_PROFILE_PEAK && hwmgr->dpm_level == AMD_DPM_FORCED_LEVEL_PROFILE_PEAK)
			smu7_fan_ctrl_reset_fan_speed_to_default(hwmgr);
	}
	return ret;
}

static int smu7_get_power_state_size(struct pp_hwmgr *hwmgr)
{
	return sizeof(struct smu7_power_state);
}

static int smu7_vblank_too_short(struct pp_hwmgr *hwmgr,
				 uint32_t vblank_time_us)
{
	struct smu7_hwmgr *data = (struct smu7_hwmgr *)(hwmgr->backend);
	uint32_t switch_limit_us;

	switch (hwmgr->chip_id) {
	case CHIP_POLARIS10:
	case CHIP_POLARIS11:
	case CHIP_POLARIS12:
		switch_limit_us = data->is_memory_gddr5 ? 190 : 150;
		break;
	case CHIP_VEGAM:
		switch_limit_us = 30;
		break;
	default:
		switch_limit_us = data->is_memory_gddr5 ? 450 : 150;
		break;
	}

	if (vblank_time_us < switch_limit_us)
		return true;
	else
		return false;
}

static int smu7_apply_state_adjust_rules(struct pp_hwmgr *hwmgr,
				struct pp_power_state *request_ps,
			const struct pp_power_state *current_ps)
{

	struct smu7_power_state *smu7_ps =
				cast_phw_smu7_power_state(&request_ps->hardware);
	uint32_t sclk;
	uint32_t mclk;
	struct PP_Clocks minimum_clocks = {0};
	bool disable_mclk_switching;
	bool disable_mclk_switching_for_frame_lock;
	const struct phm_clock_and_voltage_limits *max_limits;
	uint32_t i;
	struct smu7_hwmgr *data = (struct smu7_hwmgr *)(hwmgr->backend);
	struct phm_ppt_v1_information *table_info =
			(struct phm_ppt_v1_information *)(hwmgr->pptable);
	int32_t count;
	int32_t stable_pstate_sclk = 0, stable_pstate_mclk = 0;

	data->battery_state = (PP_StateUILabel_Battery ==
			request_ps->classification.ui_label);

	PP_ASSERT_WITH_CODE(smu7_ps->performance_level_count == 2,
				 "VI should always have 2 performance levels",
				);

	max_limits = (PP_PowerSource_AC == hwmgr->power_source) ?
			&(hwmgr->dyn_state.max_clock_voltage_on_ac) :
			&(hwmgr->dyn_state.max_clock_voltage_on_dc);

	/* Cap clock DPM tables at DC MAX if it is in DC. */
	if (PP_PowerSource_DC == hwmgr->power_source) {
		for (i = 0; i < smu7_ps->performance_level_count; i++) {
			if (smu7_ps->performance_levels[i].memory_clock > max_limits->mclk)
				smu7_ps->performance_levels[i].memory_clock = max_limits->mclk;
			if (smu7_ps->performance_levels[i].engine_clock > max_limits->sclk)
				smu7_ps->performance_levels[i].engine_clock = max_limits->sclk;
		}
	}

	minimum_clocks.engineClock = hwmgr->display_config->min_core_set_clock;
	minimum_clocks.memoryClock = hwmgr->display_config->min_mem_set_clock;

	if (phm_cap_enabled(hwmgr->platform_descriptor.platformCaps,
			PHM_PlatformCaps_StablePState)) {
		max_limits = &(hwmgr->dyn_state.max_clock_voltage_on_ac);
		stable_pstate_sclk = (max_limits->sclk * 75) / 100;

		for (count = table_info->vdd_dep_on_sclk->count - 1;
				count >= 0; count--) {
			if (stable_pstate_sclk >=
					table_info->vdd_dep_on_sclk->entries[count].clk) {
				stable_pstate_sclk =
						table_info->vdd_dep_on_sclk->entries[count].clk;
				break;
			}
		}

		if (count < 0)
			stable_pstate_sclk = table_info->vdd_dep_on_sclk->entries[0].clk;

		stable_pstate_mclk = max_limits->mclk;

		minimum_clocks.engineClock = stable_pstate_sclk;
		minimum_clocks.memoryClock = stable_pstate_mclk;
	}

	disable_mclk_switching_for_frame_lock = phm_cap_enabled(
				    hwmgr->platform_descriptor.platformCaps,
				    PHM_PlatformCaps_DisableMclkSwitchingForFrameLock);


	if (hwmgr->display_config->num_display == 0)
		disable_mclk_switching = false;
	else
		disable_mclk_switching = ((1 < hwmgr->display_config->num_display) ||
					  disable_mclk_switching_for_frame_lock ||
					  smu7_vblank_too_short(hwmgr, hwmgr->display_config->min_vblank_time));

	sclk = smu7_ps->performance_levels[0].engine_clock;
	mclk = smu7_ps->performance_levels[0].memory_clock;

	if (disable_mclk_switching)
		mclk = smu7_ps->performance_levels
		[smu7_ps->performance_level_count - 1].memory_clock;

	if (sclk < minimum_clocks.engineClock)
		sclk = (minimum_clocks.engineClock > max_limits->sclk) ?
				max_limits->sclk : minimum_clocks.engineClock;

	if (mclk < minimum_clocks.memoryClock)
		mclk = (minimum_clocks.memoryClock > max_limits->mclk) ?
				max_limits->mclk : minimum_clocks.memoryClock;

	smu7_ps->performance_levels[0].engine_clock = sclk;
	smu7_ps->performance_levels[0].memory_clock = mclk;

	smu7_ps->performance_levels[1].engine_clock =
		(smu7_ps->performance_levels[1].engine_clock >=
				smu7_ps->performance_levels[0].engine_clock) ?
						smu7_ps->performance_levels[1].engine_clock :
						smu7_ps->performance_levels[0].engine_clock;

	if (disable_mclk_switching) {
		if (mclk < smu7_ps->performance_levels[1].memory_clock)
			mclk = smu7_ps->performance_levels[1].memory_clock;

		smu7_ps->performance_levels[0].memory_clock = mclk;
		smu7_ps->performance_levels[1].memory_clock = mclk;
	} else {
		if (smu7_ps->performance_levels[1].memory_clock <
				smu7_ps->performance_levels[0].memory_clock)
			smu7_ps->performance_levels[1].memory_clock =
					smu7_ps->performance_levels[0].memory_clock;
	}

	if (phm_cap_enabled(hwmgr->platform_descriptor.platformCaps,
			PHM_PlatformCaps_StablePState)) {
		for (i = 0; i < smu7_ps->performance_level_count; i++) {
			smu7_ps->performance_levels[i].engine_clock = stable_pstate_sclk;
			smu7_ps->performance_levels[i].memory_clock = stable_pstate_mclk;
			smu7_ps->performance_levels[i].pcie_gen = data->pcie_gen_performance.max;
			smu7_ps->performance_levels[i].pcie_lane = data->pcie_gen_performance.max;
		}
	}
	return 0;
}


static uint32_t smu7_dpm_get_mclk(struct pp_hwmgr *hwmgr, bool low)
{
	struct pp_power_state  *ps;
	struct smu7_power_state  *smu7_ps;

	if (hwmgr == NULL)
		return -EINVAL;

	ps = hwmgr->request_ps;

	if (ps == NULL)
		return -EINVAL;

	smu7_ps = cast_phw_smu7_power_state(&ps->hardware);

	if (low)
		return smu7_ps->performance_levels[0].memory_clock;
	else
		return smu7_ps->performance_levels
				[smu7_ps->performance_level_count-1].memory_clock;
}

static uint32_t smu7_dpm_get_sclk(struct pp_hwmgr *hwmgr, bool low)
{
	struct pp_power_state  *ps;
	struct smu7_power_state  *smu7_ps;

	if (hwmgr == NULL)
		return -EINVAL;

	ps = hwmgr->request_ps;

	if (ps == NULL)
		return -EINVAL;

	smu7_ps = cast_phw_smu7_power_state(&ps->hardware);

	if (low)
		return smu7_ps->performance_levels[0].engine_clock;
	else
		return smu7_ps->performance_levels
				[smu7_ps->performance_level_count-1].engine_clock;
}

static int smu7_dpm_patch_boot_state(struct pp_hwmgr *hwmgr,
					struct pp_hw_power_state *hw_ps)
{
	struct smu7_hwmgr *data = (struct smu7_hwmgr *)(hwmgr->backend);
	struct smu7_power_state *ps = (struct smu7_power_state *)hw_ps;
	ATOM_FIRMWARE_INFO_V2_2 *fw_info;
	uint16_t size;
	uint8_t frev, crev;
	int index = GetIndexIntoMasterTable(DATA, FirmwareInfo);

	/* First retrieve the Boot clocks and VDDC from the firmware info table.
	 * We assume here that fw_info is unchanged if this call fails.
	 */
	fw_info = (ATOM_FIRMWARE_INFO_V2_2 *)smu_atom_get_data_table(hwmgr->adev, index,
			&size, &frev, &crev);
	if (!fw_info)
		/* During a test, there is no firmware info table. */
		return 0;

	/* Patch the state. */
	data->vbios_boot_state.sclk_bootup_value =
			le32_to_cpu(fw_info->ulDefaultEngineClock);
	data->vbios_boot_state.mclk_bootup_value =
			le32_to_cpu(fw_info->ulDefaultMemoryClock);
	data->vbios_boot_state.mvdd_bootup_value =
			le16_to_cpu(fw_info->usBootUpMVDDCVoltage);
	data->vbios_boot_state.vddc_bootup_value =
			le16_to_cpu(fw_info->usBootUpVDDCVoltage);
	data->vbios_boot_state.vddci_bootup_value =
			le16_to_cpu(fw_info->usBootUpVDDCIVoltage);
	data->vbios_boot_state.pcie_gen_bootup_value =
			smu7_get_current_pcie_speed(hwmgr);

	data->vbios_boot_state.pcie_lane_bootup_value =
			(uint16_t)smu7_get_current_pcie_lane_number(hwmgr);

	/* set boot power state */
	ps->performance_levels[0].memory_clock = data->vbios_boot_state.mclk_bootup_value;
	ps->performance_levels[0].engine_clock = data->vbios_boot_state.sclk_bootup_value;
	ps->performance_levels[0].pcie_gen = data->vbios_boot_state.pcie_gen_bootup_value;
	ps->performance_levels[0].pcie_lane = data->vbios_boot_state.pcie_lane_bootup_value;

	return 0;
}

static int smu7_get_number_of_powerplay_table_entries(struct pp_hwmgr *hwmgr)
{
	int result;
	unsigned long ret = 0;

	if (hwmgr->pp_table_version == PP_TABLE_V0) {
		result = pp_tables_get_num_of_entries(hwmgr, &ret);
		return result ? 0 : ret;
	} else if (hwmgr->pp_table_version == PP_TABLE_V1) {
		result = get_number_of_powerplay_table_entries_v1_0(hwmgr);
		return result;
	}
	return 0;
}

static int smu7_get_pp_table_entry_callback_func_v1(struct pp_hwmgr *hwmgr,
		void *state, struct pp_power_state *power_state,
		void *pp_table, uint32_t classification_flag)
{
	struct smu7_hwmgr *data = (struct smu7_hwmgr *)(hwmgr->backend);
	struct smu7_power_state  *smu7_power_state =
			(struct smu7_power_state *)(&(power_state->hardware));
	struct smu7_performance_level *performance_level;
	ATOM_Tonga_State *state_entry = (ATOM_Tonga_State *)state;
	ATOM_Tonga_POWERPLAYTABLE *powerplay_table =
			(ATOM_Tonga_POWERPLAYTABLE *)pp_table;
	PPTable_Generic_SubTable_Header *sclk_dep_table =
			(PPTable_Generic_SubTable_Header *)
			(((unsigned long)powerplay_table) +
				le16_to_cpu(powerplay_table->usSclkDependencyTableOffset));

	ATOM_Tonga_MCLK_Dependency_Table *mclk_dep_table =
			(ATOM_Tonga_MCLK_Dependency_Table *)
			(((unsigned long)powerplay_table) +
				le16_to_cpu(powerplay_table->usMclkDependencyTableOffset));

	/* The following fields are not initialized here: id orderedList allStatesList */
	power_state->classification.ui_label =
			(le16_to_cpu(state_entry->usClassification) &
			ATOM_PPLIB_CLASSIFICATION_UI_MASK) >>
			ATOM_PPLIB_CLASSIFICATION_UI_SHIFT;
	power_state->classification.flags = classification_flag;
	/* NOTE: There is a classification2 flag in BIOS that is not being used right now */

	power_state->classification.temporary_state = false;
	power_state->classification.to_be_deleted = false;

	power_state->validation.disallowOnDC =
			(0 != (le32_to_cpu(state_entry->ulCapsAndSettings) &
					ATOM_Tonga_DISALLOW_ON_DC));

	power_state->pcie.lanes = 0;

	power_state->display.disableFrameModulation = false;
	power_state->display.limitRefreshrate = false;
	power_state->display.enableVariBright =
			(0 != (le32_to_cpu(state_entry->ulCapsAndSettings) &
					ATOM_Tonga_ENABLE_VARIBRIGHT));

	power_state->validation.supportedPowerLevels = 0;
	power_state->uvd_clocks.VCLK = 0;
	power_state->uvd_clocks.DCLK = 0;
	power_state->temperatures.min = 0;
	power_state->temperatures.max = 0;

	performance_level = &(smu7_power_state->performance_levels
			[smu7_power_state->performance_level_count++]);

	PP_ASSERT_WITH_CODE(
			(smu7_power_state->performance_level_count < smum_get_mac_definition(hwmgr, SMU_MAX_LEVELS_GRAPHICS)),
			"Performance levels exceeds SMC limit!",
			return -EINVAL);

	PP_ASSERT_WITH_CODE(
			(smu7_power_state->performance_level_count <=
					hwmgr->platform_descriptor.hardwareActivityPerformanceLevels),
			"Performance levels exceeds Driver limit!",
			return -EINVAL);

	/* Performance levels are arranged from low to high. */
	performance_level->memory_clock = mclk_dep_table->entries
			[state_entry->ucMemoryClockIndexLow].ulMclk;
	if (sclk_dep_table->ucRevId == 0)
		performance_level->engine_clock = ((ATOM_Tonga_SCLK_Dependency_Table *)sclk_dep_table)->entries
			[state_entry->ucEngineClockIndexLow].ulSclk;
	else if (sclk_dep_table->ucRevId == 1)
		performance_level->engine_clock = ((ATOM_Polaris_SCLK_Dependency_Table *)sclk_dep_table)->entries
			[state_entry->ucEngineClockIndexLow].ulSclk;
	performance_level->pcie_gen = get_pcie_gen_support(data->pcie_gen_cap,
			state_entry->ucPCIEGenLow);
	performance_level->pcie_lane = get_pcie_lane_support(data->pcie_lane_cap,
			state_entry->ucPCIELaneHigh);

	performance_level = &(smu7_power_state->performance_levels
			[smu7_power_state->performance_level_count++]);
	performance_level->memory_clock = mclk_dep_table->entries
			[state_entry->ucMemoryClockIndexHigh].ulMclk;

	if (sclk_dep_table->ucRevId == 0)
		performance_level->engine_clock = ((ATOM_Tonga_SCLK_Dependency_Table *)sclk_dep_table)->entries
			[state_entry->ucEngineClockIndexHigh].ulSclk;
	else if (sclk_dep_table->ucRevId == 1)
		performance_level->engine_clock = ((ATOM_Polaris_SCLK_Dependency_Table *)sclk_dep_table)->entries
			[state_entry->ucEngineClockIndexHigh].ulSclk;

	performance_level->pcie_gen = get_pcie_gen_support(data->pcie_gen_cap,
			state_entry->ucPCIEGenHigh);
	performance_level->pcie_lane = get_pcie_lane_support(data->pcie_lane_cap,
			state_entry->ucPCIELaneHigh);

	return 0;
}

static int smu7_get_pp_table_entry_v1(struct pp_hwmgr *hwmgr,
		unsigned long entry_index, struct pp_power_state *state)
{
	int result;
	struct smu7_power_state *ps;
	struct smu7_hwmgr *data = (struct smu7_hwmgr *)(hwmgr->backend);
	struct phm_ppt_v1_information *table_info =
			(struct phm_ppt_v1_information *)(hwmgr->pptable);
	struct phm_ppt_v1_clock_voltage_dependency_table *dep_mclk_table =
			table_info->vdd_dep_on_mclk;

	state->hardware.magic = PHM_VIslands_Magic;

	ps = (struct smu7_power_state *)(&state->hardware);

	result = get_powerplay_table_entry_v1_0(hwmgr, entry_index, state,
			smu7_get_pp_table_entry_callback_func_v1);

	/* This is the earliest time we have all the dependency table and the VBIOS boot state
	 * as PP_Tables_GetPowerPlayTableEntry retrieves the VBIOS boot state
	 * if there is only one VDDCI/MCLK level, check if it's the same as VBIOS boot state
	 */
	if (dep_mclk_table != NULL && dep_mclk_table->count == 1) {
		if (dep_mclk_table->entries[0].clk !=
				data->vbios_boot_state.mclk_bootup_value)
			pr_debug("Single MCLK entry VDDCI/MCLK dependency table "
					"does not match VBIOS boot MCLK level");
		if (dep_mclk_table->entries[0].vddci !=
				data->vbios_boot_state.vddci_bootup_value)
			pr_debug("Single VDDCI entry VDDCI/MCLK dependency table "
					"does not match VBIOS boot VDDCI level");
	}

	/* set DC compatible flag if this state supports DC */
	if (!state->validation.disallowOnDC)
		ps->dc_compatible = true;

	if (state->classification.flags & PP_StateClassificationFlag_ACPI)
		data->acpi_pcie_gen = ps->performance_levels[0].pcie_gen;

	ps->uvd_clks.vclk = state->uvd_clocks.VCLK;
	ps->uvd_clks.dclk = state->uvd_clocks.DCLK;

	if (!result) {
		uint32_t i;

		switch (state->classification.ui_label) {
		case PP_StateUILabel_Performance:
			data->use_pcie_performance_levels = true;
			for (i = 0; i < ps->performance_level_count; i++) {
				if (data->pcie_gen_performance.max <
						ps->performance_levels[i].pcie_gen)
					data->pcie_gen_performance.max =
							ps->performance_levels[i].pcie_gen;

				if (data->pcie_gen_performance.min >
						ps->performance_levels[i].pcie_gen)
					data->pcie_gen_performance.min =
							ps->performance_levels[i].pcie_gen;

				if (data->pcie_lane_performance.max <
						ps->performance_levels[i].pcie_lane)
					data->pcie_lane_performance.max =
							ps->performance_levels[i].pcie_lane;
				if (data->pcie_lane_performance.min >
						ps->performance_levels[i].pcie_lane)
					data->pcie_lane_performance.min =
							ps->performance_levels[i].pcie_lane;
			}
			break;
		case PP_StateUILabel_Battery:
			data->use_pcie_power_saving_levels = true;

			for (i = 0; i < ps->performance_level_count; i++) {
				if (data->pcie_gen_power_saving.max <
						ps->performance_levels[i].pcie_gen)
					data->pcie_gen_power_saving.max =
							ps->performance_levels[i].pcie_gen;

				if (data->pcie_gen_power_saving.min >
						ps->performance_levels[i].pcie_gen)
					data->pcie_gen_power_saving.min =
							ps->performance_levels[i].pcie_gen;

				if (data->pcie_lane_power_saving.max <
						ps->performance_levels[i].pcie_lane)
					data->pcie_lane_power_saving.max =
							ps->performance_levels[i].pcie_lane;

				if (data->pcie_lane_power_saving.min >
						ps->performance_levels[i].pcie_lane)
					data->pcie_lane_power_saving.min =
							ps->performance_levels[i].pcie_lane;
			}
			break;
		default:
			break;
		}
	}
	return 0;
}

static int smu7_get_pp_table_entry_callback_func_v0(struct pp_hwmgr *hwmgr,
					struct pp_hw_power_state *power_state,
					unsigned int index, const void *clock_info)
{
	struct smu7_hwmgr *data = (struct smu7_hwmgr *)(hwmgr->backend);
	struct smu7_power_state  *ps = cast_phw_smu7_power_state(power_state);
	const ATOM_PPLIB_CI_CLOCK_INFO *visland_clk_info = clock_info;
	struct smu7_performance_level *performance_level;
	uint32_t engine_clock, memory_clock;
	uint16_t pcie_gen_from_bios;

	engine_clock = visland_clk_info->ucEngineClockHigh << 16 | visland_clk_info->usEngineClockLow;
	memory_clock = visland_clk_info->ucMemoryClockHigh << 16 | visland_clk_info->usMemoryClockLow;

	if (!(data->mc_micro_code_feature & DISABLE_MC_LOADMICROCODE) && memory_clock > data->highest_mclk)
		data->highest_mclk = memory_clock;

	PP_ASSERT_WITH_CODE(
			(ps->performance_level_count < smum_get_mac_definition(hwmgr, SMU_MAX_LEVELS_GRAPHICS)),
			"Performance levels exceeds SMC limit!",
			return -EINVAL);

	PP_ASSERT_WITH_CODE(
			(ps->performance_level_count <
					hwmgr->platform_descriptor.hardwareActivityPerformanceLevels),
			"Performance levels exceeds Driver limit, Skip!",
			return 0);

	performance_level = &(ps->performance_levels
			[ps->performance_level_count++]);

	/* Performance levels are arranged from low to high. */
	performance_level->memory_clock = memory_clock;
	performance_level->engine_clock = engine_clock;

	pcie_gen_from_bios = visland_clk_info->ucPCIEGen;

	performance_level->pcie_gen = get_pcie_gen_support(data->pcie_gen_cap, pcie_gen_from_bios);
	performance_level->pcie_lane = get_pcie_lane_support(data->pcie_lane_cap, visland_clk_info->usPCIELane);

	return 0;
}

static int smu7_get_pp_table_entry_v0(struct pp_hwmgr *hwmgr,
		unsigned long entry_index, struct pp_power_state *state)
{
	int result;
	struct smu7_power_state *ps;
	struct smu7_hwmgr *data = (struct smu7_hwmgr *)(hwmgr->backend);
	struct phm_clock_voltage_dependency_table *dep_mclk_table =
			hwmgr->dyn_state.vddci_dependency_on_mclk;

	memset(&state->hardware, 0x00, sizeof(struct pp_hw_power_state));

	state->hardware.magic = PHM_VIslands_Magic;

	ps = (struct smu7_power_state *)(&state->hardware);

	result = pp_tables_get_entry(hwmgr, entry_index, state,
			smu7_get_pp_table_entry_callback_func_v0);

	/*
	 * This is the earliest time we have all the dependency table
	 * and the VBIOS boot state as
	 * PP_Tables_GetPowerPlayTableEntry retrieves the VBIOS boot
	 * state if there is only one VDDCI/MCLK level, check if it's
	 * the same as VBIOS boot state
	 */
	if (dep_mclk_table != NULL && dep_mclk_table->count == 1) {
		if (dep_mclk_table->entries[0].clk !=
				data->vbios_boot_state.mclk_bootup_value)
			pr_debug("Single MCLK entry VDDCI/MCLK dependency table "
					"does not match VBIOS boot MCLK level");
		if (dep_mclk_table->entries[0].v !=
				data->vbios_boot_state.vddci_bootup_value)
			pr_debug("Single VDDCI entry VDDCI/MCLK dependency table "
					"does not match VBIOS boot VDDCI level");
	}

	/* set DC compatible flag if this state supports DC */
	if (!state->validation.disallowOnDC)
		ps->dc_compatible = true;

	if (state->classification.flags & PP_StateClassificationFlag_ACPI)
		data->acpi_pcie_gen = ps->performance_levels[0].pcie_gen;

	ps->uvd_clks.vclk = state->uvd_clocks.VCLK;
	ps->uvd_clks.dclk = state->uvd_clocks.DCLK;

	if (!result) {
		uint32_t i;

		switch (state->classification.ui_label) {
		case PP_StateUILabel_Performance:
			data->use_pcie_performance_levels = true;

			for (i = 0; i < ps->performance_level_count; i++) {
				if (data->pcie_gen_performance.max <
						ps->performance_levels[i].pcie_gen)
					data->pcie_gen_performance.max =
							ps->performance_levels[i].pcie_gen;

				if (data->pcie_gen_performance.min >
						ps->performance_levels[i].pcie_gen)
					data->pcie_gen_performance.min =
							ps->performance_levels[i].pcie_gen;

				if (data->pcie_lane_performance.max <
						ps->performance_levels[i].pcie_lane)
					data->pcie_lane_performance.max =
							ps->performance_levels[i].pcie_lane;

				if (data->pcie_lane_performance.min >
						ps->performance_levels[i].pcie_lane)
					data->pcie_lane_performance.min =
							ps->performance_levels[i].pcie_lane;
			}
			break;
		case PP_StateUILabel_Battery:
			data->use_pcie_power_saving_levels = true;

			for (i = 0; i < ps->performance_level_count; i++) {
				if (data->pcie_gen_power_saving.max <
						ps->performance_levels[i].pcie_gen)
					data->pcie_gen_power_saving.max =
							ps->performance_levels[i].pcie_gen;

				if (data->pcie_gen_power_saving.min >
						ps->performance_levels[i].pcie_gen)
					data->pcie_gen_power_saving.min =
							ps->performance_levels[i].pcie_gen;

				if (data->pcie_lane_power_saving.max <
						ps->performance_levels[i].pcie_lane)
					data->pcie_lane_power_saving.max =
							ps->performance_levels[i].pcie_lane;

				if (data->pcie_lane_power_saving.min >
						ps->performance_levels[i].pcie_lane)
					data->pcie_lane_power_saving.min =
							ps->performance_levels[i].pcie_lane;
			}
			break;
		default:
			break;
		}
	}
	return 0;
}

static int smu7_get_pp_table_entry(struct pp_hwmgr *hwmgr,
		unsigned long entry_index, struct pp_power_state *state)
{
	if (hwmgr->pp_table_version == PP_TABLE_V0)
		return smu7_get_pp_table_entry_v0(hwmgr, entry_index, state);
	else if (hwmgr->pp_table_version == PP_TABLE_V1)
		return smu7_get_pp_table_entry_v1(hwmgr, entry_index, state);

	return 0;
}

static int smu7_get_gpu_power(struct pp_hwmgr *hwmgr, u32 *query)
{
	int i;
	u32 tmp = 0;

	if (!query)
		return -EINVAL;

	smum_send_msg_to_smc_with_parameter(hwmgr, PPSMC_MSG_GetCurrPkgPwr, 0);
	tmp = cgs_read_register(hwmgr->device, mmSMC_MSG_ARG_0);
	*query = tmp;

	if (tmp != 0)
		return 0;

	smum_send_msg_to_smc(hwmgr, PPSMC_MSG_PmStatusLogStart);
	cgs_write_ind_register(hwmgr->device, CGS_IND_REG__SMC,
							ixSMU_PM_STATUS_94, 0);

	for (i = 0; i < 10; i++) {
		mdelay(1);
		smum_send_msg_to_smc(hwmgr, PPSMC_MSG_PmStatusLogSample);
		tmp = cgs_read_ind_register(hwmgr->device,
						CGS_IND_REG__SMC,
						ixSMU_PM_STATUS_94);
		if (tmp != 0)
			break;
	}
	*query = tmp;

	return 0;
}

static int smu7_read_sensor(struct pp_hwmgr *hwmgr, int idx,
			    void *value, int *size)
{
	uint32_t sclk, mclk, activity_percent;
	uint32_t offset, val_vid;
	struct smu7_hwmgr *data = (struct smu7_hwmgr *)(hwmgr->backend);

	/* size must be at least 4 bytes for all sensors */
	if (*size < 4)
		return -EINVAL;

	switch (idx) {
	case AMDGPU_PP_SENSOR_GFX_SCLK:
		smum_send_msg_to_smc(hwmgr, PPSMC_MSG_API_GetSclkFrequency);
		sclk = cgs_read_register(hwmgr->device, mmSMC_MSG_ARG_0);
		*((uint32_t *)value) = sclk;
		*size = 4;
		return 0;
	case AMDGPU_PP_SENSOR_GFX_MCLK:
		smum_send_msg_to_smc(hwmgr, PPSMC_MSG_API_GetMclkFrequency);
		mclk = cgs_read_register(hwmgr->device, mmSMC_MSG_ARG_0);
		*((uint32_t *)value) = mclk;
		*size = 4;
		return 0;
	case AMDGPU_PP_SENSOR_GPU_LOAD:
		offset = data->soft_regs_start + smum_get_offsetof(hwmgr,
								SMU_SoftRegisters,
								AverageGraphicsActivity);

		activity_percent = cgs_read_ind_register(hwmgr->device, CGS_IND_REG__SMC, offset);
		activity_percent += 0x80;
		activity_percent >>= 8;
		*((uint32_t *)value) = activity_percent > 100 ? 100 : activity_percent;
		*size = 4;
		return 0;
	case AMDGPU_PP_SENSOR_GPU_TEMP:
		*((uint32_t *)value) = smu7_thermal_get_temperature(hwmgr);
		*size = 4;
		return 0;
	case AMDGPU_PP_SENSOR_UVD_POWER:
		*((uint32_t *)value) = data->uvd_power_gated ? 0 : 1;
		*size = 4;
		return 0;
	case AMDGPU_PP_SENSOR_VCE_POWER:
		*((uint32_t *)value) = data->vce_power_gated ? 0 : 1;
		*size = 4;
		return 0;
	case AMDGPU_PP_SENSOR_GPU_POWER:
		return smu7_get_gpu_power(hwmgr, (uint32_t *)value);
	case AMDGPU_PP_SENSOR_VDDGFX:
		if ((data->vr_config & 0xff) == 0x2)
			val_vid = PHM_READ_INDIRECT_FIELD(hwmgr->device,
					CGS_IND_REG__SMC, PWR_SVI2_STATUS, PLANE2_VID);
		else
			val_vid = PHM_READ_INDIRECT_FIELD(hwmgr->device,
					CGS_IND_REG__SMC, PWR_SVI2_STATUS, PLANE1_VID);

		*((uint32_t *)value) = (uint32_t)convert_to_vddc(val_vid);
		return 0;
	default:
		return -EINVAL;
	}
}

static int smu7_find_dpm_states_clocks_in_dpm_table(struct pp_hwmgr *hwmgr, const void *input)
{
	const struct phm_set_power_state_input *states =
			(const struct phm_set_power_state_input *)input;
	const struct smu7_power_state *smu7_ps =
			cast_const_phw_smu7_power_state(states->pnew_state);
	struct smu7_hwmgr *data = (struct smu7_hwmgr *)(hwmgr->backend);
	struct smu7_single_dpm_table *sclk_table = &(data->dpm_table.sclk_table);
	uint32_t sclk = smu7_ps->performance_levels
			[smu7_ps->performance_level_count - 1].engine_clock;
	struct smu7_single_dpm_table *mclk_table = &(data->dpm_table.mclk_table);
	uint32_t mclk = smu7_ps->performance_levels
			[smu7_ps->performance_level_count - 1].memory_clock;
	struct PP_Clocks min_clocks = {0};
	uint32_t i;

	for (i = 0; i < sclk_table->count; i++) {
		if (sclk == sclk_table->dpm_levels[i].value)
			break;
	}

	if (i >= sclk_table->count)
		data->need_update_smu7_dpm_table |= DPMTABLE_OD_UPDATE_SCLK;
	else {
	/* TODO: Check SCLK in DAL's minimum clocks
	 * in case DeepSleep divider update is required.
	 */
		if (data->display_timing.min_clock_in_sr != min_clocks.engineClockInSR &&
			(min_clocks.engineClockInSR >= SMU7_MINIMUM_ENGINE_CLOCK ||
				data->display_timing.min_clock_in_sr >= SMU7_MINIMUM_ENGINE_CLOCK))
			data->need_update_smu7_dpm_table |= DPMTABLE_UPDATE_SCLK;
	}

	for (i = 0; i < mclk_table->count; i++) {
		if (mclk == mclk_table->dpm_levels[i].value)
			break;
	}

	if (i >= mclk_table->count)
		data->need_update_smu7_dpm_table |= DPMTABLE_OD_UPDATE_MCLK;


	if (data->display_timing.num_existing_displays != hwmgr->display_config->num_display)
		data->need_update_smu7_dpm_table |= DPMTABLE_UPDATE_MCLK;

	return 0;
}

static uint16_t smu7_get_maximum_link_speed(struct pp_hwmgr *hwmgr,
		const struct smu7_power_state *smu7_ps)
{
	uint32_t i;
	uint32_t sclk, max_sclk = 0;
	struct smu7_hwmgr *data = (struct smu7_hwmgr *)(hwmgr->backend);
	struct smu7_dpm_table *dpm_table = &data->dpm_table;

	for (i = 0; i < smu7_ps->performance_level_count; i++) {
		sclk = smu7_ps->performance_levels[i].engine_clock;
		if (max_sclk < sclk)
			max_sclk = sclk;
	}

	for (i = 0; i < dpm_table->sclk_table.count; i++) {
		if (dpm_table->sclk_table.dpm_levels[i].value == max_sclk)
			return (uint16_t) ((i >= dpm_table->pcie_speed_table.count) ?
					dpm_table->pcie_speed_table.dpm_levels
					[dpm_table->pcie_speed_table.count - 1].value :
					dpm_table->pcie_speed_table.dpm_levels[i].value);
	}

	return 0;
}

static int smu7_request_link_speed_change_before_state_change(
		struct pp_hwmgr *hwmgr, const void *input)
{
	const struct phm_set_power_state_input *states =
			(const struct phm_set_power_state_input *)input;
	struct smu7_hwmgr *data = (struct smu7_hwmgr *)(hwmgr->backend);
	const struct smu7_power_state *smu7_nps =
			cast_const_phw_smu7_power_state(states->pnew_state);
	const struct smu7_power_state *polaris10_cps =
			cast_const_phw_smu7_power_state(states->pcurrent_state);

	uint16_t target_link_speed = smu7_get_maximum_link_speed(hwmgr, smu7_nps);
	uint16_t current_link_speed;

	if (data->force_pcie_gen == PP_PCIEGenInvalid)
		current_link_speed = smu7_get_maximum_link_speed(hwmgr, polaris10_cps);
	else
		current_link_speed = data->force_pcie_gen;

	data->force_pcie_gen = PP_PCIEGenInvalid;
	data->pspp_notify_required = false;

	if (target_link_speed > current_link_speed) {
		switch (target_link_speed) {
#ifdef CONFIG_ACPI
		case PP_PCIEGen3:
			if (0 == amdgpu_acpi_pcie_performance_request(hwmgr->adev, PCIE_PERF_REQ_GEN3, false))
				break;
			data->force_pcie_gen = PP_PCIEGen2;
			if (current_link_speed == PP_PCIEGen2)
				break;
		case PP_PCIEGen2:
			if (0 == amdgpu_acpi_pcie_performance_request(hwmgr->adev, PCIE_PERF_REQ_GEN2, false))
				break;
#endif
		default:
			data->force_pcie_gen = smu7_get_current_pcie_speed(hwmgr);
			break;
		}
	} else {
		if (target_link_speed < current_link_speed)
			data->pspp_notify_required = true;
	}

	return 0;
}

static int smu7_freeze_sclk_mclk_dpm(struct pp_hwmgr *hwmgr)
{
	struct smu7_hwmgr *data = (struct smu7_hwmgr *)(hwmgr->backend);

	if (0 == data->need_update_smu7_dpm_table)
		return 0;

	if ((0 == data->sclk_dpm_key_disabled) &&
		(data->need_update_smu7_dpm_table &
			(DPMTABLE_OD_UPDATE_SCLK + DPMTABLE_UPDATE_SCLK))) {
		PP_ASSERT_WITH_CODE(true == smum_is_dpm_running(hwmgr),
				"Trying to freeze SCLK DPM when DPM is disabled",
				);
		PP_ASSERT_WITH_CODE(0 == smum_send_msg_to_smc(hwmgr,
				PPSMC_MSG_SCLKDPM_FreezeLevel),
				"Failed to freeze SCLK DPM during FreezeSclkMclkDPM Function!",
				return -EINVAL);
	}

	if ((0 == data->mclk_dpm_key_disabled) &&
		(data->need_update_smu7_dpm_table &
		 DPMTABLE_OD_UPDATE_MCLK)) {
		PP_ASSERT_WITH_CODE(true == smum_is_dpm_running(hwmgr),
				"Trying to freeze MCLK DPM when DPM is disabled",
				);
		PP_ASSERT_WITH_CODE(0 == smum_send_msg_to_smc(hwmgr,
				PPSMC_MSG_MCLKDPM_FreezeLevel),
				"Failed to freeze MCLK DPM during FreezeSclkMclkDPM Function!",
				return -EINVAL);
	}

	return 0;
}

static int smu7_populate_and_upload_sclk_mclk_dpm_levels(
		struct pp_hwmgr *hwmgr, const void *input)
{
	int result = 0;
	struct smu7_hwmgr *data = (struct smu7_hwmgr *)(hwmgr->backend);
	struct smu7_dpm_table *dpm_table = &data->dpm_table;
	uint32_t count;
	struct smu7_odn_dpm_table *odn_table = &(data->odn_dpm_table);
	struct phm_odn_clock_levels *odn_sclk_table = &(odn_table->odn_core_clock_dpm_levels);
	struct phm_odn_clock_levels *odn_mclk_table = &(odn_table->odn_memory_clock_dpm_levels);

	if (0 == data->need_update_smu7_dpm_table)
		return 0;

	if (hwmgr->od_enabled && data->need_update_smu7_dpm_table & DPMTABLE_OD_UPDATE_SCLK) {
		for (count = 0; count < dpm_table->sclk_table.count; count++) {
			dpm_table->sclk_table.dpm_levels[count].enabled = odn_sclk_table->entries[count].enabled;
			dpm_table->sclk_table.dpm_levels[count].value = odn_sclk_table->entries[count].clock;
		}
	}

	if (hwmgr->od_enabled && data->need_update_smu7_dpm_table & DPMTABLE_OD_UPDATE_MCLK) {
		for (count = 0; count < dpm_table->mclk_table.count; count++) {
			dpm_table->mclk_table.dpm_levels[count].enabled = odn_mclk_table->entries[count].enabled;
			dpm_table->mclk_table.dpm_levels[count].value = odn_mclk_table->entries[count].clock;
		}
	}

	if (data->need_update_smu7_dpm_table &
			(DPMTABLE_OD_UPDATE_SCLK + DPMTABLE_UPDATE_SCLK)) {
		result = smum_populate_all_graphic_levels(hwmgr);
		PP_ASSERT_WITH_CODE((0 == result),
				"Failed to populate SCLK during PopulateNewDPMClocksStates Function!",
				return result);
	}

	if (data->need_update_smu7_dpm_table &
			(DPMTABLE_OD_UPDATE_MCLK + DPMTABLE_UPDATE_MCLK)) {
		/*populate MCLK dpm table to SMU7 */
		result = smum_populate_all_memory_levels(hwmgr);
		PP_ASSERT_WITH_CODE((0 == result),
				"Failed to populate MCLK during PopulateNewDPMClocksStates Function!",
				return result);
	}

	return result;
}

static int smu7_trim_single_dpm_states(struct pp_hwmgr *hwmgr,
			  struct smu7_single_dpm_table *dpm_table,
			uint32_t low_limit, uint32_t high_limit)
{
	uint32_t i;

	for (i = 0; i < dpm_table->count; i++) {
		if ((dpm_table->dpm_levels[i].value < low_limit)
		|| (dpm_table->dpm_levels[i].value > high_limit))
			dpm_table->dpm_levels[i].enabled = false;
		else
			dpm_table->dpm_levels[i].enabled = true;
	}

	return 0;
}

static int smu7_trim_dpm_states(struct pp_hwmgr *hwmgr,
		const struct smu7_power_state *smu7_ps)
{
	struct smu7_hwmgr *data = (struct smu7_hwmgr *)(hwmgr->backend);
	uint32_t high_limit_count;

	PP_ASSERT_WITH_CODE((smu7_ps->performance_level_count >= 1),
			"power state did not have any performance level",
			return -EINVAL);

	high_limit_count = (1 == smu7_ps->performance_level_count) ? 0 : 1;

	smu7_trim_single_dpm_states(hwmgr,
			&(data->dpm_table.sclk_table),
			smu7_ps->performance_levels[0].engine_clock,
			smu7_ps->performance_levels[high_limit_count].engine_clock);

	smu7_trim_single_dpm_states(hwmgr,
			&(data->dpm_table.mclk_table),
			smu7_ps->performance_levels[0].memory_clock,
			smu7_ps->performance_levels[high_limit_count].memory_clock);

	return 0;
}

static int smu7_generate_dpm_level_enable_mask(
		struct pp_hwmgr *hwmgr, const void *input)
{
	int result;
	const struct phm_set_power_state_input *states =
			(const struct phm_set_power_state_input *)input;
	struct smu7_hwmgr *data = (struct smu7_hwmgr *)(hwmgr->backend);
	const struct smu7_power_state *smu7_ps =
			cast_const_phw_smu7_power_state(states->pnew_state);

	result = smu7_trim_dpm_states(hwmgr, smu7_ps);
	if (result)
		return result;

	data->dpm_level_enable_mask.sclk_dpm_enable_mask =
			phm_get_dpm_level_enable_mask_value(&data->dpm_table.sclk_table);
	data->dpm_level_enable_mask.mclk_dpm_enable_mask =
			phm_get_dpm_level_enable_mask_value(&data->dpm_table.mclk_table);
	data->dpm_level_enable_mask.pcie_dpm_enable_mask =
			phm_get_dpm_level_enable_mask_value(&data->dpm_table.pcie_speed_table);

	return 0;
}

static int smu7_unfreeze_sclk_mclk_dpm(struct pp_hwmgr *hwmgr)
{
	struct smu7_hwmgr *data = (struct smu7_hwmgr *)(hwmgr->backend);

	if (0 == data->need_update_smu7_dpm_table)
		return 0;

	if ((0 == data->sclk_dpm_key_disabled) &&
		(data->need_update_smu7_dpm_table &
		(DPMTABLE_OD_UPDATE_SCLK + DPMTABLE_UPDATE_SCLK))) {

		PP_ASSERT_WITH_CODE(true == smum_is_dpm_running(hwmgr),
				"Trying to Unfreeze SCLK DPM when DPM is disabled",
				);
		PP_ASSERT_WITH_CODE(0 == smum_send_msg_to_smc(hwmgr,
				PPSMC_MSG_SCLKDPM_UnfreezeLevel),
			"Failed to unfreeze SCLK DPM during UnFreezeSclkMclkDPM Function!",
			return -EINVAL);
	}

	if ((0 == data->mclk_dpm_key_disabled) &&
		(data->need_update_smu7_dpm_table & DPMTABLE_OD_UPDATE_MCLK)) {

		PP_ASSERT_WITH_CODE(true == smum_is_dpm_running(hwmgr),
				"Trying to Unfreeze MCLK DPM when DPM is disabled",
				);
		PP_ASSERT_WITH_CODE(0 == smum_send_msg_to_smc(hwmgr,
				PPSMC_MSG_MCLKDPM_UnfreezeLevel),
		    "Failed to unfreeze MCLK DPM during UnFreezeSclkMclkDPM Function!",
		    return -EINVAL);
	}

	data->need_update_smu7_dpm_table &= DPMTABLE_OD_UPDATE_VDDC;

	return 0;
}

static int smu7_notify_link_speed_change_after_state_change(
		struct pp_hwmgr *hwmgr, const void *input)
{
	const struct phm_set_power_state_input *states =
			(const struct phm_set_power_state_input *)input;
	struct smu7_hwmgr *data = (struct smu7_hwmgr *)(hwmgr->backend);
	const struct smu7_power_state *smu7_ps =
			cast_const_phw_smu7_power_state(states->pnew_state);
	uint16_t target_link_speed = smu7_get_maximum_link_speed(hwmgr, smu7_ps);
	uint8_t  request;

	if (data->pspp_notify_required) {
		if (target_link_speed == PP_PCIEGen3)
			request = PCIE_PERF_REQ_GEN3;
		else if (target_link_speed == PP_PCIEGen2)
			request = PCIE_PERF_REQ_GEN2;
		else
			request = PCIE_PERF_REQ_GEN1;

		if (request == PCIE_PERF_REQ_GEN1 &&
				smu7_get_current_pcie_speed(hwmgr) > 0)
			return 0;

#ifdef CONFIG_ACPI
		if (amdgpu_acpi_pcie_performance_request(hwmgr->adev, request, false)) {
			if (PP_PCIEGen2 == target_link_speed)
				pr_info("PSPP request to switch to Gen2 from Gen3 Failed!");
			else
				pr_info("PSPP request to switch to Gen1 from Gen2 Failed!");
		}
#endif
	}

	return 0;
}

static int smu7_notify_smc_display(struct pp_hwmgr *hwmgr)
{
	struct smu7_hwmgr *data = (struct smu7_hwmgr *)(hwmgr->backend);

	if (hwmgr->feature_mask & PP_VBI_TIME_SUPPORT_MASK) {
		if (hwmgr->chip_id == CHIP_VEGAM)
			smum_send_msg_to_smc_with_parameter(hwmgr,
					(PPSMC_Msg)PPSMC_MSG_SetVBITimeout_VEGAM, data->frame_time_x2);
		else
			smum_send_msg_to_smc_with_parameter(hwmgr,
					(PPSMC_Msg)PPSMC_MSG_SetVBITimeout, data->frame_time_x2);
	}
	return (smum_send_msg_to_smc(hwmgr, (PPSMC_Msg)PPSMC_HasDisplay) == 0) ?  0 : -EINVAL;
}

static int smu7_set_power_state_tasks(struct pp_hwmgr *hwmgr, const void *input)
{
	int tmp_result, result = 0;
	struct smu7_hwmgr *data = (struct smu7_hwmgr *)(hwmgr->backend);

	tmp_result = smu7_find_dpm_states_clocks_in_dpm_table(hwmgr, input);
	PP_ASSERT_WITH_CODE((0 == tmp_result),
			"Failed to find DPM states clocks in DPM table!",
			result = tmp_result);

	if (phm_cap_enabled(hwmgr->platform_descriptor.platformCaps,
			PHM_PlatformCaps_PCIEPerformanceRequest)) {
		tmp_result =
			smu7_request_link_speed_change_before_state_change(hwmgr, input);
		PP_ASSERT_WITH_CODE((0 == tmp_result),
				"Failed to request link speed change before state change!",
				result = tmp_result);
	}

	tmp_result = smu7_freeze_sclk_mclk_dpm(hwmgr);
	PP_ASSERT_WITH_CODE((0 == tmp_result),
			"Failed to freeze SCLK MCLK DPM!", result = tmp_result);

	tmp_result = smu7_populate_and_upload_sclk_mclk_dpm_levels(hwmgr, input);
	PP_ASSERT_WITH_CODE((0 == tmp_result),
			"Failed to populate and upload SCLK MCLK DPM levels!",
			result = tmp_result);

	tmp_result = smu7_update_avfs(hwmgr);
	PP_ASSERT_WITH_CODE((0 == tmp_result),
			"Failed to update avfs voltages!",
			result = tmp_result);

	tmp_result = smu7_generate_dpm_level_enable_mask(hwmgr, input);
	PP_ASSERT_WITH_CODE((0 == tmp_result),
			"Failed to generate DPM level enabled mask!",
			result = tmp_result);

	tmp_result = smum_update_sclk_threshold(hwmgr);
	PP_ASSERT_WITH_CODE((0 == tmp_result),
			"Failed to update SCLK threshold!",
			result = tmp_result);

	tmp_result = smu7_notify_smc_display(hwmgr);
	PP_ASSERT_WITH_CODE((0 == tmp_result),
			"Failed to notify smc display settings!",
			result = tmp_result);

	tmp_result = smu7_unfreeze_sclk_mclk_dpm(hwmgr);
	PP_ASSERT_WITH_CODE((0 == tmp_result),
			"Failed to unfreeze SCLK MCLK DPM!",
			result = tmp_result);

	tmp_result = smu7_upload_dpm_level_enable_mask(hwmgr);
	PP_ASSERT_WITH_CODE((0 == tmp_result),
			"Failed to upload DPM level enabled mask!",
			result = tmp_result);

	if (phm_cap_enabled(hwmgr->platform_descriptor.platformCaps,
			PHM_PlatformCaps_PCIEPerformanceRequest)) {
		tmp_result =
			smu7_notify_link_speed_change_after_state_change(hwmgr, input);
		PP_ASSERT_WITH_CODE((0 == tmp_result),
				"Failed to notify link speed change after state change!",
				result = tmp_result);
	}
	data->apply_optimized_settings = false;
	return result;
}

static int smu7_set_max_fan_pwm_output(struct pp_hwmgr *hwmgr, uint16_t us_max_fan_pwm)
{
	hwmgr->thermal_controller.
	advanceFanControlParameters.usMaxFanPWM = us_max_fan_pwm;

	return smum_send_msg_to_smc_with_parameter(hwmgr,
			PPSMC_MSG_SetFanPwmMax, us_max_fan_pwm);
}

static int
smu7_notify_smc_display_change(struct pp_hwmgr *hwmgr, bool has_display)
{
	PPSMC_Msg msg = has_display ? (PPSMC_Msg)PPSMC_HasDisplay : (PPSMC_Msg)PPSMC_NoDisplay;

	return (smum_send_msg_to_smc(hwmgr, msg) == 0) ?  0 : -1;
}

static int
smu7_notify_smc_display_config_after_ps_adjustment(struct pp_hwmgr *hwmgr)
{
	if (hwmgr->display_config->num_display > 1 &&
			!hwmgr->display_config->multi_monitor_in_sync)
		smu7_notify_smc_display_change(hwmgr, false);

	return 0;
}

/**
* Programs the display gap
*
* @param    hwmgr  the address of the powerplay hardware manager.
* @return   always OK
*/
static int smu7_program_display_gap(struct pp_hwmgr *hwmgr)
{
	struct smu7_hwmgr *data = (struct smu7_hwmgr *)(hwmgr->backend);
	uint32_t display_gap = cgs_read_ind_register(hwmgr->device, CGS_IND_REG__SMC, ixCG_DISPLAY_GAP_CNTL);
	uint32_t display_gap2;
	uint32_t pre_vbi_time_in_us;
	uint32_t frame_time_in_us;
	uint32_t ref_clock, refresh_rate;

	display_gap = PHM_SET_FIELD(display_gap, CG_DISPLAY_GAP_CNTL, DISP_GAP, (hwmgr->display_config->num_display > 0) ? DISPLAY_GAP_VBLANK_OR_WM : DISPLAY_GAP_IGNORE);
	cgs_write_ind_register(hwmgr->device, CGS_IND_REG__SMC, ixCG_DISPLAY_GAP_CNTL, display_gap);

	ref_clock =  amdgpu_asic_get_xclk((struct amdgpu_device *)hwmgr->adev);
	refresh_rate = hwmgr->display_config->vrefresh;

	if (0 == refresh_rate)
		refresh_rate = 60;

	frame_time_in_us = 1000000 / refresh_rate;

	pre_vbi_time_in_us = frame_time_in_us - 200 - hwmgr->display_config->min_vblank_time;

	data->frame_time_x2 = frame_time_in_us * 2 / 100;

	display_gap2 = pre_vbi_time_in_us * (ref_clock / 100);

	cgs_write_ind_register(hwmgr->device, CGS_IND_REG__SMC, ixCG_DISPLAY_GAP_CNTL2, display_gap2);

	cgs_write_ind_register(hwmgr->device, CGS_IND_REG__SMC,
			data->soft_regs_start + smum_get_offsetof(hwmgr,
							SMU_SoftRegisters,
							PreVBlankGap), 0x64);

	cgs_write_ind_register(hwmgr->device, CGS_IND_REG__SMC,
			data->soft_regs_start + smum_get_offsetof(hwmgr,
							SMU_SoftRegisters,
							VBlankTimeout),
					(frame_time_in_us - pre_vbi_time_in_us));

	return 0;
}

static int smu7_display_configuration_changed_task(struct pp_hwmgr *hwmgr)
{
	return smu7_program_display_gap(hwmgr);
}

/**
*  Set maximum target operating fan output RPM
*
* @param    hwmgr:  the address of the powerplay hardware manager.
* @param    usMaxFanRpm:  max operating fan RPM value.
* @return   The response that came from the SMC.
*/
static int smu7_set_max_fan_rpm_output(struct pp_hwmgr *hwmgr, uint16_t us_max_fan_rpm)
{
	hwmgr->thermal_controller.
	advanceFanControlParameters.usMaxFanRPM = us_max_fan_rpm;

	return smum_send_msg_to_smc_with_parameter(hwmgr,
			PPSMC_MSG_SetFanRpmMax, us_max_fan_rpm);
}

static const struct amdgpu_irq_src_funcs smu7_irq_funcs = {
	.process = phm_irq_process,
};

static int smu7_register_irq_handlers(struct pp_hwmgr *hwmgr)
{
	struct amdgpu_irq_src *source =
		kzalloc(sizeof(struct amdgpu_irq_src), GFP_KERNEL);

	if (!source)
		return -ENOMEM;

	source->funcs = &smu7_irq_funcs;

	amdgpu_irq_add_id((struct amdgpu_device *)(hwmgr->adev),
			AMDGPU_IH_CLIENTID_LEGACY,
			230,
			source);
	amdgpu_irq_add_id((struct amdgpu_device *)(hwmgr->adev),
			AMDGPU_IH_CLIENTID_LEGACY,
			231,
			source);

	/* Register CTF(GPIO_19) interrupt */
	amdgpu_irq_add_id((struct amdgpu_device *)(hwmgr->adev),
			AMDGPU_IH_CLIENTID_LEGACY,
			83,
			source);

	return 0;
}

static bool
smu7_check_smc_update_required_for_display_configuration(struct pp_hwmgr *hwmgr)
{
	struct smu7_hwmgr *data = (struct smu7_hwmgr *)(hwmgr->backend);
	bool is_update_required = false;

	if (data->display_timing.num_existing_displays != hwmgr->display_config->num_display)
		is_update_required = true;

	if (phm_cap_enabled(hwmgr->platform_descriptor.platformCaps, PHM_PlatformCaps_SclkDeepSleep)) {
		if (data->display_timing.min_clock_in_sr != hwmgr->display_config->min_core_set_clock_in_sr &&
			(data->display_timing.min_clock_in_sr >= SMU7_MINIMUM_ENGINE_CLOCK ||
			hwmgr->display_config->min_core_set_clock_in_sr >= SMU7_MINIMUM_ENGINE_CLOCK))
			is_update_required = true;
	}
	return is_update_required;
}

static inline bool smu7_are_power_levels_equal(const struct smu7_performance_level *pl1,
							   const struct smu7_performance_level *pl2)
{
	return ((pl1->memory_clock == pl2->memory_clock) &&
		  (pl1->engine_clock == pl2->engine_clock) &&
		  (pl1->pcie_gen == pl2->pcie_gen) &&
		  (pl1->pcie_lane == pl2->pcie_lane));
}

static int smu7_check_states_equal(struct pp_hwmgr *hwmgr,
		const struct pp_hw_power_state *pstate1,
		const struct pp_hw_power_state *pstate2, bool *equal)
{
	const struct smu7_power_state *psa;
	const struct smu7_power_state *psb;
	int i;
	struct smu7_hwmgr *data = (struct smu7_hwmgr *)(hwmgr->backend);

	if (pstate1 == NULL || pstate2 == NULL || equal == NULL)
		return -EINVAL;

	psa = cast_const_phw_smu7_power_state(pstate1);
	psb = cast_const_phw_smu7_power_state(pstate2);
	/* If the two states don't even have the same number of performance levels they cannot be the same state. */
	if (psa->performance_level_count != psb->performance_level_count) {
		*equal = false;
		return 0;
	}

	for (i = 0; i < psa->performance_level_count; i++) {
		if (!smu7_are_power_levels_equal(&(psa->performance_levels[i]), &(psb->performance_levels[i]))) {
			/* If we have found even one performance level pair that is different the states are different. */
			*equal = false;
			return 0;
		}
	}

	/* If all performance levels are the same try to use the UVD clocks to break the tie.*/
	*equal = ((psa->uvd_clks.vclk == psb->uvd_clks.vclk) && (psa->uvd_clks.dclk == psb->uvd_clks.dclk));
	*equal &= ((psa->vce_clks.evclk == psb->vce_clks.evclk) && (psa->vce_clks.ecclk == psb->vce_clks.ecclk));
	*equal &= (psa->sclk_threshold == psb->sclk_threshold);
	/* For OD call, set value based on flag */
	*equal &= !(data->need_update_smu7_dpm_table & (DPMTABLE_OD_UPDATE_SCLK |
							DPMTABLE_OD_UPDATE_MCLK |
							DPMTABLE_OD_UPDATE_VDDC));

	return 0;
}

static int smu7_check_mc_firmware(struct pp_hwmgr *hwmgr)
{
	struct smu7_hwmgr *data = (struct smu7_hwmgr *)(hwmgr->backend);

	uint32_t vbios_version;
	uint32_t tmp;

	/* Read MC indirect register offset 0x9F bits [3:0] to see
	 * if VBIOS has already loaded a full version of MC ucode
	 * or not.
	 */

	smu7_get_mc_microcode_version(hwmgr);
	vbios_version = hwmgr->microcode_version_info.MC & 0xf;

	data->need_long_memory_training = false;

	cgs_write_register(hwmgr->device, mmMC_SEQ_IO_DEBUG_INDEX,
							ixMC_IO_DEBUG_UP_13);
	tmp = cgs_read_register(hwmgr->device, mmMC_SEQ_IO_DEBUG_DATA);

	if (tmp & (1 << 23)) {
		data->mem_latency_high = MEM_LATENCY_HIGH;
		data->mem_latency_low = MEM_LATENCY_LOW;
	} else {
		data->mem_latency_high = 330;
		data->mem_latency_low = 330;
	}

	return 0;
}

static int smu7_read_clock_registers(struct pp_hwmgr *hwmgr)
{
	struct smu7_hwmgr *data = (struct smu7_hwmgr *)(hwmgr->backend);

	data->clock_registers.vCG_SPLL_FUNC_CNTL         =
		cgs_read_ind_register(hwmgr->device, CGS_IND_REG__SMC, ixCG_SPLL_FUNC_CNTL);
	data->clock_registers.vCG_SPLL_FUNC_CNTL_2       =
		cgs_read_ind_register(hwmgr->device, CGS_IND_REG__SMC, ixCG_SPLL_FUNC_CNTL_2);
	data->clock_registers.vCG_SPLL_FUNC_CNTL_3       =
		cgs_read_ind_register(hwmgr->device, CGS_IND_REG__SMC, ixCG_SPLL_FUNC_CNTL_3);
	data->clock_registers.vCG_SPLL_FUNC_CNTL_4       =
		cgs_read_ind_register(hwmgr->device, CGS_IND_REG__SMC, ixCG_SPLL_FUNC_CNTL_4);
	data->clock_registers.vCG_SPLL_SPREAD_SPECTRUM   =
		cgs_read_ind_register(hwmgr->device, CGS_IND_REG__SMC, ixCG_SPLL_SPREAD_SPECTRUM);
	data->clock_registers.vCG_SPLL_SPREAD_SPECTRUM_2 =
		cgs_read_ind_register(hwmgr->device, CGS_IND_REG__SMC, ixCG_SPLL_SPREAD_SPECTRUM_2);
	data->clock_registers.vDLL_CNTL                  =
		cgs_read_register(hwmgr->device, mmDLL_CNTL);
	data->clock_registers.vMCLK_PWRMGT_CNTL          =
		cgs_read_register(hwmgr->device, mmMCLK_PWRMGT_CNTL);
	data->clock_registers.vMPLL_AD_FUNC_CNTL         =
		cgs_read_register(hwmgr->device, mmMPLL_AD_FUNC_CNTL);
	data->clock_registers.vMPLL_DQ_FUNC_CNTL         =
		cgs_read_register(hwmgr->device, mmMPLL_DQ_FUNC_CNTL);
	data->clock_registers.vMPLL_FUNC_CNTL            =
		cgs_read_register(hwmgr->device, mmMPLL_FUNC_CNTL);
	data->clock_registers.vMPLL_FUNC_CNTL_1          =
		cgs_read_register(hwmgr->device, mmMPLL_FUNC_CNTL_1);
	data->clock_registers.vMPLL_FUNC_CNTL_2          =
		cgs_read_register(hwmgr->device, mmMPLL_FUNC_CNTL_2);
	data->clock_registers.vMPLL_SS1                  =
		cgs_read_register(hwmgr->device, mmMPLL_SS1);
	data->clock_registers.vMPLL_SS2                  =
		cgs_read_register(hwmgr->device, mmMPLL_SS2);
	return 0;

}

/**
 * Find out if memory is GDDR5.
 *
 * @param    hwmgr  the address of the powerplay hardware manager.
 * @return   always 0
 */
static int smu7_get_memory_type(struct pp_hwmgr *hwmgr)
{
	struct smu7_hwmgr *data = (struct smu7_hwmgr *)(hwmgr->backend);
	struct amdgpu_device *adev = hwmgr->adev;

	data->is_memory_gddr5 = (adev->gmc.vram_type == AMDGPU_VRAM_TYPE_GDDR5);

	return 0;
}

/**
 * Enables Dynamic Power Management by SMC
 *
 * @param    hwmgr  the address of the powerplay hardware manager.
 * @return   always 0
 */
static int smu7_enable_acpi_power_management(struct pp_hwmgr *hwmgr)
{
	PHM_WRITE_INDIRECT_FIELD(hwmgr->device, CGS_IND_REG__SMC,
			GENERAL_PWRMGT, STATIC_PM_EN, 1);

	return 0;
}

/**
 * Initialize PowerGating States for different engines
 *
 * @param    hwmgr  the address of the powerplay hardware manager.
 * @return   always 0
 */
static int smu7_init_power_gate_state(struct pp_hwmgr *hwmgr)
{
	struct smu7_hwmgr *data = (struct smu7_hwmgr *)(hwmgr->backend);

	data->uvd_power_gated = false;
	data->vce_power_gated = false;
	data->samu_power_gated = false;

	return 0;
}

static int smu7_init_sclk_threshold(struct pp_hwmgr *hwmgr)
{
	struct smu7_hwmgr *data = (struct smu7_hwmgr *)(hwmgr->backend);

	data->low_sclk_interrupt_threshold = 0;
	return 0;
}

static int smu7_setup_asic_task(struct pp_hwmgr *hwmgr)
{
	int tmp_result, result = 0;

	smu7_check_mc_firmware(hwmgr);

	tmp_result = smu7_read_clock_registers(hwmgr);
	PP_ASSERT_WITH_CODE((0 == tmp_result),
			"Failed to read clock registers!", result = tmp_result);

	tmp_result = smu7_get_memory_type(hwmgr);
	PP_ASSERT_WITH_CODE((0 == tmp_result),
			"Failed to get memory type!", result = tmp_result);

	tmp_result = smu7_enable_acpi_power_management(hwmgr);
	PP_ASSERT_WITH_CODE((0 == tmp_result),
			"Failed to enable ACPI power management!", result = tmp_result);

	tmp_result = smu7_init_power_gate_state(hwmgr);
	PP_ASSERT_WITH_CODE((0 == tmp_result),
			"Failed to init power gate state!", result = tmp_result);

	tmp_result = smu7_get_mc_microcode_version(hwmgr);
	PP_ASSERT_WITH_CODE((0 == tmp_result),
			"Failed to get MC microcode version!", result = tmp_result);

	tmp_result = smu7_init_sclk_threshold(hwmgr);
	PP_ASSERT_WITH_CODE((0 == tmp_result),
			"Failed to init sclk threshold!", result = tmp_result);

	return result;
}

static int smu7_force_clock_level(struct pp_hwmgr *hwmgr,
		enum pp_clock_type type, uint32_t mask)
{
	struct smu7_hwmgr *data = (struct smu7_hwmgr *)(hwmgr->backend);

	if (mask == 0)
		return -EINVAL;

	switch (type) {
	case PP_SCLK:
		if (!data->sclk_dpm_key_disabled)
			smum_send_msg_to_smc_with_parameter(hwmgr,
					PPSMC_MSG_SCLKDPM_SetEnabledMask,
					data->dpm_level_enable_mask.sclk_dpm_enable_mask & mask);
		break;
	case PP_MCLK:
		if (!data->mclk_dpm_key_disabled)
			smum_send_msg_to_smc_with_parameter(hwmgr,
					PPSMC_MSG_MCLKDPM_SetEnabledMask,
					data->dpm_level_enable_mask.mclk_dpm_enable_mask & mask);
		break;
	case PP_PCIE:
	{
		uint32_t tmp = mask & data->dpm_level_enable_mask.pcie_dpm_enable_mask;

		if (!data->pcie_dpm_key_disabled) {
			if (fls(tmp) != ffs(tmp))
				smum_send_msg_to_smc(hwmgr, PPSMC_MSG_PCIeDPM_UnForceLevel);
			else
				smum_send_msg_to_smc_with_parameter(hwmgr,
					PPSMC_MSG_PCIeDPM_ForceLevel,
					fls(tmp) - 1);
		}
		break;
	}
	default:
		break;
	}

	return 0;
}

static int smu7_print_clock_levels(struct pp_hwmgr *hwmgr,
		enum pp_clock_type type, char *buf)
{
	struct smu7_hwmgr *data = (struct smu7_hwmgr *)(hwmgr->backend);
	struct smu7_single_dpm_table *sclk_table = &(data->dpm_table.sclk_table);
	struct smu7_single_dpm_table *mclk_table = &(data->dpm_table.mclk_table);
	struct smu7_single_dpm_table *pcie_table = &(data->dpm_table.pcie_speed_table);
	struct smu7_odn_dpm_table *odn_table = &(data->odn_dpm_table);
	struct phm_odn_clock_levels *odn_sclk_table = &(odn_table->odn_core_clock_dpm_levels);
	struct phm_odn_clock_levels *odn_mclk_table = &(odn_table->odn_memory_clock_dpm_levels);
	int i, now, size = 0;
	uint32_t clock, pcie_speed;

	switch (type) {
	case PP_SCLK:
		smum_send_msg_to_smc(hwmgr, PPSMC_MSG_API_GetSclkFrequency);
		clock = cgs_read_register(hwmgr->device, mmSMC_MSG_ARG_0);

		for (i = 0; i < sclk_table->count; i++) {
			if (clock > sclk_table->dpm_levels[i].value)
				continue;
			break;
		}
		now = i;

		for (i = 0; i < sclk_table->count; i++)
			size += sprintf(buf + size, "%d: %uMhz %s\n",
					i, sclk_table->dpm_levels[i].value / 100,
					(i == now) ? "*" : "");
		break;
	case PP_MCLK:
		smum_send_msg_to_smc(hwmgr, PPSMC_MSG_API_GetMclkFrequency);
		clock = cgs_read_register(hwmgr->device, mmSMC_MSG_ARG_0);

		for (i = 0; i < mclk_table->count; i++) {
			if (clock > mclk_table->dpm_levels[i].value)
				continue;
			break;
		}
		now = i;

		for (i = 0; i < mclk_table->count; i++)
			size += sprintf(buf + size, "%d: %uMhz %s\n",
					i, mclk_table->dpm_levels[i].value / 100,
					(i == now) ? "*" : "");
		break;
	case PP_PCIE:
		pcie_speed = smu7_get_current_pcie_speed(hwmgr);
		for (i = 0; i < pcie_table->count; i++) {
			if (pcie_speed != pcie_table->dpm_levels[i].value)
				continue;
			break;
		}
		now = i;

		for (i = 0; i < pcie_table->count; i++)
			size += sprintf(buf + size, "%d: %s %s\n", i,
					(pcie_table->dpm_levels[i].value == 0) ? "2.5GT/s, x8" :
					(pcie_table->dpm_levels[i].value == 1) ? "5.0GT/s, x16" :
					(pcie_table->dpm_levels[i].value == 2) ? "8.0GT/s, x16" : "",
					(i == now) ? "*" : "");
		break;
	case OD_SCLK:
		if (hwmgr->od_enabled) {
			size = sprintf(buf, "%s:\n", "OD_SCLK");
			for (i = 0; i < odn_sclk_table->num_of_pl; i++)
				size += sprintf(buf + size, "%d: %10uMHz %10umV\n",
					i, odn_sclk_table->entries[i].clock/100,
					odn_sclk_table->entries[i].vddc);
		}
		break;
	case OD_MCLK:
		if (hwmgr->od_enabled) {
			size = sprintf(buf, "%s:\n", "OD_MCLK");
			for (i = 0; i < odn_mclk_table->num_of_pl; i++)
				size += sprintf(buf + size, "%d: %10uMHz %10umV\n",
					i, odn_mclk_table->entries[i].clock/100,
					odn_mclk_table->entries[i].vddc);
		}
		break;
	case OD_RANGE:
		if (hwmgr->od_enabled) {
			size = sprintf(buf, "%s:\n", "OD_RANGE");
			size += sprintf(buf + size, "SCLK: %7uMHz %10uMHz\n",
				data->golden_dpm_table.sclk_table.dpm_levels[0].value/100,
				hwmgr->platform_descriptor.overdriveLimit.engineClock/100);
			size += sprintf(buf + size, "MCLK: %7uMHz %10uMHz\n",
				data->golden_dpm_table.mclk_table.dpm_levels[0].value/100,
				hwmgr->platform_descriptor.overdriveLimit.memoryClock/100);
			size += sprintf(buf + size, "VDDC: %7umV %11umV\n",
				data->odn_dpm_table.min_vddc,
				data->odn_dpm_table.max_vddc);
		}
		break;
	default:
		break;
	}
	return size;
}

static void smu7_set_fan_control_mode(struct pp_hwmgr *hwmgr, uint32_t mode)
{
	switch (mode) {
	case AMD_FAN_CTRL_NONE:
		smu7_fan_ctrl_set_fan_speed_percent(hwmgr, 100);
		break;
	case AMD_FAN_CTRL_MANUAL:
		if (phm_cap_enabled(hwmgr->platform_descriptor.platformCaps,
			PHM_PlatformCaps_MicrocodeFanControl))
			smu7_fan_ctrl_stop_smc_fan_control(hwmgr);
		break;
	case AMD_FAN_CTRL_AUTO:
		if (!smu7_fan_ctrl_set_static_mode(hwmgr, mode))
			smu7_fan_ctrl_start_smc_fan_control(hwmgr);
		break;
	default:
		break;
	}
}

static uint32_t smu7_get_fan_control_mode(struct pp_hwmgr *hwmgr)
{
	return hwmgr->fan_ctrl_enabled ? AMD_FAN_CTRL_AUTO : AMD_FAN_CTRL_MANUAL;
}

static int smu7_get_sclk_od(struct pp_hwmgr *hwmgr)
{
	struct smu7_hwmgr *data = (struct smu7_hwmgr *)(hwmgr->backend);
	struct smu7_single_dpm_table *sclk_table = &(data->dpm_table.sclk_table);
	struct smu7_single_dpm_table *golden_sclk_table =
			&(data->golden_dpm_table.sclk_table);
	int value;

	value = (sclk_table->dpm_levels[sclk_table->count - 1].value -
			golden_sclk_table->dpm_levels[golden_sclk_table->count - 1].value) *
			100 /
			golden_sclk_table->dpm_levels[golden_sclk_table->count - 1].value;

	return value;
}

static int smu7_set_sclk_od(struct pp_hwmgr *hwmgr, uint32_t value)
{
	struct smu7_hwmgr *data = (struct smu7_hwmgr *)(hwmgr->backend);
	struct smu7_single_dpm_table *golden_sclk_table =
			&(data->golden_dpm_table.sclk_table);
	struct pp_power_state  *ps;
	struct smu7_power_state  *smu7_ps;

	if (value > 20)
		value = 20;

	ps = hwmgr->request_ps;

	if (ps == NULL)
		return -EINVAL;

	smu7_ps = cast_phw_smu7_power_state(&ps->hardware);

	smu7_ps->performance_levels[smu7_ps->performance_level_count - 1].engine_clock =
			golden_sclk_table->dpm_levels[golden_sclk_table->count - 1].value *
			value / 100 +
			golden_sclk_table->dpm_levels[golden_sclk_table->count - 1].value;

	return 0;
}

static int smu7_get_mclk_od(struct pp_hwmgr *hwmgr)
{
	struct smu7_hwmgr *data = (struct smu7_hwmgr *)(hwmgr->backend);
	struct smu7_single_dpm_table *mclk_table = &(data->dpm_table.mclk_table);
	struct smu7_single_dpm_table *golden_mclk_table =
			&(data->golden_dpm_table.mclk_table);
	int value;

	value = (mclk_table->dpm_levels[mclk_table->count - 1].value -
			golden_mclk_table->dpm_levels[golden_mclk_table->count - 1].value) *
			100 /
			golden_mclk_table->dpm_levels[golden_mclk_table->count - 1].value;

	return value;
}

static int smu7_set_mclk_od(struct pp_hwmgr *hwmgr, uint32_t value)
{
	struct smu7_hwmgr *data = (struct smu7_hwmgr *)(hwmgr->backend);
	struct smu7_single_dpm_table *golden_mclk_table =
			&(data->golden_dpm_table.mclk_table);
	struct pp_power_state  *ps;
	struct smu7_power_state  *smu7_ps;

	if (value > 20)
		value = 20;

	ps = hwmgr->request_ps;

	if (ps == NULL)
		return -EINVAL;

	smu7_ps = cast_phw_smu7_power_state(&ps->hardware);

	smu7_ps->performance_levels[smu7_ps->performance_level_count - 1].memory_clock =
			golden_mclk_table->dpm_levels[golden_mclk_table->count - 1].value *
			value / 100 +
			golden_mclk_table->dpm_levels[golden_mclk_table->count - 1].value;

	return 0;
}


static int smu7_get_sclks(struct pp_hwmgr *hwmgr, struct amd_pp_clocks *clocks)
{
	struct phm_ppt_v1_information *table_info =
			(struct phm_ppt_v1_information *)hwmgr->pptable;
	struct phm_ppt_v1_clock_voltage_dependency_table *dep_sclk_table = NULL;
	struct phm_clock_voltage_dependency_table *sclk_table;
	int i;

	if (hwmgr->pp_table_version == PP_TABLE_V1) {
		if (table_info == NULL || table_info->vdd_dep_on_sclk == NULL)
			return -EINVAL;
		dep_sclk_table = table_info->vdd_dep_on_sclk;
		for (i = 0; i < dep_sclk_table->count; i++)
			clocks->clock[i] = dep_sclk_table->entries[i].clk;
		clocks->count = dep_sclk_table->count;
	} else if (hwmgr->pp_table_version == PP_TABLE_V0) {
		sclk_table = hwmgr->dyn_state.vddc_dependency_on_sclk;
		for (i = 0; i < sclk_table->count; i++)
			clocks->clock[i] = sclk_table->entries[i].clk;
		clocks->count = sclk_table->count;
	}

	return 0;
}

static uint32_t smu7_get_mem_latency(struct pp_hwmgr *hwmgr, uint32_t clk)
{
	struct smu7_hwmgr *data = (struct smu7_hwmgr *)(hwmgr->backend);

	if (clk >= MEM_FREQ_LOW_LATENCY && clk < MEM_FREQ_HIGH_LATENCY)
		return data->mem_latency_high;
	else if (clk >= MEM_FREQ_HIGH_LATENCY)
		return data->mem_latency_low;
	else
		return MEM_LATENCY_ERR;
}

static int smu7_get_mclks(struct pp_hwmgr *hwmgr, struct amd_pp_clocks *clocks)
{
	struct phm_ppt_v1_information *table_info =
			(struct phm_ppt_v1_information *)hwmgr->pptable;
	struct phm_ppt_v1_clock_voltage_dependency_table *dep_mclk_table;
	int i;
	struct phm_clock_voltage_dependency_table *mclk_table;

	if (hwmgr->pp_table_version == PP_TABLE_V1) {
		if (table_info == NULL)
			return -EINVAL;
		dep_mclk_table = table_info->vdd_dep_on_mclk;
		for (i = 0; i < dep_mclk_table->count; i++) {
			clocks->clock[i] = dep_mclk_table->entries[i].clk;
			clocks->latency[i] = smu7_get_mem_latency(hwmgr,
						dep_mclk_table->entries[i].clk);
		}
		clocks->count = dep_mclk_table->count;
	} else if (hwmgr->pp_table_version == PP_TABLE_V0) {
		mclk_table = hwmgr->dyn_state.vddc_dependency_on_mclk;
		for (i = 0; i < mclk_table->count; i++)
			clocks->clock[i] = mclk_table->entries[i].clk;
		clocks->count = mclk_table->count;
	}
	return 0;
}

static int smu7_get_clock_by_type(struct pp_hwmgr *hwmgr, enum amd_pp_clock_type type,
						struct amd_pp_clocks *clocks)
{
	switch (type) {
	case amd_pp_sys_clock:
		smu7_get_sclks(hwmgr, clocks);
		break;
	case amd_pp_mem_clock:
		smu7_get_mclks(hwmgr, clocks);
		break;
	default:
		return -EINVAL;
	}

	return 0;
}

static int smu7_notify_cac_buffer_info(struct pp_hwmgr *hwmgr,
					uint32_t virtual_addr_low,
					uint32_t virtual_addr_hi,
					uint32_t mc_addr_low,
					uint32_t mc_addr_hi,
					uint32_t size)
{
	struct smu7_hwmgr *data = (struct smu7_hwmgr *)(hwmgr->backend);

	cgs_write_ind_register(hwmgr->device, CGS_IND_REG__SMC,
					data->soft_regs_start +
					smum_get_offsetof(hwmgr,
					SMU_SoftRegisters, DRAM_LOG_ADDR_H),
					mc_addr_hi);

	cgs_write_ind_register(hwmgr->device, CGS_IND_REG__SMC,
					data->soft_regs_start +
					smum_get_offsetof(hwmgr,
					SMU_SoftRegisters, DRAM_LOG_ADDR_L),
					mc_addr_low);

	cgs_write_ind_register(hwmgr->device, CGS_IND_REG__SMC,
					data->soft_regs_start +
					smum_get_offsetof(hwmgr,
					SMU_SoftRegisters, DRAM_LOG_PHY_ADDR_H),
					virtual_addr_hi);

	cgs_write_ind_register(hwmgr->device, CGS_IND_REG__SMC,
					data->soft_regs_start +
					smum_get_offsetof(hwmgr,
					SMU_SoftRegisters, DRAM_LOG_PHY_ADDR_L),
					virtual_addr_low);

	cgs_write_ind_register(hwmgr->device, CGS_IND_REG__SMC,
					data->soft_regs_start +
					smum_get_offsetof(hwmgr,
					SMU_SoftRegisters, DRAM_LOG_BUFF_SIZE),
					size);
	return 0;
}

static int smu7_get_max_high_clocks(struct pp_hwmgr *hwmgr,
					struct amd_pp_simple_clock_info *clocks)
{
	struct smu7_hwmgr *data = (struct smu7_hwmgr *)(hwmgr->backend);
	struct smu7_single_dpm_table *sclk_table = &(data->dpm_table.sclk_table);
	struct smu7_single_dpm_table *mclk_table = &(data->dpm_table.mclk_table);

	if (clocks == NULL)
		return -EINVAL;

	clocks->memory_max_clock = mclk_table->count > 1 ?
				mclk_table->dpm_levels[mclk_table->count-1].value :
				mclk_table->dpm_levels[0].value;
	clocks->engine_max_clock = sclk_table->count > 1 ?
				sclk_table->dpm_levels[sclk_table->count-1].value :
				sclk_table->dpm_levels[0].value;
	return 0;
}

static int smu7_get_thermal_temperature_range(struct pp_hwmgr *hwmgr,
		struct PP_TemperatureRange *thermal_data)
{
	struct smu7_hwmgr *data = (struct smu7_hwmgr *)(hwmgr->backend);
	struct phm_ppt_v1_information *table_info =
			(struct phm_ppt_v1_information *)hwmgr->pptable;

	memcpy(thermal_data, &SMU7ThermalPolicy[0], sizeof(struct PP_TemperatureRange));

	if (hwmgr->pp_table_version == PP_TABLE_V1)
		thermal_data->max = table_info->cac_dtp_table->usSoftwareShutdownTemp *
			PP_TEMPERATURE_UNITS_PER_CENTIGRADES;
	else if (hwmgr->pp_table_version == PP_TABLE_V0)
		thermal_data->max = data->thermal_temp_setting.temperature_shutdown *
			PP_TEMPERATURE_UNITS_PER_CENTIGRADES;

	return 0;
}

static bool smu7_check_clk_voltage_valid(struct pp_hwmgr *hwmgr,
					enum PP_OD_DPM_TABLE_COMMAND type,
					uint32_t clk,
					uint32_t voltage)
{
	struct smu7_hwmgr *data = (struct smu7_hwmgr *)(hwmgr->backend);

	if (voltage < data->odn_dpm_table.min_vddc || voltage > data->odn_dpm_table.max_vddc) {
		pr_info("OD voltage is out of range [%d - %d] mV\n",
						data->odn_dpm_table.min_vddc,
						data->odn_dpm_table.max_vddc);
		return false;
	}

	if (type == PP_OD_EDIT_SCLK_VDDC_TABLE) {
		if (data->golden_dpm_table.sclk_table.dpm_levels[0].value > clk ||
			hwmgr->platform_descriptor.overdriveLimit.engineClock < clk) {
			pr_info("OD engine clock is out of range [%d - %d] MHz\n",
				data->golden_dpm_table.sclk_table.dpm_levels[0].value/100,
				hwmgr->platform_descriptor.overdriveLimit.engineClock/100);
			return false;
		}
	} else if (type == PP_OD_EDIT_MCLK_VDDC_TABLE) {
		if (data->golden_dpm_table.mclk_table.dpm_levels[0].value > clk ||
			hwmgr->platform_descriptor.overdriveLimit.memoryClock < clk) {
			pr_info("OD memory clock is out of range [%d - %d] MHz\n",
				data->golden_dpm_table.mclk_table.dpm_levels[0].value/100,
				hwmgr->platform_descriptor.overdriveLimit.memoryClock/100);
			return false;
		}
	} else {
		return false;
	}

	return true;
}

static void smu7_check_dpm_table_updated(struct pp_hwmgr *hwmgr)
{
	struct smu7_hwmgr *data = (struct smu7_hwmgr *)(hwmgr->backend);
	struct smu7_odn_dpm_table *odn_table = &(data->odn_dpm_table);
	struct phm_ppt_v1_information *table_info =
			(struct phm_ppt_v1_information *)(hwmgr->pptable);
	uint32_t i;

	struct phm_ppt_v1_clock_voltage_dependency_table *dep_table;
	struct phm_ppt_v1_clock_voltage_dependency_table *odn_dep_table;

	if (table_info == NULL)
		return;

	for (i=0; i<data->dpm_table.sclk_table.count; i++) {
		if (odn_table->odn_core_clock_dpm_levels.entries[i].clock !=
					data->dpm_table.sclk_table.dpm_levels[i].value) {
			data->need_update_smu7_dpm_table |= DPMTABLE_OD_UPDATE_SCLK;
			break;
		}
	}

	for (i=0; i<data->dpm_table.mclk_table.count; i++) {
		if (odn_table->odn_memory_clock_dpm_levels.entries[i].clock !=
					data->dpm_table.mclk_table.dpm_levels[i].value) {
			data->need_update_smu7_dpm_table |= DPMTABLE_OD_UPDATE_MCLK;
			break;
		}
	}

	dep_table = table_info->vdd_dep_on_mclk;
	odn_dep_table = (struct phm_ppt_v1_clock_voltage_dependency_table *)&(odn_table->vdd_dependency_on_mclk);

	for (i=0; i < dep_table->count; i++) {
		if (dep_table->entries[i].vddc != odn_dep_table->entries[i].vddc) {
			data->need_update_smu7_dpm_table |= DPMTABLE_OD_UPDATE_VDDC | DPMTABLE_OD_UPDATE_MCLK;
			return;
		}
	}
<<<<<<< HEAD
	if (i == dep_table->count && data->need_update_smu7_dpm_table & DPMTABLE_OD_UPDATE_VDDC) {
		data->need_update_smu7_dpm_table &= ~DPMTABLE_OD_UPDATE_VDDC;
		data->need_update_smu7_dpm_table |= DPMTABLE_OD_UPDATE_MCLK;
	}
=======
>>>>>>> 8344c53f

	dep_table = table_info->vdd_dep_on_sclk;
	odn_dep_table = (struct phm_ppt_v1_clock_voltage_dependency_table *)&(odn_table->vdd_dependency_on_sclk);
	for (i=0; i < dep_table->count; i++) {
		if (dep_table->entries[i].vddc != odn_dep_table->entries[i].vddc) {
			data->need_update_smu7_dpm_table |= DPMTABLE_OD_UPDATE_VDDC | DPMTABLE_OD_UPDATE_SCLK;
			return;
		}
	}
<<<<<<< HEAD
	if (i == dep_table->count && data->need_update_smu7_dpm_table & DPMTABLE_OD_UPDATE_VDDC) {
		data->need_update_smu7_dpm_table &= ~DPMTABLE_OD_UPDATE_VDDC;
		data->need_update_smu7_dpm_table |= DPMTABLE_OD_UPDATE_SCLK;
=======
	if (data->need_update_smu7_dpm_table & DPMTABLE_OD_UPDATE_VDDC) {
		data->need_update_smu7_dpm_table &= ~DPMTABLE_OD_UPDATE_VDDC;
		data->need_update_smu7_dpm_table |= DPMTABLE_OD_UPDATE_SCLK | DPMTABLE_OD_UPDATE_MCLK;
>>>>>>> 8344c53f
	}
}

static int smu7_odn_edit_dpm_table(struct pp_hwmgr *hwmgr,
					enum PP_OD_DPM_TABLE_COMMAND type,
					long *input, uint32_t size)
{
	uint32_t i;
	struct phm_odn_clock_levels *podn_dpm_table_in_backend = NULL;
	struct smu7_odn_clock_voltage_dependency_table *podn_vdd_dep_in_backend = NULL;
	struct smu7_hwmgr *data = (struct smu7_hwmgr *)(hwmgr->backend);

	uint32_t input_clk;
	uint32_t input_vol;
	uint32_t input_level;

	PP_ASSERT_WITH_CODE(input, "NULL user input for clock and voltage",
				return -EINVAL);

	if (!hwmgr->od_enabled) {
		pr_info("OverDrive feature not enabled\n");
		return -EINVAL;
	}

	if (PP_OD_EDIT_SCLK_VDDC_TABLE == type) {
		podn_dpm_table_in_backend = &data->odn_dpm_table.odn_core_clock_dpm_levels;
		podn_vdd_dep_in_backend = &data->odn_dpm_table.vdd_dependency_on_sclk;
		PP_ASSERT_WITH_CODE((podn_dpm_table_in_backend && podn_vdd_dep_in_backend),
				"Failed to get ODN SCLK and Voltage tables",
				return -EINVAL);
	} else if (PP_OD_EDIT_MCLK_VDDC_TABLE == type) {
		podn_dpm_table_in_backend = &data->odn_dpm_table.odn_memory_clock_dpm_levels;
		podn_vdd_dep_in_backend = &data->odn_dpm_table.vdd_dependency_on_mclk;

		PP_ASSERT_WITH_CODE((podn_dpm_table_in_backend && podn_vdd_dep_in_backend),
			"Failed to get ODN MCLK and Voltage tables",
			return -EINVAL);
	} else if (PP_OD_RESTORE_DEFAULT_TABLE == type) {
		smu7_odn_initial_default_setting(hwmgr);
		return 0;
	} else if (PP_OD_COMMIT_DPM_TABLE == type) {
		smu7_check_dpm_table_updated(hwmgr);
		return 0;
	} else {
		return -EINVAL;
	}

	for (i = 0; i < size; i += 3) {
		if (i + 3 > size || input[i] >= podn_dpm_table_in_backend->num_of_pl) {
			pr_info("invalid clock voltage input \n");
			return 0;
		}
		input_level = input[i];
		input_clk = input[i+1] * 100;
		input_vol = input[i+2];

		if (smu7_check_clk_voltage_valid(hwmgr, type, input_clk, input_vol)) {
			podn_dpm_table_in_backend->entries[input_level].clock = input_clk;
			podn_vdd_dep_in_backend->entries[input_level].clk = input_clk;
			podn_dpm_table_in_backend->entries[input_level].vddc = input_vol;
			podn_vdd_dep_in_backend->entries[input_level].vddc = input_vol;
		} else {
			return -EINVAL;
		}
	}

	return 0;
}

static int smu7_get_power_profile_mode(struct pp_hwmgr *hwmgr, char *buf)
{
	struct smu7_hwmgr *data = (struct smu7_hwmgr *)(hwmgr->backend);
	uint32_t i, size = 0;
	uint32_t len;

	static const char *profile_name[6] = {"3D_FULL_SCREEN",
					"POWER_SAVING",
					"VIDEO",
					"VR",
					"COMPUTE",
					"CUSTOM"};

	static const char *title[8] = {"NUM",
			"MODE_NAME",
			"SCLK_UP_HYST",
			"SCLK_DOWN_HYST",
			"SCLK_ACTIVE_LEVEL",
			"MCLK_UP_HYST",
			"MCLK_DOWN_HYST",
			"MCLK_ACTIVE_LEVEL"};

	if (!buf)
		return -EINVAL;

	size += sprintf(buf + size, "%s %16s %16s %16s %16s %16s %16s %16s\n",
			title[0], title[1], title[2], title[3],
			title[4], title[5], title[6], title[7]);

	len = sizeof(smu7_profiling) / sizeof(struct profile_mode_setting);

	for (i = 0; i < len; i++) {
		if (i == hwmgr->power_profile_mode) {
			size += sprintf(buf + size, "%3d %14s %s: %8d %16d %16d %16d %16d %16d\n",
			i, profile_name[i], "*",
			data->current_profile_setting.sclk_up_hyst,
			data->current_profile_setting.sclk_down_hyst,
			data->current_profile_setting.sclk_activity,
			data->current_profile_setting.mclk_up_hyst,
			data->current_profile_setting.mclk_down_hyst,
			data->current_profile_setting.mclk_activity);
			continue;
		}
		if (smu7_profiling[i].bupdate_sclk)
			size += sprintf(buf + size, "%3d %16s: %8d %16d %16d ",
			i, profile_name[i], smu7_profiling[i].sclk_up_hyst,
			smu7_profiling[i].sclk_down_hyst,
			smu7_profiling[i].sclk_activity);
		else
			size += sprintf(buf + size, "%3d %16s: %8s %16s %16s ",
			i, profile_name[i], "-", "-", "-");

		if (smu7_profiling[i].bupdate_mclk)
			size += sprintf(buf + size, "%16d %16d %16d\n",
			smu7_profiling[i].mclk_up_hyst,
			smu7_profiling[i].mclk_down_hyst,
			smu7_profiling[i].mclk_activity);
		else
			size += sprintf(buf + size, "%16s %16s %16s\n",
			"-", "-", "-");
	}

	return size;
}

static void smu7_patch_compute_profile_mode(struct pp_hwmgr *hwmgr,
					enum PP_SMC_POWER_PROFILE requst)
{
	struct smu7_hwmgr *data = (struct smu7_hwmgr *)(hwmgr->backend);
	uint32_t tmp, level;

	if (requst == PP_SMC_POWER_PROFILE_COMPUTE) {
		if (data->dpm_level_enable_mask.sclk_dpm_enable_mask) {
			level = 0;
			tmp = data->dpm_level_enable_mask.sclk_dpm_enable_mask;
			while (tmp >>= 1)
				level++;
			if (level > 0)
				smu7_force_clock_level(hwmgr, PP_SCLK, 3 << (level-1));
		}
	} else if (hwmgr->power_profile_mode == PP_SMC_POWER_PROFILE_COMPUTE) {
		smu7_force_clock_level(hwmgr, PP_SCLK, data->dpm_level_enable_mask.sclk_dpm_enable_mask);
	}
}

static int smu7_set_power_profile_mode(struct pp_hwmgr *hwmgr, long *input, uint32_t size)
{
	struct smu7_hwmgr *data = (struct smu7_hwmgr *)(hwmgr->backend);
	struct profile_mode_setting tmp;
	enum PP_SMC_POWER_PROFILE mode;

	if (input == NULL)
		return -EINVAL;

	mode = input[size];
	switch (mode) {
	case PP_SMC_POWER_PROFILE_CUSTOM:
		if (size < 8)
			return -EINVAL;

		tmp.bupdate_sclk = input[0];
		tmp.sclk_up_hyst = input[1];
		tmp.sclk_down_hyst = input[2];
		tmp.sclk_activity = input[3];
		tmp.bupdate_mclk = input[4];
		tmp.mclk_up_hyst = input[5];
		tmp.mclk_down_hyst = input[6];
		tmp.mclk_activity = input[7];
		if (!smum_update_dpm_settings(hwmgr, &tmp)) {
			memcpy(&data->current_profile_setting, &tmp, sizeof(struct profile_mode_setting));
			hwmgr->power_profile_mode = mode;
		}
		break;
	case PP_SMC_POWER_PROFILE_FULLSCREEN3D:
	case PP_SMC_POWER_PROFILE_POWERSAVING:
	case PP_SMC_POWER_PROFILE_VIDEO:
	case PP_SMC_POWER_PROFILE_VR:
	case PP_SMC_POWER_PROFILE_COMPUTE:
		if (mode == hwmgr->power_profile_mode)
			return 0;

		memcpy(&tmp, &smu7_profiling[mode], sizeof(struct profile_mode_setting));
		if (!smum_update_dpm_settings(hwmgr, &tmp)) {
			if (tmp.bupdate_sclk) {
				data->current_profile_setting.bupdate_sclk = tmp.bupdate_sclk;
				data->current_profile_setting.sclk_up_hyst = tmp.sclk_up_hyst;
				data->current_profile_setting.sclk_down_hyst = tmp.sclk_down_hyst;
				data->current_profile_setting.sclk_activity = tmp.sclk_activity;
			}
			if (tmp.bupdate_mclk) {
				data->current_profile_setting.bupdate_mclk = tmp.bupdate_mclk;
				data->current_profile_setting.mclk_up_hyst = tmp.mclk_up_hyst;
				data->current_profile_setting.mclk_down_hyst = tmp.mclk_down_hyst;
				data->current_profile_setting.mclk_activity = tmp.mclk_activity;
			}
			smu7_patch_compute_profile_mode(hwmgr, mode);
			hwmgr->power_profile_mode = mode;
		}
		break;
	default:
		return -EINVAL;
	}

	return 0;
}

static const struct pp_hwmgr_func smu7_hwmgr_funcs = {
	.backend_init = &smu7_hwmgr_backend_init,
	.backend_fini = &smu7_hwmgr_backend_fini,
	.asic_setup = &smu7_setup_asic_task,
	.dynamic_state_management_enable = &smu7_enable_dpm_tasks,
	.apply_state_adjust_rules = smu7_apply_state_adjust_rules,
	.force_dpm_level = &smu7_force_dpm_level,
	.power_state_set = smu7_set_power_state_tasks,
	.get_power_state_size = smu7_get_power_state_size,
	.get_mclk = smu7_dpm_get_mclk,
	.get_sclk = smu7_dpm_get_sclk,
	.patch_boot_state = smu7_dpm_patch_boot_state,
	.get_pp_table_entry = smu7_get_pp_table_entry,
	.get_num_of_pp_table_entries = smu7_get_number_of_powerplay_table_entries,
	.powerdown_uvd = smu7_powerdown_uvd,
	.powergate_uvd = smu7_powergate_uvd,
	.powergate_vce = smu7_powergate_vce,
	.disable_clock_power_gating = smu7_disable_clock_power_gating,
	.update_clock_gatings = smu7_update_clock_gatings,
	.notify_smc_display_config_after_ps_adjustment = smu7_notify_smc_display_config_after_ps_adjustment,
	.display_config_changed = smu7_display_configuration_changed_task,
	.set_max_fan_pwm_output = smu7_set_max_fan_pwm_output,
	.set_max_fan_rpm_output = smu7_set_max_fan_rpm_output,
	.stop_thermal_controller = smu7_thermal_stop_thermal_controller,
	.get_fan_speed_info = smu7_fan_ctrl_get_fan_speed_info,
	.get_fan_speed_percent = smu7_fan_ctrl_get_fan_speed_percent,
	.set_fan_speed_percent = smu7_fan_ctrl_set_fan_speed_percent,
	.reset_fan_speed_to_default = smu7_fan_ctrl_reset_fan_speed_to_default,
	.get_fan_speed_rpm = smu7_fan_ctrl_get_fan_speed_rpm,
	.set_fan_speed_rpm = smu7_fan_ctrl_set_fan_speed_rpm,
	.uninitialize_thermal_controller = smu7_thermal_ctrl_uninitialize_thermal_controller,
	.register_irq_handlers = smu7_register_irq_handlers,
	.check_smc_update_required_for_display_configuration = smu7_check_smc_update_required_for_display_configuration,
	.check_states_equal = smu7_check_states_equal,
	.set_fan_control_mode = smu7_set_fan_control_mode,
	.get_fan_control_mode = smu7_get_fan_control_mode,
	.force_clock_level = smu7_force_clock_level,
	.print_clock_levels = smu7_print_clock_levels,
	.enable_per_cu_power_gating = smu7_enable_per_cu_power_gating,
	.get_sclk_od = smu7_get_sclk_od,
	.set_sclk_od = smu7_set_sclk_od,
	.get_mclk_od = smu7_get_mclk_od,
	.set_mclk_od = smu7_set_mclk_od,
	.get_clock_by_type = smu7_get_clock_by_type,
	.read_sensor = smu7_read_sensor,
	.dynamic_state_management_disable = smu7_disable_dpm_tasks,
	.avfs_control = smu7_avfs_control,
	.disable_smc_firmware_ctf = smu7_thermal_disable_alert,
	.start_thermal_controller = smu7_start_thermal_controller,
	.notify_cac_buffer_info = smu7_notify_cac_buffer_info,
	.get_max_high_clocks = smu7_get_max_high_clocks,
	.get_thermal_temperature_range = smu7_get_thermal_temperature_range,
	.odn_edit_dpm_table = smu7_odn_edit_dpm_table,
	.set_power_limit = smu7_set_power_limit,
	.get_power_profile_mode = smu7_get_power_profile_mode,
	.set_power_profile_mode = smu7_set_power_profile_mode,
};

uint8_t smu7_get_sleep_divider_id_from_clock(uint32_t clock,
		uint32_t clock_insr)
{
	uint8_t i;
	uint32_t temp;
	uint32_t min = max(clock_insr, (uint32_t)SMU7_MINIMUM_ENGINE_CLOCK);

	PP_ASSERT_WITH_CODE((clock >= min), "Engine clock can't satisfy stutter requirement!", return 0);
	for (i = SMU7_MAX_DEEPSLEEP_DIVIDER_ID;  ; i--) {
		temp = clock >> i;

		if (temp >= min || i == 0)
			break;
	}
	return i;
}

int smu7_init_function_pointers(struct pp_hwmgr *hwmgr)
{
	int ret = 0;

	hwmgr->hwmgr_func = &smu7_hwmgr_funcs;
	if (hwmgr->pp_table_version == PP_TABLE_V0)
		hwmgr->pptable_func = &pptable_funcs;
	else if (hwmgr->pp_table_version == PP_TABLE_V1)
		hwmgr->pptable_func = &pptable_v1_0_funcs;

	return ret;
}<|MERGE_RESOLUTION|>--- conflicted
+++ resolved
@@ -4770,13 +4770,6 @@
 			return;
 		}
 	}
-<<<<<<< HEAD
-	if (i == dep_table->count && data->need_update_smu7_dpm_table & DPMTABLE_OD_UPDATE_VDDC) {
-		data->need_update_smu7_dpm_table &= ~DPMTABLE_OD_UPDATE_VDDC;
-		data->need_update_smu7_dpm_table |= DPMTABLE_OD_UPDATE_MCLK;
-	}
-=======
->>>>>>> 8344c53f
 
 	dep_table = table_info->vdd_dep_on_sclk;
 	odn_dep_table = (struct phm_ppt_v1_clock_voltage_dependency_table *)&(odn_table->vdd_dependency_on_sclk);
@@ -4786,15 +4779,9 @@
 			return;
 		}
 	}
-<<<<<<< HEAD
-	if (i == dep_table->count && data->need_update_smu7_dpm_table & DPMTABLE_OD_UPDATE_VDDC) {
-		data->need_update_smu7_dpm_table &= ~DPMTABLE_OD_UPDATE_VDDC;
-		data->need_update_smu7_dpm_table |= DPMTABLE_OD_UPDATE_SCLK;
-=======
 	if (data->need_update_smu7_dpm_table & DPMTABLE_OD_UPDATE_VDDC) {
 		data->need_update_smu7_dpm_table &= ~DPMTABLE_OD_UPDATE_VDDC;
 		data->need_update_smu7_dpm_table |= DPMTABLE_OD_UPDATE_SCLK | DPMTABLE_OD_UPDATE_MCLK;
->>>>>>> 8344c53f
 	}
 }
 
