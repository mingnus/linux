// SPDX-License-Identifier: MIT
/*
 * Copyright © 2020,2021 Intel Corporation
 */

#include "i915_drv.h"
#include "intel_step.h"

/*
 * Some platforms have unusual ways of mapping PCI revision ID to GT/display
 * steppings.  E.g., in some cases a higher PCI revision may translate to a
 * lower stepping of the GT and/or display IP.  This file provides lookup
 * tables to map the PCI revision into a standard set of stepping values that
 * can be compared numerically.
 *
 * Also note that some revisions/steppings may have been set aside as
 * placeholders but never materialized in real hardware; in those cases there
 * may be jumps in the revision IDs or stepping values in the tables below.
 */

/*
 * Some platforms always have the same stepping value for GT and display;
 * use a macro to define these to make it easier to identify the platforms
 * where the two steppings can deviate.
 */
#define COMMON_STEP(x)  .graphics_step = STEP_##x, .display_step = STEP_##x, .media_step = STEP_##x
#define COMMON_GT_MEDIA_STEP(x)  .graphics_step = STEP_##x, .media_step = STEP_##x

static const struct intel_step_info skl_revids[] = {
	[0x6] = { COMMON_STEP(G0) },
	[0x7] = { COMMON_STEP(H0) },
	[0x9] = { COMMON_STEP(J0) },
	[0xA] = { COMMON_STEP(I1) },
};

static const struct intel_step_info kbl_revids[] = {
	[1] = { COMMON_GT_MEDIA_STEP(B0), .display_step = STEP_B0 },
	[2] = { COMMON_GT_MEDIA_STEP(C0), .display_step = STEP_B0 },
	[3] = { COMMON_GT_MEDIA_STEP(D0), .display_step = STEP_B0 },
	[4] = { COMMON_GT_MEDIA_STEP(F0), .display_step = STEP_C0 },
	[5] = { COMMON_GT_MEDIA_STEP(C0), .display_step = STEP_B1 },
	[6] = { COMMON_GT_MEDIA_STEP(D1), .display_step = STEP_B1 },
	[7] = { COMMON_GT_MEDIA_STEP(G0), .display_step = STEP_C0 },
};

static const struct intel_step_info bxt_revids[] = {
	[0xA] = { COMMON_STEP(C0) },
	[0xB] = { COMMON_STEP(C0) },
	[0xC] = { COMMON_STEP(D0) },
	[0xD] = { COMMON_STEP(E0) },
};

static const struct intel_step_info glk_revids[] = {
	[3] = { COMMON_STEP(B0) },
};

static const struct intel_step_info icl_revids[] = {
	[7] = { COMMON_STEP(D0) },
};

static const struct intel_step_info jsl_ehl_revids[] = {
	[0] = { COMMON_STEP(A0) },
	[1] = { COMMON_STEP(B0) },
};

static const struct intel_step_info tgl_uy_revids[] = {
	[0] = { COMMON_GT_MEDIA_STEP(A0), .display_step = STEP_A0 },
	[1] = { COMMON_GT_MEDIA_STEP(B0), .display_step = STEP_C0 },
	[2] = { COMMON_GT_MEDIA_STEP(B1), .display_step = STEP_C0 },
	[3] = { COMMON_GT_MEDIA_STEP(C0), .display_step = STEP_D0 },
};

/* Same GT stepping between tgl_uy_revids and tgl_revids don't mean the same HW */
static const struct intel_step_info tgl_revids[] = {
	[0] = { COMMON_GT_MEDIA_STEP(A0), .display_step = STEP_B0 },
	[1] = { COMMON_GT_MEDIA_STEP(B0), .display_step = STEP_D0 },
};

static const struct intel_step_info rkl_revids[] = {
	[0] = { COMMON_STEP(A0) },
	[1] = { COMMON_STEP(B0) },
	[4] = { COMMON_STEP(C0) },
};

static const struct intel_step_info dg1_revids[] = {
	[0] = { COMMON_STEP(A0) },
	[1] = { COMMON_STEP(B0) },
};

static const struct intel_step_info adls_revids[] = {
	[0x0] = { COMMON_GT_MEDIA_STEP(A0), .display_step = STEP_A0 },
	[0x1] = { COMMON_GT_MEDIA_STEP(A0), .display_step = STEP_A2 },
	[0x4] = { COMMON_GT_MEDIA_STEP(B0), .display_step = STEP_B0 },
	[0x8] = { COMMON_GT_MEDIA_STEP(C0), .display_step = STEP_B0 },
	[0xC] = { COMMON_GT_MEDIA_STEP(D0), .display_step = STEP_C0 },
};

static const struct intel_step_info adlp_revids[] = {
	[0x0] = { COMMON_GT_MEDIA_STEP(A0), .display_step = STEP_A0 },
	[0x4] = { COMMON_GT_MEDIA_STEP(B0), .display_step = STEP_B0 },
	[0x8] = { COMMON_GT_MEDIA_STEP(C0), .display_step = STEP_C0 },
	[0xC] = { COMMON_GT_MEDIA_STEP(C0), .display_step = STEP_D0 },
};

static const struct intel_step_info xehpsdv_revids[] = {
	[0x0] = { COMMON_GT_MEDIA_STEP(A0) },
	[0x1] = { COMMON_GT_MEDIA_STEP(A1) },
	[0x4] = { COMMON_GT_MEDIA_STEP(B0) },
	[0x8] = { COMMON_GT_MEDIA_STEP(C0) },
};

static const struct intel_step_info dg2_g10_revid_step_tbl[] = {
	[0x0] = { COMMON_GT_MEDIA_STEP(A0), .display_step = STEP_A0 },
	[0x1] = { COMMON_GT_MEDIA_STEP(A1), .display_step = STEP_A0 },
	[0x4] = { COMMON_GT_MEDIA_STEP(B0), .display_step = STEP_B0 },
	[0x8] = { COMMON_GT_MEDIA_STEP(C0), .display_step = STEP_C0 },
};

static const struct intel_step_info dg2_g11_revid_step_tbl[] = {
	[0x0] = { COMMON_GT_MEDIA_STEP(A0), .display_step = STEP_B0 },
	[0x4] = { COMMON_GT_MEDIA_STEP(B0), .display_step = STEP_C0 },
	[0x5] = { COMMON_GT_MEDIA_STEP(B1), .display_step = STEP_C0 },
};

static const struct intel_step_info dg2_g12_revid_step_tbl[] = {
	[0x0] = { COMMON_GT_MEDIA_STEP(A0), .display_step = STEP_C0 },
};

static const struct intel_step_info adls_rpls_revids[] = {
	[0x4] = { COMMON_GT_MEDIA_STEP(D0), .display_step = STEP_D0 },
	[0xC] = { COMMON_GT_MEDIA_STEP(D0), .display_step = STEP_C0 },
};

<<<<<<< HEAD
=======
static const struct intel_step_info adlp_n_revids[] = {
	[0x0] = { COMMON_GT_MEDIA_STEP(A0), .display_step = STEP_D0 },
};

>>>>>>> 88084a3d
void intel_step_init(struct drm_i915_private *i915)
{
	const struct intel_step_info *revids = NULL;
	int size = 0;
	int revid = INTEL_REVID(i915);
	struct intel_step_info step = {};

	if (IS_DG2_G10(i915)) {
		revids = dg2_g10_revid_step_tbl;
		size = ARRAY_SIZE(dg2_g10_revid_step_tbl);
	} else if (IS_DG2_G11(i915)) {
		revids = dg2_g11_revid_step_tbl;
		size = ARRAY_SIZE(dg2_g11_revid_step_tbl);
	} else if (IS_DG2_G12(i915)) {
		revids = dg2_g12_revid_step_tbl;
		size = ARRAY_SIZE(dg2_g12_revid_step_tbl);
	} else if (IS_XEHPSDV(i915)) {
		revids = xehpsdv_revids;
		size = ARRAY_SIZE(xehpsdv_revids);
	} else if (IS_ADLP_N(i915)) {
		revids = adlp_n_revids;
		size = ARRAY_SIZE(adlp_n_revids);
	} else if (IS_ALDERLAKE_P(i915)) {
		revids = adlp_revids;
		size = ARRAY_SIZE(adlp_revids);
	} else if (IS_ADLS_RPLS(i915)) {
		revids = adls_rpls_revids;
		size = ARRAY_SIZE(adls_rpls_revids);
	} else if (IS_ALDERLAKE_S(i915)) {
		revids = adls_revids;
		size = ARRAY_SIZE(adls_revids);
	} else if (IS_DG1(i915)) {
		revids = dg1_revids;
		size = ARRAY_SIZE(dg1_revids);
	} else if (IS_ROCKETLAKE(i915)) {
		revids = rkl_revids;
		size = ARRAY_SIZE(rkl_revids);
	} else if (IS_TGL_UY(i915)) {
		revids = tgl_uy_revids;
		size = ARRAY_SIZE(tgl_uy_revids);
	} else if (IS_TIGERLAKE(i915)) {
		revids = tgl_revids;
		size = ARRAY_SIZE(tgl_revids);
	} else if (IS_JSL_EHL(i915)) {
		revids = jsl_ehl_revids;
		size = ARRAY_SIZE(jsl_ehl_revids);
	} else if (IS_ICELAKE(i915)) {
		revids = icl_revids;
		size = ARRAY_SIZE(icl_revids);
	} else if (IS_GEMINILAKE(i915)) {
		revids = glk_revids;
		size = ARRAY_SIZE(glk_revids);
	} else if (IS_BROXTON(i915)) {
		revids = bxt_revids;
		size = ARRAY_SIZE(bxt_revids);
	} else if (IS_KABYLAKE(i915)) {
		revids = kbl_revids;
		size = ARRAY_SIZE(kbl_revids);
	} else if (IS_SKYLAKE(i915)) {
		revids = skl_revids;
		size = ARRAY_SIZE(skl_revids);
	}

	/* Not using the stepping scheme for the platform yet. */
	if (!revids)
		return;

	if (revid < size && revids[revid].graphics_step != STEP_NONE) {
		step = revids[revid];
	} else {
		drm_warn(&i915->drm, "Unknown revid 0x%02x\n", revid);

		/*
		 * If we hit a gap in the revid array, use the information for
		 * the next revid.
		 *
		 * This may be wrong in all sorts of ways, especially if the
		 * steppings in the array are not monotonically increasing, but
		 * it's better than defaulting to 0.
		 */
		while (revid < size && revids[revid].graphics_step == STEP_NONE)
			revid++;

		if (revid < size) {
			drm_dbg(&i915->drm, "Using steppings for revid 0x%02x\n",
				revid);
			step = revids[revid];
		} else {
			drm_dbg(&i915->drm, "Using future steppings\n");
			step.graphics_step = STEP_FUTURE;
			step.display_step = STEP_FUTURE;
		}
	}

	if (drm_WARN_ON(&i915->drm, step.graphics_step == STEP_NONE))
		return;

	RUNTIME_INFO(i915)->step = step;
}

#define STEP_NAME_CASE(name)	\
	case STEP_##name:	\
		return #name;

const char *intel_step_name(enum intel_step step)
{
	switch (step) {
	STEP_NAME_LIST(STEP_NAME_CASE);

	default:
		return "**";
	}
}<|MERGE_RESOLUTION|>--- conflicted
+++ resolved
@@ -131,13 +131,10 @@
 	[0xC] = { COMMON_GT_MEDIA_STEP(D0), .display_step = STEP_C0 },
 };
 
-<<<<<<< HEAD
-=======
 static const struct intel_step_info adlp_n_revids[] = {
 	[0x0] = { COMMON_GT_MEDIA_STEP(A0), .display_step = STEP_D0 },
 };
 
->>>>>>> 88084a3d
 void intel_step_init(struct drm_i915_private *i915)
 {
 	const struct intel_step_info *revids = NULL;
