/*
 * Broadcom NetXtreme-E RoCE driver.
 *
 * Copyright (c) 2016 - 2017, Broadcom. All rights reserved.  The term
 * Broadcom refers to Broadcom Limited and/or its subsidiaries.
 *
 * This software is available to you under a choice of one of two
 * licenses.  You may choose to be licensed under the terms of the GNU
 * General Public License (GPL) Version 2, available from the file
 * COPYING in the main directory of this source tree, or the
 * BSD license below:
 *
 * Redistribution and use in source and binary forms, with or without
 * modification, are permitted provided that the following conditions
 * are met:
 *
 * 1. Redistributions of source code must retain the above copyright
 *    notice, this list of conditions and the following disclaimer.
 * 2. Redistributions in binary form must reproduce the above copyright
 *    notice, this list of conditions and the following disclaimer in
 *    the documentation and/or other materials provided with the
 *    distribution.
 *
 * THIS SOFTWARE IS PROVIDED BY THE AUTHOR AND CONTRIBUTORS ``AS IS''
 * AND ANY EXPRESS OR IMPLIED WARRANTIES, INCLUDING, BUT NOT LIMITED TO,
 * THE IMPLIED WARRANTIES OF MERCHANTABILITY AND FITNESS FOR A PARTICULAR
 * PURPOSE ARE DISCLAIMED. IN NO EVENT SHALL THE AUTHOR OR CONTRIBUTORS
 * BE LIABLE FOR ANY DIRECT, INDIRECT, INCIDENTAL, SPECIAL, EXEMPLARY, OR
 * CONSEQUENTIAL DAMAGES (INCLUDING, BUT NOT LIMITED TO, PROCUREMENT OF
 * SUBSTITUTE GOODS OR SERVICES; LOSS OF USE, DATA, OR PROFITS; OR
 * BUSINESS INTERRUPTION) HOWEVER CAUSED AND ON ANY THEORY OF LIABILITY,
 * WHETHER IN CONTRACT, STRICT LIABILITY, OR TORT (INCLUDING NEGLIGENCE
 * OR OTHERWISE) ARISING IN ANY WAY OUT OF THE USE OF THIS SOFTWARE, EVEN
 * IF ADVISED OF THE POSSIBILITY OF SUCH DAMAGE.
 *
 * Description: Fast Path Operators (header)
 */

#ifndef __BNXT_QPLIB_FP_H__
#define __BNXT_QPLIB_FP_H__

struct bnxt_qplib_sge {
	u64				addr;
	u32				lkey;
	u32				size;
};

#define BNXT_QPLIB_MAX_SQE_ENTRY_SIZE	sizeof(struct sq_send)

#define SQE_CNT_PER_PG		(PAGE_SIZE / BNXT_QPLIB_MAX_SQE_ENTRY_SIZE)
#define SQE_MAX_IDX_PER_PG	(SQE_CNT_PER_PG - 1)

static inline u32 get_sqe_pg(u32 val)
{
	return ((val & ~SQE_MAX_IDX_PER_PG) / SQE_CNT_PER_PG);
}

static inline u32 get_sqe_idx(u32 val)
{
	return (val & SQE_MAX_IDX_PER_PG);
}

#define BNXT_QPLIB_MAX_PSNE_ENTRY_SIZE	sizeof(struct sq_psn_search)

#define PSNE_CNT_PER_PG		(PAGE_SIZE / BNXT_QPLIB_MAX_PSNE_ENTRY_SIZE)
#define PSNE_MAX_IDX_PER_PG	(PSNE_CNT_PER_PG - 1)

static inline u32 get_psne_pg(u32 val)
{
	return ((val & ~PSNE_MAX_IDX_PER_PG) / PSNE_CNT_PER_PG);
}

static inline u32 get_psne_idx(u32 val)
{
	return (val & PSNE_MAX_IDX_PER_PG);
}

#define BNXT_QPLIB_QP_MAX_SGL	6

struct bnxt_qplib_swq {
	u64				wr_id;
	u8				type;
	u8				flags;
	u32				start_psn;
	u32				next_psn;
	struct sq_psn_search		*psn_search;
};

struct bnxt_qplib_swqe {
	/* General */
#define	BNXT_QPLIB_FENCE_WRID	0x46454E43	/* "FENC" */
	u64				wr_id;
	u8				reqs_type;
	u8				type;
#define BNXT_QPLIB_SWQE_TYPE_SEND			0
#define BNXT_QPLIB_SWQE_TYPE_SEND_WITH_IMM		1
#define BNXT_QPLIB_SWQE_TYPE_SEND_WITH_INV		2
#define BNXT_QPLIB_SWQE_TYPE_RDMA_WRITE			4
#define BNXT_QPLIB_SWQE_TYPE_RDMA_WRITE_WITH_IMM	5
#define BNXT_QPLIB_SWQE_TYPE_RDMA_READ			6
#define BNXT_QPLIB_SWQE_TYPE_ATOMIC_CMP_AND_SWP		8
#define BNXT_QPLIB_SWQE_TYPE_ATOMIC_FETCH_AND_ADD	11
#define BNXT_QPLIB_SWQE_TYPE_LOCAL_INV			12
#define BNXT_QPLIB_SWQE_TYPE_FAST_REG_MR		13
#define BNXT_QPLIB_SWQE_TYPE_REG_MR			13
#define BNXT_QPLIB_SWQE_TYPE_BIND_MW			14
#define BNXT_QPLIB_SWQE_TYPE_RECV			128
#define BNXT_QPLIB_SWQE_TYPE_RECV_RDMA_IMM		129
	u8				flags;
#define BNXT_QPLIB_SWQE_FLAGS_SIGNAL_COMP		BIT(0)
#define BNXT_QPLIB_SWQE_FLAGS_RD_ATOMIC_FENCE		BIT(1)
#define BNXT_QPLIB_SWQE_FLAGS_UC_FENCE			BIT(2)
#define BNXT_QPLIB_SWQE_FLAGS_SOLICIT_EVENT		BIT(3)
#define BNXT_QPLIB_SWQE_FLAGS_INLINE			BIT(4)
	struct bnxt_qplib_sge		sg_list[BNXT_QPLIB_QP_MAX_SGL];
	int				num_sge;
	/* Max inline data is 96 bytes */
	u32				inline_len;
#define BNXT_QPLIB_SWQE_MAX_INLINE_LENGTH		96
	u8		inline_data[BNXT_QPLIB_SWQE_MAX_INLINE_LENGTH];

	union {
		/* Send, with imm, inval key */
		struct {
			union {
				__be32	imm_data;
				u32	inv_key;
			};
			u32		q_key;
			u32		dst_qp;
			u16		avid;
		} send;

		/* Send Raw Ethernet and QP1 */
		struct {
			u16		lflags;
			u16		cfa_action;
			u32		cfa_meta;
		} rawqp1;

		/* RDMA write, with imm, read */
		struct {
			union {
				__be32	imm_data;
				u32	inv_key;
			};
			u64		remote_va;
			u32		r_key;
		} rdma;

		/* Atomic cmp/swap, fetch/add */
		struct {
			u64		remote_va;
			u32		r_key;
			u64		swap_data;
			u64		cmp_data;
		} atomic;

		/* Local Invalidate */
		struct {
			u32		inv_l_key;
		} local_inv;

		/* FR-PMR */
		struct {
			u8		access_cntl;
			u8		pg_sz_log;
			bool		zero_based;
			u32		l_key;
			u32		length;
			u8		pbl_pg_sz_log;
#define BNXT_QPLIB_SWQE_PAGE_SIZE_4K			0
#define BNXT_QPLIB_SWQE_PAGE_SIZE_8K			1
#define BNXT_QPLIB_SWQE_PAGE_SIZE_64K			4
#define BNXT_QPLIB_SWQE_PAGE_SIZE_256K			6
#define BNXT_QPLIB_SWQE_PAGE_SIZE_1M			8
#define BNXT_QPLIB_SWQE_PAGE_SIZE_2M			9
#define BNXT_QPLIB_SWQE_PAGE_SIZE_4M			10
#define BNXT_QPLIB_SWQE_PAGE_SIZE_1G			18
			u8		levels;
#define PAGE_SHIFT_4K	12
			__le64		*pbl_ptr;
			dma_addr_t	pbl_dma_ptr;
			u64		*page_list;
			u16		page_list_len;
			u64		va;
		} frmr;

		/* Bind */
		struct {
			u8		access_cntl;
#define BNXT_QPLIB_BIND_SWQE_ACCESS_LOCAL_WRITE		BIT(0)
#define BNXT_QPLIB_BIND_SWQE_ACCESS_REMOTE_READ		BIT(1)
#define BNXT_QPLIB_BIND_SWQE_ACCESS_REMOTE_WRITE	BIT(2)
#define BNXT_QPLIB_BIND_SWQE_ACCESS_REMOTE_ATOMIC	BIT(3)
#define BNXT_QPLIB_BIND_SWQE_ACCESS_WINDOW_BIND		BIT(4)
			bool		zero_based;
			u8		mw_type;
			u32		parent_l_key;
			u32		r_key;
			u64		va;
			u32		length;
		} bind;
	};
};

#define BNXT_QPLIB_MAX_RQE_ENTRY_SIZE	sizeof(struct rq_wqe)

#define RQE_CNT_PER_PG		(PAGE_SIZE / BNXT_QPLIB_MAX_RQE_ENTRY_SIZE)
#define RQE_MAX_IDX_PER_PG	(RQE_CNT_PER_PG - 1)
#define RQE_PG(x)		(((x) & ~RQE_MAX_IDX_PER_PG) / RQE_CNT_PER_PG)
#define RQE_IDX(x)		((x) & RQE_MAX_IDX_PER_PG)

struct bnxt_qplib_q {
	struct bnxt_qplib_hwq		hwq;
	struct bnxt_qplib_swq		*swq;
	struct scatterlist		*sglist;
	u32				nmap;
	u32				max_wqe;
	u16				q_full_delta;
	u16				max_sge;
	u32				psn;
	bool				flush_in_progress;
	bool				condition;
	bool				single;
	bool				send_phantom;
	u32				phantom_wqe_cnt;
	u32				phantom_cqe_cnt;
	u32				next_cq_cons;
};

struct bnxt_qplib_qp {
	struct bnxt_qplib_pd		*pd;
	struct bnxt_qplib_dpi		*dpi;
	u64				qp_handle;
	u32				id;
	u8				type;
	u8				sig_type;
	u32				modify_flags;
	u8				state;
	u8				cur_qp_state;
	u32				max_inline_data;
	u32				mtu;
	u8				path_mtu;
	bool				en_sqd_async_notify;
	u16				pkey_index;
	u32				qkey;
	u32				dest_qp_id;
	u8				access;
	u8				timeout;
	u8				retry_cnt;
	u8				rnr_retry;
	u64				wqe_cnt;
	u32				min_rnr_timer;
	u32				max_rd_atomic;
	u32				max_dest_rd_atomic;
	u32				dest_qpn;
	u8				smac[6];
	u16				vlan_id;
	u8				nw_type;
	struct bnxt_qplib_ah		ah;

#define BTH_PSN_MASK			((1 << 24) - 1)
	/* SQ */
	struct bnxt_qplib_q		sq;
	/* RQ */
	struct bnxt_qplib_q		rq;
	/* SRQ */
	struct bnxt_qplib_srq		*srq;
	/* CQ */
	struct bnxt_qplib_cq		*scq;
	struct bnxt_qplib_cq		*rcq;
	/* IRRQ and ORRQ */
	struct bnxt_qplib_hwq		irrq;
	struct bnxt_qplib_hwq		orrq;
	/* Header buffer for QP1 */
	int				sq_hdr_buf_size;
	int				rq_hdr_buf_size;
/*
 * Buffer space for ETH(14), IP or GRH(40), UDP header(8)
 * and ib_bth + ib_deth (20).
 * Max required is 82 when RoCE V2 is enabled
 */
#define BNXT_QPLIB_MAX_QP1_SQ_HDR_SIZE_V2	86
	/* Ethernet header	=  14 */
	/* ib_grh		=  40 (provided by MAD) */
	/* ib_bth + ib_deth	=  20 */
	/* MAD			= 256 (provided by MAD) */
	/* iCRC			=   4 */
#define BNXT_QPLIB_MAX_QP1_RQ_ETH_HDR_SIZE	14
#define BNXT_QPLIB_MAX_QP1_RQ_HDR_SIZE_V2	512
#define BNXT_QPLIB_MAX_GRH_HDR_SIZE_IPV4	20
#define BNXT_QPLIB_MAX_GRH_HDR_SIZE_IPV6	40
#define BNXT_QPLIB_MAX_QP1_RQ_BDETH_HDR_SIZE	20
	void				*sq_hdr_buf;
	dma_addr_t			sq_hdr_buf_map;
	void				*rq_hdr_buf;
	dma_addr_t			rq_hdr_buf_map;
};

#define BNXT_QPLIB_MAX_CQE_ENTRY_SIZE	sizeof(struct cq_base)

#define CQE_CNT_PER_PG		(PAGE_SIZE / BNXT_QPLIB_MAX_CQE_ENTRY_SIZE)
#define CQE_MAX_IDX_PER_PG	(CQE_CNT_PER_PG - 1)
#define CQE_PG(x)		(((x) & ~CQE_MAX_IDX_PER_PG) / CQE_CNT_PER_PG)
#define CQE_IDX(x)		((x) & CQE_MAX_IDX_PER_PG)

#define ROCE_CQE_CMP_V			0
#define CQE_CMP_VALID(hdr, raw_cons, cp_bit)			\
	(!!((hdr)->cqe_type_toggle & CQ_BASE_TOGGLE) ==		\
	   !((raw_cons) & (cp_bit)))

static inline bool bnxt_qplib_queue_full(struct bnxt_qplib_q *qplib_q)
{
	return HWQ_CMP((qplib_q->hwq.prod + qplib_q->q_full_delta),
		       &qplib_q->hwq) == HWQ_CMP(qplib_q->hwq.cons,
						 &qplib_q->hwq);
}

struct bnxt_qplib_cqe {
	u8				status;
	u8				type;
	u8				opcode;
	u32				length;
	u64				wr_id;
	union {
		__be32			immdata;
		u32			invrkey;
	};
	u64				qp_handle;
	u64				mr_handle;
	u16				flags;
	u8				smac[6];
	u32				src_qp;
	u16				raweth_qp1_flags;
	u16				raweth_qp1_errors;
	u16				raweth_qp1_cfa_code;
	u32				raweth_qp1_flags2;
	u32				raweth_qp1_metadata;
	u8				raweth_qp1_payload_offset;
	u16				pkey_index;
};

#define BNXT_QPLIB_QUEUE_START_PERIOD		0x01
struct bnxt_qplib_cq {
	struct bnxt_qplib_dpi		*dpi;
	void __iomem			*dbr_base;
	u32				max_wqe;
	u32				id;
	u16				count;
	u16				period;
	struct bnxt_qplib_hwq		hwq;
	u32				cnq_hw_ring_id;
	bool				resize_in_progress;
	struct scatterlist		*sghead;
	u32				nmap;
	u64				cq_handle;

#define CQ_RESIZE_WAIT_TIME_MS		500
	unsigned long			flags;
#define CQ_FLAGS_RESIZE_IN_PROG		1
	wait_queue_head_t		waitq;
};

#define BNXT_QPLIB_MAX_IRRQE_ENTRY_SIZE	sizeof(struct xrrq_irrq)
#define BNXT_QPLIB_MAX_ORRQE_ENTRY_SIZE	sizeof(struct xrrq_orrq)
#define IRD_LIMIT_TO_IRRQ_SLOTS(x)	(2 * (x) + 2)
#define IRRQ_SLOTS_TO_IRD_LIMIT(s)	(((s) >> 1) - 1)
#define ORD_LIMIT_TO_ORRQ_SLOTS(x)	((x) + 1)
#define ORRQ_SLOTS_TO_ORD_LIMIT(s)	((s) - 1)

#define BNXT_QPLIB_MAX_NQE_ENTRY_SIZE	sizeof(struct nq_base)

#define NQE_CNT_PER_PG		(PAGE_SIZE / BNXT_QPLIB_MAX_NQE_ENTRY_SIZE)
#define NQE_MAX_IDX_PER_PG	(NQE_CNT_PER_PG - 1)
#define NQE_PG(x)		(((x) & ~NQE_MAX_IDX_PER_PG) / NQE_CNT_PER_PG)
#define NQE_IDX(x)		((x) & NQE_MAX_IDX_PER_PG)

#define NQE_CMP_VALID(hdr, raw_cons, cp_bit)			\
	(!!(le32_to_cpu((hdr)->info63_v[0]) & NQ_BASE_V) ==	\
	   !((raw_cons) & (cp_bit)))

#define BNXT_QPLIB_NQE_MAX_CNT		(128 * 1024)

#define NQ_CONS_PCI_BAR_REGION		2
#define NQ_DB_KEY_CP			(0x2 << CMPL_DOORBELL_KEY_SFT)
#define NQ_DB_IDX_VALID			CMPL_DOORBELL_IDX_VALID
#define NQ_DB_IRQ_DIS			CMPL_DOORBELL_MASK
#define NQ_DB_CP_FLAGS_REARM		(NQ_DB_KEY_CP |		\
					 NQ_DB_IDX_VALID)
#define NQ_DB_CP_FLAGS			(NQ_DB_KEY_CP    |	\
					 NQ_DB_IDX_VALID |	\
					 NQ_DB_IRQ_DIS)
#define NQ_DB_REARM(db, raw_cons, cp_bit)			\
	writel(NQ_DB_CP_FLAGS_REARM | ((raw_cons) & ((cp_bit) - 1)), db)
#define NQ_DB(db, raw_cons, cp_bit)				\
	writel(NQ_DB_CP_FLAGS | ((raw_cons) & ((cp_bit) - 1)), db)

struct bnxt_qplib_nq {
	struct pci_dev			*pdev;

	int				vector;
	int				budget;
	bool				requested;
	struct tasklet_struct		worker;
	struct bnxt_qplib_hwq		hwq;

	u16				bar_reg;
	u16				bar_reg_off;
	u16				ring_id;
	void __iomem			*bar_reg_iomem;

	int				(*cqn_handler)
						(struct bnxt_qplib_nq *nq,
						 struct bnxt_qplib_cq *cq);
	int				(*srqn_handler)
						(struct bnxt_qplib_nq *nq,
						 void *srq,
						 u8 event);
};

void bnxt_qplib_disable_nq(struct bnxt_qplib_nq *nq);
int bnxt_qplib_enable_nq(struct pci_dev *pdev, struct bnxt_qplib_nq *nq,
			 int msix_vector, int bar_reg_offset,
			 int (*cqn_handler)(struct bnxt_qplib_nq *nq,
					    struct bnxt_qplib_cq *cq),
			 int (*srqn_handler)(struct bnxt_qplib_nq *nq,
					     void *srq,
					     u8 event));
int bnxt_qplib_create_qp1(struct bnxt_qplib_res *res, struct bnxt_qplib_qp *qp);
int bnxt_qplib_create_qp(struct bnxt_qplib_res *res, struct bnxt_qplib_qp *qp);
int bnxt_qplib_modify_qp(struct bnxt_qplib_res *res, struct bnxt_qplib_qp *qp);
int bnxt_qplib_query_qp(struct bnxt_qplib_res *res, struct bnxt_qplib_qp *qp);
int bnxt_qplib_destroy_qp(struct bnxt_qplib_res *res, struct bnxt_qplib_qp *qp);
void *bnxt_qplib_get_qp1_sq_buf(struct bnxt_qplib_qp *qp,
				struct bnxt_qplib_sge *sge);
void *bnxt_qplib_get_qp1_rq_buf(struct bnxt_qplib_qp *qp,
				struct bnxt_qplib_sge *sge);
u32 bnxt_qplib_get_rq_prod_index(struct bnxt_qplib_qp *qp);
dma_addr_t bnxt_qplib_get_qp_buf_from_index(struct bnxt_qplib_qp *qp,
					    u32 index);
void bnxt_qplib_post_send_db(struct bnxt_qplib_qp *qp);
int bnxt_qplib_post_send(struct bnxt_qplib_qp *qp,
			 struct bnxt_qplib_swqe *wqe);
void bnxt_qplib_post_recv_db(struct bnxt_qplib_qp *qp);
int bnxt_qplib_post_recv(struct bnxt_qplib_qp *qp,
			 struct bnxt_qplib_swqe *wqe);
int bnxt_qplib_create_cq(struct bnxt_qplib_res *res, struct bnxt_qplib_cq *cq);
int bnxt_qplib_destroy_cq(struct bnxt_qplib_res *res, struct bnxt_qplib_cq *cq);
int bnxt_qplib_poll_cq(struct bnxt_qplib_cq *cq, struct bnxt_qplib_cqe *cqe,
		       int num, struct bnxt_qplib_qp **qp);
<<<<<<< HEAD
=======
bool bnxt_qplib_is_cq_empty(struct bnxt_qplib_cq *cq);
>>>>>>> a2054256
void bnxt_qplib_req_notify_cq(struct bnxt_qplib_cq *cq, u32 arm_type);
void bnxt_qplib_free_nq(struct bnxt_qplib_nq *nq);
int bnxt_qplib_alloc_nq(struct pci_dev *pdev, struct bnxt_qplib_nq *nq);
#endif /* __BNXT_QPLIB_FP_H__ */<|MERGE_RESOLUTION|>--- conflicted
+++ resolved
@@ -449,10 +449,7 @@
 int bnxt_qplib_destroy_cq(struct bnxt_qplib_res *res, struct bnxt_qplib_cq *cq);
 int bnxt_qplib_poll_cq(struct bnxt_qplib_cq *cq, struct bnxt_qplib_cqe *cqe,
 		       int num, struct bnxt_qplib_qp **qp);
-<<<<<<< HEAD
-=======
 bool bnxt_qplib_is_cq_empty(struct bnxt_qplib_cq *cq);
->>>>>>> a2054256
 void bnxt_qplib_req_notify_cq(struct bnxt_qplib_cq *cq, u32 arm_type);
 void bnxt_qplib_free_nq(struct bnxt_qplib_nq *nq);
 int bnxt_qplib_alloc_nq(struct pci_dev *pdev, struct bnxt_qplib_nq *nq);
